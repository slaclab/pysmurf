--- conflicted
+++ resolved
@@ -1418,11 +1418,7 @@
                                write_log=write_log)
 
         # which f,df stream to route to MUX, maybe?
-<<<<<<< HEAD
         self.set_debug_select(bay, band%4, write_log=True)
-=======
-        self.set_debug_select(bay, band, write_log=write_log)
->>>>>>> 21805e6f
 
     def set_buffer_size(self, bay, size, debug=False,
                         write_log=False):
@@ -1436,13 +1432,8 @@
         # Change DAQ data buffer size
 
         # Change waveform engine buffer size
-<<<<<<< HEAD
         self.set_data_buffer_size(bay, size, write_log=True)
         for daq_num in np.arange(2):
-=======
-        self.set_data_buffer_size(bay, size, write_log=write_log)
-        for daq_num in np.arange(4):
->>>>>>> 21805e6f
             s = self.get_waveform_start_addr(bay, daq_num, convert=True, 
                 write_log=debug)
             e = s + 4*size
@@ -1910,18 +1901,11 @@
             (default is no, which returns absolute values)
         """
 
-<<<<<<< HEAD
         if hardcode:
             bandCenterMHz = 3.75 + 0.5*(band + 1)
             digitizer_frequency_mhz = 614.4
             n_subbands = 128
         else:
-=======
-        #hardcode defaults
-        digitizer_frequency_mhz = 614.4
-        n_subbands = 128
-        if not hardcode:
->>>>>>> 21805e6f
             digitizer_frequency_mhz = self.get_digitizer_frequency_mhz(band, 
                 yml=yml)
             n_subbands = self.get_number_sub_bands(band, yml=yml)
