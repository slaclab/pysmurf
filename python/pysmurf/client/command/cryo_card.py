--- conflicted
+++ resolved
@@ -16,14 +16,11 @@
 #-----------------------------------------------------------------------------
 import time
 import os
-<<<<<<< HEAD
 import time
 try:
     import epics
 except ModuleNotFoundError:
     print("cryo_card.py - epics not found.")
-=======
->>>>>>> a8e40dc3
 
 def write_csv(filename, header, line):
     should_write_header = os.path.exists(filename)
