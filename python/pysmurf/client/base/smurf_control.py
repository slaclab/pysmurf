--- conflicted
+++ resolved
@@ -411,11 +411,7 @@
             if force_configure:
                 self.log(f'System already configured, but will configure again since force_configure={force_configure}.', self.LOG_USER)
             else:
-<<<<<<< HEAD
-                self.log('\033[91mSystem already configured once while this Rogue server has been up.\033[00m', self.LOG_ERROR) # color red)
-=======
                 self.log('\033[91mSystem already configured once while this Rogue server has been up.\033[00m', self.LOG_ERROR) # color red
->>>>>>> ede08be6
                 self.log('\033[91mIf you really want to configure again, run setup with force_configure=True.\033[00m', self.LOG_ERROR) # color red
                 return False
 
