#ifndef _SMURF_CORE_COMMON_SMURFPACKET_H_
#define _SMURF_CORE_COMMON_SMURFPACKET_H_

/**
 *-----------------------------------------------------------------------------
 * Title         : SMuRF Packet
 * ----------------------------------------------------------------------------
 * File          : SmurfPacket.h
 * Created       : 2019-10-29
 *-----------------------------------------------------------------------------
 * Description :
 *    SMuRF Packet Class.
 *-----------------------------------------------------------------------------
 * This file is part of the smurf software platform. It is subject to
 * the license terms in the LICENSE.txt file found in the top-level directory
 * of this distribution and at:
    * https://confluence.slac.stanford.edu/display/ppareg/LICENSE.html.
 * No part of the smurf software platform, including this file, may be
 * copied, modified, propagated, or distributed except according to the terms
 * contained in the LICENSE.txt file.
 *-----------------------------------------------------------------------------
**/

#include <memory>
#include <stdexcept>
#include <rogue/interfaces/stream/Frame.h>
#include <rogue/interfaces/stream/FrameLock.h>
#include <rogue/interfaces/stream/FrameIterator.h>
#include <rogue/interfaces/stream/FrameAccessor.h>
#include "smurf/core/common/SmurfHeader.h"

<<<<<<< HEAD
class SmurfPacketRO;
class SmurfPacketZeroCopyRO;

typedef std::shared_ptr<SmurfPacketRO>         SmurfPacketROPtr;
typedef std::shared_ptr<SmurfPacketZeroCopyRO> SmurfPacketZeroCopyROPtr;

// SMuRF packet class.
// This class makes a copy of a SMuRF packet from a frame, and provides
// a read-only interface to all its fields.
class SmurfPacketRO
=======
// SMuRF packet class. This class give a read-only access
// It is a host class with different creation policies.
template<typename CreationPolicy>
class SmurfPacketManagerRO;

// Convenient typedef to a smart pointer to a SmurfPacketManagerRO.
template<typename CreationPolicy>
using SmurfPacketManagerROPtr = std::shared_ptr< SmurfPacketManagerRO<CreationPolicy> >;

// Policy classes
class CopyCreator;
class ZeroCopyCreator;

// Convenient typedefs.
// The SmurfPacketRO (and therefore the SmurfPacketROPtr) is a typedef used in the BaseTransmitter class,
// and can be used for other user-defined classes. We use the zero copy policy to create these objects.
using SmurfPacketRO = SmurfPacketManagerRO<ZeroCopyCreator>;
using SmurfPacketROPtr = SmurfPacketManagerROPtr<ZeroCopyCreator>;

// Host class
template<typename CreationPolicy>
class SmurfPacketManagerRO : public CreationPolicy
{
public:
    // Constructor
    SmurfPacketManagerRO(ris::FramePtr frame);

    // Destructor
    virtual ~SmurfPacketManagerRO() {};

    // Factory method
    static SmurfPacketManagerROPtr<CreationPolicy> create(ris::FramePtr frame);

private:
    // Prevent construction using the default or copy constructor.
    // Prevent an SmurfHeaderRO object to be assigned as well.
    SmurfPacketManagerRO();
    SmurfPacketManagerRO(const SmurfPacketManagerRO&);
    SmurfPacketManagerRO& operator=(const SmurfPacketManagerRO&);
};

// Policy classes to define the type of object creation.

// Copy creator policy class: this class makes a full copy of the frame information into
// local vectors.
class CopyCreator
>>>>>>> aa823de3
{
public:
    // Data types
    typedef int32_t                                            data_t;    // Data type stored in the packet
    typedef SmurfHeaderROPtr< std::vector<uint8_t>::iterator > HeaderPtr; // SmurfHeader pointer

    // Constructor
    CopyCreator(ris::FramePtr frame);

    // Destructor
    virtual ~CopyCreator() {};

    // Get a pointer to a header object
    HeaderPtr getHeader() const;

    // Get a data value
    const data_t getData(std::size_t index) const;

private:
    // Variables
    std::vector<uint8_t> header;    // Buffer for the header
    std::vector<data_t>  data;      // Buffer for the data
    HeaderPtr            headerPtr; // SmurfHeader object (smart pointer)
};

<<<<<<< HEAD

// SMuRF packet class.
// This class provides a read-only interface to all the fields on a SMuRF
// packet directly from a frame, without making any copy.
class SmurfPacketZeroCopyRO
=======
// ZeroCopy creator policy: this class provides direct access to the underlaying frame,
// without make any copy.
// As the underlaying frame is accessed directly, you must create and hold a lock on the
// frame for the while lifetime of the object.
class ZeroCopyCreator
>>>>>>> aa823de3
{
public:
    // Data types
    typedef int32_t                                data_t;    // Data type stored in the packet
    typedef SmurfHeaderROPtr< ris::FrameIterator > HeaderPtr; // SmurfHeader pointer

    // Constructor
<<<<<<< HEAD
    SmurfPacketZeroCopyRO(ris::FramePtr frame);

    // Destructor
    virtual ~SmurfPacketZeroCopyRO() {};

    // Factory method
    static SmurfPacketZeroCopyROPtr create(ris::FramePtr frame);
=======
    ZeroCopyCreator(ris::FramePtr frame);

    // Destructor
    virtual ~ZeroCopyCreator() {};

>>>>>>> aa823de3

    // Get a pointer to a header object
    HeaderPtr getHeader() const;

    // Get a data value
    const data_t getData(std::size_t index) const;

private:
<<<<<<< HEAD
    // Prevent construction using the default or copy constructor.
    // Prevent an SmurfHeaderRO object to be assigned as well.
    SmurfPacketZeroCopyRO();
    SmurfPacketZeroCopyRO(const SmurfPacketZeroCopyRO&);
    SmurfPacketZeroCopyRO& operator=(const SmurfPacketZeroCopyRO&);

    // Variables
    ris::FramePtr _frame;
    HeaderPtr     headerPtr; // SmurfHeader object (smart pointer)
    std::size_t   dataSize;  // Number of data values in the packet
    data_t*       data;      // Pointer to the packet data area

=======
    // Variables
    ris::FramePtr framePtr;  // Frame pointer
    HeaderPtr     headerPtr; // SmurfHeader object (smart pointer)
    std::size_t   dataSize;  // Number of data values in the packet
    data_t*       data;      // Pointer to the packet data area
>>>>>>> aa823de3
};

#endif<|MERGE_RESOLUTION|>--- conflicted
+++ resolved
@@ -29,18 +29,6 @@
 #include <rogue/interfaces/stream/FrameAccessor.h>
 #include "smurf/core/common/SmurfHeader.h"
 
-<<<<<<< HEAD
-class SmurfPacketRO;
-class SmurfPacketZeroCopyRO;
-
-typedef std::shared_ptr<SmurfPacketRO>         SmurfPacketROPtr;
-typedef std::shared_ptr<SmurfPacketZeroCopyRO> SmurfPacketZeroCopyROPtr;
-
-// SMuRF packet class.
-// This class makes a copy of a SMuRF packet from a frame, and provides
-// a read-only interface to all its fields.
-class SmurfPacketRO
-=======
 // SMuRF packet class. This class give a read-only access
 // It is a host class with different creation policies.
 template<typename CreationPolicy>
@@ -87,7 +75,6 @@
 // Copy creator policy class: this class makes a full copy of the frame information into
 // local vectors.
 class CopyCreator
->>>>>>> aa823de3
 {
 public:
     // Data types
@@ -113,19 +100,11 @@
     HeaderPtr            headerPtr; // SmurfHeader object (smart pointer)
 };
 
-<<<<<<< HEAD
-
-// SMuRF packet class.
-// This class provides a read-only interface to all the fields on a SMuRF
-// packet directly from a frame, without making any copy.
-class SmurfPacketZeroCopyRO
-=======
 // ZeroCopy creator policy: this class provides direct access to the underlaying frame,
 // without make any copy.
 // As the underlaying frame is accessed directly, you must create and hold a lock on the
 // frame for the while lifetime of the object.
 class ZeroCopyCreator
->>>>>>> aa823de3
 {
 public:
     // Data types
@@ -133,21 +112,10 @@
     typedef SmurfHeaderROPtr< ris::FrameIterator > HeaderPtr; // SmurfHeader pointer
 
     // Constructor
-<<<<<<< HEAD
-    SmurfPacketZeroCopyRO(ris::FramePtr frame);
-
-    // Destructor
-    virtual ~SmurfPacketZeroCopyRO() {};
-
-    // Factory method
-    static SmurfPacketZeroCopyROPtr create(ris::FramePtr frame);
-=======
     ZeroCopyCreator(ris::FramePtr frame);
 
     // Destructor
     virtual ~ZeroCopyCreator() {};
-
->>>>>>> aa823de3
 
     // Get a pointer to a header object
     HeaderPtr getHeader() const;
@@ -156,26 +124,11 @@
     const data_t getData(std::size_t index) const;
 
 private:
-<<<<<<< HEAD
-    // Prevent construction using the default or copy constructor.
-    // Prevent an SmurfHeaderRO object to be assigned as well.
-    SmurfPacketZeroCopyRO();
-    SmurfPacketZeroCopyRO(const SmurfPacketZeroCopyRO&);
-    SmurfPacketZeroCopyRO& operator=(const SmurfPacketZeroCopyRO&);
-
-    // Variables
-    ris::FramePtr _frame;
-    HeaderPtr     headerPtr; // SmurfHeader object (smart pointer)
-    std::size_t   dataSize;  // Number of data values in the packet
-    data_t*       data;      // Pointer to the packet data area
-
-=======
     // Variables
     ris::FramePtr framePtr;  // Frame pointer
     HeaderPtr     headerPtr; // SmurfHeader object (smart pointer)
     std::size_t   dataSize;  // Number of data values in the packet
     data_t*       data;      // Pointer to the packet data area
->>>>>>> aa823de3
 };
 
 #endif