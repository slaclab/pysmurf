--- conflicted
+++ resolved
@@ -95,10 +95,6 @@
                         configure      = configure,
                         VariableGroups = VariableGroups,
                         server_port    = server_port,
-<<<<<<< HEAD
-                        pcie           = pcie,
-=======
                         disable_bay0   = disable_bay0,
                         disable_bay1   = disable_bay1,
->>>>>>> 8320dce3
                         **kwargs)