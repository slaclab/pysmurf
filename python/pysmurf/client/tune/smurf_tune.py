#!/usr/bin/env python
#-----------------------------------------------------------------------------
# Title      : pysmurf tune module - SmurfTuneMixin class
#-----------------------------------------------------------------------------
# File       : pysmurf/tune/smurf_tune.py
# Created    : 2018-08-31
#-----------------------------------------------------------------------------
# This file is part of the pysmurf software package. It is subject to
# the license terms in the LICENSE.txt file found in the top-level directory
# of this distribution and at:
#    https://confluence.slac.stanford.edu/display/ppareg/LICENSE.html.
# No part of the pysmurf software package, including this file, may be
# copied, modified, propagated, or distributed except according to the terms
# contained in the LICENSE.txt file.
#-----------------------------------------------------------------------------
import numpy as np
import os
import glob
import time
from pysmurf.client.base import SmurfBase
import scipy.signal as signal
from collections import Counter
from ..util import tools
from pysmurf.client.command.sync_group import SyncGroup as SyncGroup
import matplotlib.pyplot as plt
from matplotlib.gridspec import GridSpec
from pysmurf.client.util.pub import set_action

class SmurfTuneMixin(SmurfBase):
    """
    This contains all the tuning scripts
    """
    @set_action()
    def tune(self, load_tune=True, tune_file=None, last_tune=False,
             retune=False, f_min=.02, f_max=.3, df_max=.03,
             fraction_full_scale=None, make_plot=False, save_plot=True,
             show_plot=False, new_master_assignment=False, track_and_check=True):
        """
        This runs a tuning, does tracking setup, and prunes bad
        channels using check lock. When this is done, we should
        be ready to take data.

        Args
        ----
        load_tune : bool, optional, default True
            Whether to load in a tuning file. If False, will do a full
            tuning. This will be very slow (~ 1 hour)
        tune_file : str or None, optional, default None
            The tuning file to load in. If tune_file is None and
            last_tune is False, this will load the default tune file
            defined in exp.cfg.
        last_tune : bool, optional, default False
            Whether to load the most recent tuning file.
        retune : bool, optional, default False
            Whether to re-run tune_band_serial to refind peaks and eta
            params. This will take about 5 minutes.
        f_min : float, optional, default 0.02
            The minimum frequency swing allowable for check_lock.
        f_max : float, optional, default 0.3
            The maximum frequency swing allowable for check_lock.
        df_max : float, optional, default 0.03
            The maximum df stddev allowable for check_lock.
        fraction_full_scale : float or None, optional, default None
            The fraction (between 0-1) to set the flux ramp amplitude.
        make_plot : bool, optional, default False
            Whether to make a plot.
        save_plot : bool, optional, default True
            If making plots, whether to save them.
        show_plot : bool, optional, default False
            Whether to display the plots to screen.
        new_master_assignment : bool, optional, default False
            Whether to make a new master assignment which forces
            resonators at a given frequency to a given channel.
        track_and_check : bool, optional, default True
            Whether or not after tuning to run track and check.
        """
        bands = self.config.get('init').get('bands')
        tune_cfg = self.config.get('tune_band')

        # Load fraction_full_scale from file if not given
        if fraction_full_scale is None:
            fraction_full_scale = tune_cfg.get('fraction_full_scale')

        if load_tune:
            if last_tune:
                tune_file = self.last_tune()
                self.log('Last tune is : {}'.format(tune_file))
            elif tune_file is None:
                tune_file = tune_cfg.get('default_tune')
                self.log('Loading default tune file: {}'.format(tune_file))
            self.load_tune(tune_file)

        # Runs find_freq and setup_notches. This takes forever.
        else:
            cfg = self.config.get('init')
            for b in bands:
                drive = cfg.get('band_{}'.format(b)).get('amplitude_scale')
                self.find_freq(b,
                    drive_power=drive)
                self.setup_notches(b, drive=drive,
                    new_master_assignment=new_master_assignment)

        # Runs tune_band_serial to re-estimate eta params
        if retune:
            for b in bands:
                self.log('Running tune band serial on band {}'.format(b))
                self.tune_band_serial(b, from_old_tune=load_tune,
                    old_tune=tune_file, make_plot=make_plot,
                    show_plot=show_plot, save_plot=save_plot,
                    new_master_assignment=new_master_assignment)

        # Starts tracking and runs check_lock to prune bad resonators
        if track_and_check:
            for b in bands:
                self.log('Tracking and checking band {}'.format(b))
                self.track_and_check(b, fraction_full_scale=fraction_full_scale,
                    f_min=f_min, f_max=f_max, df_max=df_max, make_plot=make_plot,
                    save_plot=save_plot, show_plot=show_plot)

    @set_action()
    def tune_band(self, band, freq=None, resp=None, n_samples=2**19,
            make_plot=False, show_plot=False, plot_chans=None,
            save_plot=True, save_data=True, make_subband_plot=False,
            n_scan=5, subband_plot_with_slow=False, drive=None,
            grad_cut=.05, freq_min=-2.5E8, freq_max=2.5E8, amp_cut=.5,
            use_slow_eta=False):
        """
        This does the full_band_resp, which takes the raw resonance data.
        It then finds the where the resonances are. Using the resonance
        locations, it calculates the eta parameters.

        Args
        ----
        band : int
            The band to tune.
        freq : float or None, optional, default None
            The frequency information. If both freq and resp are not
            None, it will skip full_band_resp.
        resp : float or None, optional, default None
            The response information. If both freq and resp are not
            None, it will skip full_band_resp.
        n_samples : int, optional, default 2**19
            The number of samples to take in full_band_resp.
        make_plot : bool, optional, default False
            Whether to make plots. This is slow, so if you want to
            tune quickly, set to False.
        show_plot : bool, optional, default False
            Whether to display the plots to screen.
        plot_chans : list or None, optional, default None
            If making plots, which channels to plot. If empty, will
            just plot all of them.
        save_plot : bool, optional, default True
            Whether to save the plot. If True, it will close the plots
            before they are shown. If False, plots will be brought to
            the screen.
        save_data : bool, optional, default True
            If True, saves the data to disk.
        make_subband_plot : bool, optional, default False
            Whether to make a plot per subband. This is very slow.
        n_scan : int, optional, default 5
            The number of scans to take and average.
        subband_plot_with_slow : bool, optional, default False
            Whether to make a subband plot with a slow tuning file. This
            uses the output of an individual eta_scan.
        drive : int or None, optional, default None
            The tone power to run find_freq and setup_notches.
        grad_cut : float, optional, default 0.05
            The value of the gradient of phase to look for resonances.
        freq_min : float, optional, default -2.5e8
            The minimum frequency relative to the center of the band
            to look for resonances. Units of Hz.
        freq_max : float, optional, default 2.5e8
            The maximum frequency relative to the center of the band
            to look for resonances. Units of Hz.
        amp_cut : float, optional, default 0.5
            The distance from the median value to decide whether
            there is a resonance.
        use_slow_eta : bool, optional, default False
            Whether to use a slow eta scan. This tells the system to use
            an eta scan instead of the full band response.

        Returns
        -------
        resonances : dict
            A dictionary with resonance frequency, eta, eta_phase,
            R^2, and amplitude.
        """
        timestamp = self.get_timestamp()

        if make_plot and save_plot:
            plt.ioff()

        if freq is None or resp is None:
            self.band_off(band)
            self.flux_ramp_off()
            self.log('Running full band resp')

            # Inject high amplitude noise with known waveform, measure it, and
            # then find resonators and etaParameters from cross-correlation.
            freq, resp = self.full_band_resp(band, n_samples=n_samples,
                make_plot=make_plot, save_data=save_data, timestamp=timestamp,
                n_scan=n_scan, show_plot=show_plot)

        # Find peaks
        peaks = self.find_peak(freq, resp, rolling_med=True, band=band,
            make_plot=make_plot, show_plot=show_plot, window=5000,
            save_plot=save_plot, grad_cut=grad_cut, freq_min=freq_min,
            freq_max=freq_max, amp_cut=amp_cut,
            make_subband_plot=make_subband_plot, timestamp=timestamp,
            subband_plot_with_slow=subband_plot_with_slow, pad=50, min_gap=50)

        # Eta scans
        band_center_mhz = self.get_band_center_mhz(band)
        resonances = {}
        for i, p in enumerate(peaks):
            eta, eta_scaled, eta_phase_deg, r2, eta_mag, latency, Q = self.eta_fit(band,
                freq, resp, p, 50E3, make_plot=False,
                plot_chans=plot_chans, save_plot=save_plot, res_num=i,
                band=band, timestamp=timestamp, use_slow_eta=use_slow_eta)

            # Fill the resonances dict
            resonances[i] = {
                'freq': p*1.0E-6 + band_center_mhz,
                'eta': eta,
                'eta_scaled': eta_scaled,
                'eta_phase': eta_phase_deg,
                'r2': r2,
                'eta_mag': eta_mag,
                'latency': latency,
                'Q': Q
            }

        if save_data:
            self.log('Saving resonances to {}'.format(self.output_dir))
            path = os.path.join(self.output_dir,
                                '{}_b{}_resonances'.format(timestamp, band))
            np.save(path, resonances)
            self.pub.register_file(path, 'resonances', format='npyt')

        # Assign resonances to channels
        self.log('Assigning channels')
        f = [resonances[k]['freq'] for k in resonances.keys()]
        subbands, channels, offsets = self.assign_channels(f, band=band)

        for i, k in enumerate(resonances.keys()):
            resonances[k].update({'subband': subbands[i]})
            resonances[k].update({'channel': channels[i]})
            resonances[k].update({'offset': offsets[i]})

        self.freq_resp[band]['resonances'] = resonances
        if drive is None:
            drive = self.config.get('init').get('band_{}'.format(band)).get('amplitude_scale')

        # Add tone amplitude to tuning dictionary
        self.freq_resp[band]['drive'] = drive

        # Save the data
        self.save_tune()

        self.relock(band)
        self.log('Done tuning')

        return resonances

    @set_action()
    def tune_band_serial(self, band, n_samples=2**19, make_plot=False,
            save_plot=True, save_data=True, show_plot=False,
            make_subband_plot=False, n_scan=5,
            subband_plot_with_slow=False, window=5000,
            rolling_med=True, grad_cut=.03, freq_min=-2.5E8,
            freq_max=2.5E8, amp_cut=.25, drive=None,
            new_master_assignment=False, from_old_tune=False,
            old_tune=None, pad=50, min_gap=50,
            highlight_phase_slip=True, amp_ylim=None):
        """ Tunes band using serial_gradient_descent and then
        serial_eta_scan.  This requires an initial guess, which this
        function gets by either loading an old tune or by using the
        full_band_resp.  This takes about 3 minutes per band if there
        are about 150 resonators.  This saves the results to the
        freq_resp dictionary.

        Args
        ----
        band : int
            The band the tune.
        n_samples : int, optional, default 2**19
            The number of samples to take in full_band_resp.
        make_plot : bool, optional, default False
            Whether to make plots.
        save_plot : bool, optional, default True
            Whether to save the plot. If True, it will close the plots
            before they are shown. If False, plots will be brought to
            the screen.
        show_plot : bool, optional, default False
            If make_plot is True, whether to display the plots to screen.
        make_subband_plot : bool, optional, default False
            Whether to make a plot per subband. This is very slow.
        new_master_assignment : bool, optional, default False
            Whether to overwrite the previous master_assignment list.
        from_old_tune : bool, optional, default False
            Whether to use an old tuning file. This will load a tuning
            file and use its peak frequencies as a starting point for
            serial_gradient_descent.
        old_tune : str or None, optional, default None
            The full path to the tuning file.
        highlight_phase_slip : bool, optional, default True
            Whether to highlight the phase slip.
        amp_ylim : float or None, optional, default None
            The ylim for the amplitude plot. If None, does nothing.
        subband_plot_with_slow : bool, optional, default False
            Whether to make a subband plot with a slow tuning file. This
            uses the output of an individual eta_scan.
        """
        timestamp = self.get_timestamp()
        center_freq = self.get_band_center_mhz(band)

        self.flux_ramp_off()  # flux ramping messes up eta params

        freq = None
        resp = None
        if from_old_tune:
            if old_tune is None:
                self.log('Using default tuning file')
                old_tune = self.config.get('tune_band').get('default_tune')
            self.load_tune(old_tune, band=band)

            resonances = np.copy(self.freq_resp[band]['resonances']).item()

            if new_master_assignment:
                f = np.array([resonances[k]['freq'] for k in resonances.keys()])
                # f += self.get_band_center_mhz(band)
                subbands, channels, offsets = self.assign_channels(f, band=band,
                    as_offset=False, new_master_assignment=new_master_assignment)

                for i, k in enumerate(resonances.keys()):
                    resonances[k].update({'subband': subbands[i]})
                    resonances[k].update({'channel': channels[i]})
                    resonances[k].update({'offset': offsets[i]})
                self.freq_resp[band]['resonances'] = resonances

        else:
            # Inject high amplitude noise with known waveform, measure it, and
            # then find resonators and etaParameters from cross-correlation.
            old_att = self.get_att_uc(band)
            self.set_att_uc(band, 0, wait_after=.5, write_log=True)
            self.get_att_uc(band, write_log=True)
            freq, resp = self.full_band_resp(band, n_samples=n_samples,
                                         make_plot=make_plot, save_data=save_data,
                                         show_plot=False, timestamp=timestamp,
                                         n_scan=n_scan)
            self.set_att_uc(band, old_att, write_log=True)

            # Find peaks
            peaks = self.find_peak(freq, resp, rolling_med=rolling_med,
                window=window, band=band, make_plot=make_plot,
                save_plot=save_plot, show_plot=show_plot, grad_cut=grad_cut,
                freq_min=freq_min, freq_max=freq_max, amp_cut=amp_cut,
                make_subband_plot=make_subband_plot, timestamp=timestamp,
                subband_plot_with_slow=subband_plot_with_slow, pad=pad,
                min_gap=min_gap, highlight_phase_slip=highlight_phase_slip,
                amp_ylim=amp_ylim)

            resonances = {}
            for i, p in enumerate(peaks):
                resonances[i] = {
                    'freq': p*1.0E-6 + center_freq,  # in MHz
                    'r2' : 0,
                    'Q' : 1,
                    'eta_phase' : 1,  # Fill etas with arbitrary values for now
                    'eta_scaled' : 1,
                    'eta_mag' : 0,
                    'eta' : 0 + 0.j
                }

            # Assign resonances to channels
            self.log('Assigning channels')
            f = np.array([resonances[k]['freq'] for k in resonances.keys()])
            subbands, channels, offsets = self.assign_channels(f, band=band,
                as_offset=False, new_master_assignment=new_master_assignment)

            for i, k in enumerate(resonances.keys()):
                resonances[k].update({'subband': subbands[i]})
                resonances[k].update({'channel': channels[i]})
                resonances[k].update({'offset': offsets[i]})
                self.freq_resp[band]['resonances'] = resonances

        if drive is None:
            drive = \
                self.config.get('init')[f'band_{band}']['amplitude_scale']
        self.freq_resp[band]['drive'] = drive
        self.freq_resp[band]['full_band_resp'] = {}
        if freq is not None:
            self.freq_resp[band]['full_band_resp']['freq'] = freq * 1.0E-6 + center_freq
        if resp is not None:
            self.freq_resp[band]['full_band_resp']['resp'] = resp
        self.freq_resp[band]['timestamp'] = timestamp


        # Set the resonator frequencies without eta params
        self.relock(band, drive=drive)

        # Find the resonator minima
        self.log('Finding resonator minima...')
        self.run_serial_gradient_descent(band, timeout=1200)

        # Calculate the eta params
        self.log('Calculating eta parameters...')
        self.run_serial_eta_scan(band, timeout=1200)

        # Read back new eta parameters and populate freq_resp
        subband_half_width = self.get_digitizer_frequency_mhz(band)/\
            self.get_number_sub_bands(band)
        eta_phase = self.get_eta_phase_array(band)
        eta_scaled = self.get_eta_mag_array(band)
        eta_mag = eta_scaled * subband_half_width
        eta = eta_mag * np.cos(np.deg2rad(eta_phase)) + \
            1.j * np.sin(np.deg2rad(eta_phase))

        # Get the result twice. Pass it to the resonance dict
        chs = self.get_eta_scan_result_channel(band)
        chs = self.get_eta_scan_result_channel(band)

        for i, ch in enumerate(chs):
            if ch != -1:
                resonances[i]['eta_phase'] = eta_phase[ch]
                resonances[i]['eta_scaled'] = eta_scaled[ch]
                resonances[i]['eta_mag'] = eta_mag[ch]
                resonances[i]['eta'] = eta[ch]

        self.freq_resp[band]['resonances'] = resonances

        self.save_tune()

        self.log('Done with serial tuning')

    @set_action()
    def plot_tune_summary(self, band, eta_scan=False, show_plot=False,
            save_plot=True, eta_width=.3, channels=None, plot_summary=True,
            plotname_append=''):
        """
        Plots summary of tuning. Requires self.freq_resp to be filled.
        In other words, you must run find_freq and setup_notches
        before calling this function. Saves the plot to plot_dir.
        This will also make individual eta plots as well if {eta_scan}
        is True.  The eta scan plots are slow because there are many
        of them.

        Args
        ----
        band : int
            The band number to plot.
        eta_scan : bool, optional, default False
           Whether to also plot individual eta scans.  Warning this is slow.
        show_plot : bool, optional, default False
            Whether to display the plot.
        save_plot : bool, optional, default True
            Whether to save the plot.
        eta_width : float, optional, default 0.3
            The width to plot in MHz.
        channels : list of int or None, optional, default None
            Which channels to plot.  If None, plots all available
            channels.
        plot_summary : bool, optional, default True
            Whether to make a summary plot
        plotname_append : str, optional, default ''
            Appended to the default plot filename.
        """
        if show_plot:
            plt.ion()
        else:
            plt.ioff()

        timestamp = self.get_timestamp()

        if plot_summary:
            fig, ax = plt.subplots(2, 2, figsize=(10, 6))

            # Subband
            sb = self.get_eta_scan_result_subband(band)
            ch = self.get_eta_scan_result_channel(band)
            idx = np.where(ch != -1)  # ignore unassigned channels
            sb = sb[idx]
            c = Counter(sb)
            y = np.array([c[i] for i in np.arange(128)])
            ax[0, 0].plot(np.arange(128), y, '.', color='k')
            for i in np.arange(0, 128, 16):
                ax[0, 0].axvspan(i-.5, i+7.5, color='k', alpha=.2)
            ax[0, 0].set_ylim((-.2, np.max(y)+1.2))
            ax[0, 0].set_yticks(np.arange(0, np.max(y)+.1))
            ax[0, 0].set_xlim((0, 128))
            ax[0, 0].set_xlabel('Subband')
            ax[0, 0].set_ylabel('# Res')
            ax[0, 0].text(.02, .92, f'Total: {len(sb)}', fontsize=10,
                transform=ax[0, 0].transAxes)

            # Eta stuff
            eta = self.get_eta_scan_result_eta(band)
            eta = eta[idx]
            f = self.get_eta_scan_result_freq(band)
            f = f[idx]

            ax[0, 1].plot(f, np.real(eta), '.', label='Real')
            ax[0, 1].plot(f, np.imag(eta), '.', label='Imag')
            ax[0, 1].plot(f, np.abs(eta), '.', label='Abs', color='k')
            ax[0, 1].legend(loc='lower right')
            bc = self.get_band_center_mhz(band)
            ax[0, 1].set_xlim((bc-250, bc+250))
            ax[0, 1].set_xlabel('Freq [MHz]')
            ax[0, 1].set_ylabel('Eta')

            phase = np.rad2deg(np.angle(eta))
            ax[1, 1].plot(f, phase, color='k')
            ax[1, 1].set_xlim((bc-250, bc+250))
            ax[1, 1].set_ylim((-180, 180))
            ax[1, 1].set_yticks(np.arange(-180, 180.1, 90))
            ax[1, 1].set_xlabel('Freq [MHz]')
            ax[1, 1].set_ylabel('Eta phase')

            fig.suptitle(f'Band {band} {timestamp}')
            plt.subplots_adjust(left=.08, right=.95, top=.92, bottom=.08,
                wspace=.21, hspace=.21)

            if save_plot:
                save_name = f'{timestamp}_tune_summary{plotname_append}.png'
                path = os.path.join(self.plot_dir, save_name)
                plt.savefig(path, bbox_inches='tight')
                self.pub.register_file(path, 'tune', plot=True)
                if not show_plot:
                    plt.close()

        # Plot individual eta scan
        if eta_scan:
            keys = self.freq_resp[band]['resonances'].keys()
            n_keys = len(keys)
            # If using full band response as input
            if 'full_band_resp' in self.freq_resp[band]:
                freq = self.freq_resp[band]['full_band_resp']['freq']
                resp = self.freq_resp[band]['full_band_resp']['resp']
                for k in keys:
                    r = self.freq_resp[band]['resonances'][k]
                    channel = r['channel']
                    # If user provides a channel restriction list, only
                    # plot channels in that list.
                    if channel is not None and channel not in channels:
                        continue
                    center_freq = r['freq']
                    idx = np.logical_and(freq > center_freq - eta_width,
                        freq < center_freq + eta_width)

                    # Actually plot the data
                    self.plot_eta_fit(freq[idx], resp[idx],
                        eta_mag=r['eta_mag'], eta_phase_deg=r['eta_phase'],
                        band=band, res_num=k, timestamp=timestamp,
                        save_plot=save_plot, show_plot=show_plot,
                        peak_freq=center_freq, channel=channel,
                        plotname_append=plotname_append)

            # This is for data from find_freq/setup_notches
            else:
                for k in keys:
                    r = self.freq_resp[band]['resonances'][k]
                    channel = r['channel']
                    # If user provides a channel restriction list, only
                    # plot channels in that list.
                    if channels is not None:
                        if channel not in channels:
                            continue
                        else:
                            self.log('Eta plot for channel {}'.format(channel))
                    else:
                        self.log('Eta plot {} of {}'.format(k+1, n_keys))
                        self.plot_eta_fit(r['freq_eta_scan'], r['resp_eta_scan'],
                            eta=r['eta'], eta_mag=r['eta_mag'],
                            eta_phase_deg=r['eta_phase'], band=band, res_num=k,
                            timestamp=timestamp, save_plot=save_plot,
                            show_plot=show_plot, peak_freq=r['freq'],
                            channel=channel, plotname_append=plotname_append)

    @set_action()
    def full_band_resp(self, band, n_scan=1, n_samples=2**19, make_plot=False,
            save_plot=True, show_plot=False, save_data=False, timestamp=None,
            save_raw_data=False, correct_att=True, swap=False, hw_trigger=True,
            write_log=False, return_plot_path=False,
            check_if_adc_is_saturated=True):
        """
        Injects high amplitude noise with known waveform. The ADC measures it.
        The cross correlation contains the information about the resonances.

        Args
        ----
        band : int
            The band to sweep
        n_scan : int, optional, default 1
            The number of scans to take and average.
        n_samples : int, optional, default 2**19
            The number of samples to take.
        make_plot : bool, optional, default False
            Whether the make plots.
        save_plot : bool, optional, default True
            If making plots, whether to save them.
        show_plot : bool, optional, default False
            Whether to show plots.
        save_data : bool, optional, default False
            Whether to save the data.
        timestamp : str or None, optional, default None
            The timestamp as a string. If None, loads the current
            timestamp.
        save_raw_data : bool, optional, default False
            Whether to save the raw ADC/DAC data.
        correct_att : bool, optional, default True
            Correct the response for the attenuators.
        swap : bool, optional, default False
            Whether to reverse the data order of the ADC relative to
            the DAC. This solved a legacy problem.
        hw_trigger : bool, optional, default True
            Whether to start the broadband noise file using the
            hardware trigger.
        write_log : bool, optional, default False
            Whether to write output to the log.
        return_plot_path : bool, optional, default False
            Whether to return the full path to the summary plot.
        check_if_adc_is_saturated : bool, optional, default True
            Right after playing the noise file, checks if ADC for the
            requested band is saturated.  If it is saturated, gives up
            with an error.

        Returns
        -------
        f : float array
            The frequency information. Length n_samples/2.
        resp : complex array
            The response information. Length n_samples/2.

        :raises ValueError:
        """
        if timestamp is None:
            timestamp = self.get_timestamp()

        resp = np.zeros((int(n_scan), int(n_samples/2)), dtype=complex)
        for n in np.arange(n_scan):
            bay = self.band_to_bay(band)
            # Default setup sets to 1
            self.set_trigger_hw_arm(bay, 0, write_log=write_log)

            self.set_noise_select(band, 1, wait_done=True, write_log=write_log)
            # if true, checks whether or not playing noise file saturates the ADC.
            #If ADC is saturated, throws an exception.
            if check_if_adc_is_saturated:
                adc_is_saturated = self.check_adc_saturation(band)
                if adc_is_saturated:
                    raise ValueError('Playing the noise file saturates the '+
                        f'ADC for band {band}.  Try increasing the DC '+
                        'attenuation for this band.')

            # Take read the ADC data
            try:
                adc = self.read_adc_data(band, n_samples, hw_trigger=hw_trigger,
                    save_data=False)
            except Exception:
                self.log('ADC read failed. Trying one more time', self.LOG_ERROR)
                adc = self.read_adc_data(band, n_samples, hw_trigger=hw_trigger,
                    save_data=False)
            time.sleep(.05)  # Need to wait, otherwise dac call interferes with adc

            try:
                dac = self.read_dac_data(band, n_samples, hw_trigger=hw_trigger)
            except BaseException:
                self.log('ADC read failed. Trying one more time', self.LOG_ERROR)
                dac = self.read_dac_data(band, n_samples, hw_trigger=hw_trigger,
                    save_data=False)
            time.sleep(.05)

            self.set_noise_select(band, 0, wait_done=True, write_log=write_log)

            # Account for the up and down converter attenuators
            if correct_att:
                att_uc = self.get_att_uc(band)
                att_dc = self.get_att_dc(band)
                self.log(f'UC (DAC) att: {att_uc}')
                self.log(f'DC (ADC) att: {att_dc}')
                if att_uc > 0:
                    scale = (10**(-att_uc/2/20))
                    self.log(f'UC attenuator > 0. Scaling by {scale:4.3f}')
                    dac *= scale
                if att_dc > 0:
                    scale = (10**(att_dc/2/20))
                    self.log(f'DC attenuator > 0. Scaling by {scale:4.3f}')
                    adc *= scale

            if save_raw_data:
                self.log('Saving raw data...', self.LOG_USER)

                path = os.path.join(self.output_dir, f'{timestamp}_adc')
                np.save(path, adc)
                self.pub.register_file(path, 'adc', format='npy')

                path = os.path.join(self.output_dir, f'{timestamp}_dac')
                np.save(path, dac)
                self.pub.register_file(path, 'dac', format='npy')

            # Swap frequency ordering of data of ADC relative to DAC
            if swap:
                adc = adc[::-1]

            # Take PSDs of ADC, DAC, and cross
            fs = self.get_digitizer_frequency_mhz() * 1.0E6
            f, p_dac = signal.welch(dac, fs=fs, nperseg=n_samples/2,
                                    return_onesided=True)
            f, p_adc = signal.welch(adc, fs=fs, nperseg=n_samples/2,
                                    return_onesided=True)
            f, p_cross = signal.csd(dac, adc, fs=fs, nperseg=n_samples/2,
                                    return_onesided=True)

            # Sort frequencies
            idx = np.argsort(f)
            f = f[idx]
            p_dac = p_dac[idx]
            p_adc = p_adc[idx]
            p_cross = p_cross[idx]

            resp[n] = p_cross / p_dac

        # Average over the multiple scans
        resp = np.mean(resp, axis=0)

        plot_path = None
        if make_plot:
            if show_plot:
                plt.ion()
            else:
                plt.ioff()

            _, ax = plt.subplots(3, figsize=(5, 8), sharex=True)
            f_plot = f / 1.0E6

            plot_idx = np.where(np.logical_and(f_plot > -250, f_plot < 250))

            ax[0].semilogy(f_plot, p_dac)
            ax[0].set_ylabel('DAC')
            ax[1].semilogy(f_plot, p_adc)
            ax[1].set_ylabel('ADC')
            ax[2].semilogy(f_plot, np.abs(p_cross))
            ax[2].set_ylabel('Cross')
            ax[2].set_xlabel('Frequency [MHz]')
            ax[0].set_title(timestamp)

            if save_plot:
                path = os.path.join(self.plot_dir,
                    '{}_b{}_full_band_resp_raw.png'.format(timestamp, band))
                plt.savefig(path, bbox_inches='tight')
                self.pub.register_file(path, 'response', plot=True)
                plt.close()

            _, ax = plt.subplots(1, figsize=(5.5, 3))

            # Log y-scale plot
            ax.plot(f_plot[plot_idx], np.log10(np.abs(resp[plot_idx])))
            ax.set_xlabel('Freq [MHz]')
            ax.set_ylabel('Response')
            ax.set_title(f'full_band_resp {timestamp}')
            plt.tight_layout()
            if save_plot:
                plot_path = os.path.join(self.plot_dir,
                    '{}_b{}_full_band_resp.png'.format(timestamp, band))

                plt.savefig(plot_path, bbox_inches='tight')
                self.pub.register_file(plot_path, 'response', plot=True)

            # Show/Close plots
            if show_plot:
                plt.show()
            else:
                plt.close()

        if save_data:
            save_name = timestamp + '_{}_full_band_resp.txt'

            path = os.path.join(self.output_dir, save_name.format('freq'))
            np.savetxt(path, f)
            self.pub.register_file(path, 'full_band_resp', format='txt')

            path = os.path.join(self.output_dir, save_name.format('real'))
            np.savetxt(path, np.real(resp))
            self.pub.register_file(path, 'full_band_resp', format='txt')

            path = os.path.join(self.output_dir, save_name.format('imag'))
            np.savetxt(path, np.imag(resp))
            self.pub.register_file(path, 'full_band_resp', format='txt')

        if return_plot_path:
            return f, resp, plot_path

        return f, resp

    @set_action()
    def find_peak(self, freq, resp, rolling_med=True, window=5000,
            grad_cut=.5, amp_cut=.25, freq_min=-2.5E8, freq_max=2.5E8,
            make_plot=False, save_plot=True, plotname_append='', show_plot=False,
            band=None, subband=None, make_subband_plot=False,
            subband_plot_with_slow=False, timestamp=None, pad=50, min_gap=100,
            plot_title=None, grad_kernel_width=8, highlight_phase_slip=True,
            amp_ylim=None):
        """ Find the peaks within a given subband. This takes as input a freq
        and resp pair. This first looks for phase slips by looking at
        derivatives of phase. Then it looks for the minimum of the amplitude
        in the absolute value of the response.

        Args
        ----
        freq : float array
            Should be a single row of the broader freq array, in Mhz.
        resp : complex array
            Complex response for just this subband.
        rolling_med : bool, optional, default True
            Whether to use a rolling median for the background.
        window : int, optional, default 5000
            Number of samples to window together for rolling med.
        grad_cut : float, optional, default 0.5
            The value of the gradient of phase to look for resonances.
        amp_cut : float, optional, default 0.25
            The fractional distance from the median value to decide
            whether there is a resonance.
        freq_min : float, optional, default -2.5e8
            The minimum frequency relative to the center of the band
            to look for resonances. Units of Hz.
        freq_max : float, optional, default 2.5e8
            The maximum frequency relative to the center of the band
            to look for resonances. Units of Hz.
        make_plot : bool, optional, default False
            Whether to make a plot.
        save_plot : bool, optional, default True
            Whether to save the plot to self.plot_dir.
        plotname_append : str, optional, default ''
            Appended to the default plot filename.
        show_plot : bool, optional, default False
            Whether or not to show plots.
        band : int or None, optional, default None
            The band to take find the peaks in. Mainly for saving and plotting.
        subband : int or None, optional, default None
            The subband to take find the peaks in. Mainly for saving
            and plotting.
        make_subband_plot : bool, optional, default False
            Whether to make a plot per subband. This is very slow.
        timestamp : str or None, optional, default None
            The timestamp. Mainly for saving and plotting.
        pad : int, optional, default 50
            Number of samples to pad on either side of a resonance
            search window.
        min_gap : int, optional, default 100
            Minimum number of samples between resonances.
        grad_kernel_width : int, optional, default 8
            The number of samples to take after a point to calculate
            the gradient of phase.
        highlight_phase_slip : bool, optional, default True
            Whether to highlight the phase slip.
        amp_ylim : float or None, optional, default None
            The ylim for the amplitude plot. If None, does nothing.
        plot_title : str or None, optional, default None
            The title on the plot. If None, uses timestamp.
        subband_plot_with_slow : bool, optional, default False
            Whether to make a subband plot with a slow tuning file. This
            uses the output of an individual eta_scan.

        Returns
        -------
        resonances : float
            The frequency of the resonances in the band in Hz.
        """
        if timestamp is None:
            timestamp = self.get_timestamp()

        # Break apart the data
        angle = np.unwrap(np.angle(resp))
        x = np.arange(len(angle))
        p1 = np.poly1d(np.polyfit(x, angle, 1))
        angle -= p1(x)
        grad = np.convolve(angle, np.repeat([1, -1], grad_kernel_width),
            mode='same')

        amp = np.abs(resp)

        grad_loc = np.array(grad > grad_cut)

        # Calculate the rolling median. This uses pandas.
        if rolling_med:
            import pandas as pd
            med_amp = pd.Series(amp).rolling(window=window, center=True,
                                             min_periods=1).median()
        else:
            med_amp = np.median(amp) * np.ones(len(amp))

        # Get the flagging
        starts, ends = self.find_flag_blocks(self.pad_flags(grad_loc,
            before_pad=pad, after_pad=pad, min_gap=min_gap))

        # Find the peaks locations
        peak = np.array([], dtype=int)
        for s, e in zip(starts, ends):
            if freq[s] > freq_min and freq[e] < freq_max:
                idx = np.ravel(np.where(amp[s:e] == np.min(amp[s:e])))[0]
                idx += s
                if 1-amp[idx]/med_amp[idx] > amp_cut:
                    peak = np.append(peak, idx)

        # Make summary plot
        if make_plot:
            if show_plot:
                plt.ion()
            else:
                plt.ioff()

            fig, ax = plt.subplots(2, figsize=(8, 6), sharex=True)

            if band is not None:
                band_center_mhz = self.get_band_center_mhz(band)
                scale = 1
                if np.max(freq) > 1.0E8:
                    self.log('Frequency is probably in Hz. Converting to MHz')
                    scale = 1.0E-6
                plot_freq_mhz = freq*scale + band_center_mhz
            else:
                plot_freq_mhz = freq

            # Plot response
            ax[0].plot(plot_freq_mhz, amp)
            ax[0].plot(plot_freq_mhz, med_amp)

            # Draw x on peak
            ax[0].plot(plot_freq_mhz[peak], amp[peak], 'kx')
            ax[1].plot(plot_freq_mhz, grad)

            ax[1].set_ylim(-2, 20)

            # Highlighht the identified phase slips
            if highlight_phase_slip:
                for s, e in zip(starts, ends):
                    ax[0].axvspan(plot_freq_mhz[s], plot_freq_mhz[e], color='k',
                        alpha=.1)
                    ax[1].axvspan(plot_freq_mhz[s], plot_freq_mhz[e], color='k',
                        alpha=.1)

            # set ylim
            if amp_ylim is not None:
                ax[0].set_ylim(amp_ylim)

            ax[0].set_ylabel('Amp.')
            ax[1].set_ylabel('Deriv Phase')
            ax[1].set_xlabel('Freq. [MHz]')

            # Text label
            text = ''
            if band is not None:
                text += f'Band: {band}' + '\n'
                text += f'Center Freq: {band_center_mhz} MHz' + '\n'
            if subband is not None:
                text += f' Subband: {subband}' +'\n'
            text += f'Peaks: {len(peak)}'
            ax[0].text(.025, .975, text, transform=ax[0].transAxes, ha='left',
                va='top')

            # Make title
            title = timestamp
            fig.suptitle(title)
            fig.tight_layout(rect=[0, 0.03, 1, 0.95])

            if save_plot:
                save_name = timestamp
                if band is not None:
                    save_name = save_name + '_b{}'.format(int(band))
                if subband is not None:
                    save_name = save_name + '_sb{}'.format(int(subband))
                save_name = save_name + '_find_freq' + plotname_append + '.png'
                path = os.path.join(self.plot_dir, save_name)
                plt.savefig(path, bbox_inches='tight', dpi=300)
                self.pub.register_file(path, 'find_freq', plot=True)
            if show_plot:
                plt.show()
            else:
                plt.close()

        # Make plot per subband
        if make_subband_plot:
            subbands, subband_freq = self.get_subband_centers(band,
                hardcode=True)  # remove hardcode mode
            plot_freq_mhz = freq
            plot_width = 5.5  # width of plotting in MHz
            width = (subband_freq[1] - subband_freq[0])

            for sb, sbf in zip(subbands, subband_freq):
                self.log(f'Making plot for subband {sb}')
                idx = np.logical_and(plot_freq_mhz > sbf - plot_width/2.,
                    plot_freq_mhz < sbf + plot_width/2.)
                if np.sum(idx) > 1:
                    f = plot_freq_mhz[idx]
                    p = angle[idx]
                    x = np.arange(len(p))
                    fp = np.polyfit(x, p, 1)
                    p = p - x*fp[0] - fp[1]

                    g = grad[idx]
                    a = amp[idx]
                    ma = med_amp[idx]

                    fig, ax = plt.subplots(2, sharex=True)
                    ax[0].plot(f, p, label='Phase')
                    ax[0].plot(f, g, label=r'$\Delta$ phase')
                    ax[1].plot(f, a, label='Amp')
                    ax[1].plot(f, ma, label='Median Amp')
                    for s, e in zip(starts, ends):
                        if (plot_freq_mhz[s] in f) or (plot_freq_mhz[e] in f):
                            ax[0].axvspan(plot_freq_mhz[s], plot_freq_mhz[e],
                                color='k', alpha=.1)
                            ax[1].axvspan(plot_freq_mhz[s], plot_freq_mhz[e],
                                color='k', alpha=.1)

                    for pp in peak:
                        if plot_freq_mhz[pp] > sbf - plot_width/2. and \
                                plot_freq_mhz[pp] < sbf + plot_width/2.:
                            ax[1].plot(plot_freq_mhz[pp], amp[pp], 'xk')

                    ax[0].legend(loc='upper right')
                    ax[1].legend(loc='upper right')

                    ax[0].axvline(sbf, color='k', linestyle=':', alpha=.4)
                    ax[1].axvline(sbf, color='k', linestyle=':', alpha=.4)
                    ax[0].axvline(sbf - width/2., color='k', linestyle='--',
                        alpha=.4)
                    ax[0].axvline(sbf + width/2., color='k', linestyle='--',
                        alpha=.4)
                    ax[1].axvline(sbf - width/2., color='k', linestyle='--',
                        alpha=.4)
                    ax[1].axvline(sbf + width/2., color='k', linestyle='--',
                        alpha=.4)

                    ax[1].set_xlim((sbf-plot_width/2., sbf+plot_width/2.))

                    ax[0].set_ylabel('[Rad]')
                    ax[1].set_xlabel('Freq [MHz]')
                    ax[1].set_ylabel('Amp')

                    ax[0].set_title(f'Band {band} Subband {sb}')

                    if subband_plot_with_slow:
                        ff = np.arange(-3, 3.1, .05)
                        rr, ii = self.eta_scan(band, sb, ff, 10,
                            write_log=False)
                        dd = rr + 1.j*ii
                        sbc = self.get_subband_centers(band)
                        ax[1].plot(ff+sbc[1][sb], np.abs(dd)/2.5E6)

                    if save_plot:
                        pna = plotname_append
                        save_name = f'{timestamp}_find_freq_b{band}_sb{sb:03}{pna}.png'
                        os.path.join(self.plot_dir, save_name)
                        plt.savefig(path, bbox_inches='tight')
                        self.pub.register_file(path, 'find_freq', plot=True)
                        plt.close()
                else:
                    self.log('No data for subband {}'.format(sb))

        return freq[peak]

    @set_action()
    def find_flag_blocks(self, flag, minimum=None, min_gap=None):
        """
        Find blocks of adjacent points in a boolean array with the
        same value. Can also group blocks together using the min_gap optional
        variable.

        Args
        ----
        flag : array-like of bool
            The array in which to find blocks.
        minimum : int or None, optional, default None
            The minimum length of block to return. Discards shorter
            blocks.
        min_gap : int or None, optional, default None
            The minimum gap between flag blocks. Fills in gaps
            smaller.

        Returns
        -------
        starts : list of int
            The start indices for each block.
        ends : list of int
            The end indices for each block.  NOTE: the end index is
            the last index in the block. Add 1 for slicing, where the
            upper limit should be after the block
        """
        if min_gap is not None:
            _flag = self.pad_flags(np.asarray(flag, dtype=bool),
                min_gap=min_gap).astype(np.int8)
        else:
            _flag = np.asarray(flag).astype(int)

        marks = np.diff(_flag)
        start = np.where(marks == 1)[0]+1
        if _flag[0]:
            start = np.concatenate([[0], start])
        end = np.where(marks == -1)[0]
        if _flag[-1]:
            end = np.concatenate([end, [len(_flag)-1]])

        if minimum is not None:
            inds = np.where(end - start + 1 > minimum)[0]
            return start[inds], end[inds]
        else:
            return start, end

    @set_action()
    def pad_flags(self, f, before_pad=0, after_pad=0, min_gap=0, min_length=0):
        """
        Helper function to make the flag bigger at the beginning or end. It can
        also group them together.

        Args
        ----
        f : list of bool
            The flag array to pad.

        before_pad : int, optional, default 0
            The number of samples to pad before a flag.
        after_pad : int, optional, default 0
            The number of samples to pad after a flag.
        min_gap : int, optional, default 0
            The smallest allowable gap. If bigger, it combines.
        min_length : int, optional, default 0
            The smallest length a pad can be.

        Returns
        -------
        pad_flag : list of bool
            The padded boolean array.
        """
        before, after = self.find_flag_blocks(f)
        after += 1

        inds = np.where(np.subtract(before[1:], after[:-1]) < min_gap)[0]
        after[inds] = before[inds+1]

        before -= before_pad
        after += after_pad

        padded = np.zeros_like(f)

        for b, a in zip(before, after):
            if (a-after_pad)-(b+before_pad) > min_length:
                padded[np.max([0, b]):a] = True

        return padded

<<<<<<< HEAD

=======
    @set_action()
>>>>>>> 3d327111
    def plot_find_peak(self, freq, resp, peak_ind, save_plot=True,
            save_name=None):
        """
        Helper function for plotting the output of find_freq.

        Args
        ----
        freq : float array
            The frequency data.
        resp : float array
            The response to full_band_resp.
        peak_ind : int array
            The indicies of peaks found.
        save_plot : bool, optional, default True
            Whether to save the plot.
        save_name : str or None, optional, default None
            The name of the plot.
        """
        if save_plot:
            plt.ioff()
        else:
            plt.ion()

        # Break out components
        Idat = np.real(resp)
        Qdat = np.imag(resp)
        phase = np.unwrap(np.arctan2(Qdat, Idat))

        # Plot
        fig, ax = plt.subplots(2, sharex=True, figsize=(6, 4))
        ax[0].plot(freq, np.abs(resp), label='amp', color='b')
        ax[0].plot(freq, Idat, label='I', color='r', linestyle=':', alpha=.5)
        ax[0].plot(freq, Qdat, label='Q', color='g', linestyle=':', alpha=.5)
        ax[0].legend(loc='lower right')
        ax[1].plot(freq, phase, color='b')
        ax[1].set_ylim((-np.pi, np.pi))

        if len(peak_ind):  # empty array returns False
            ax[0].plot(freq[peak_ind], np.abs(resp[peak_ind]), 'x', color='k')
            ax[1].plot(freq[peak_ind], phase[peak_ind], 'x', color='k')
        else:
            self.log('No peak_ind values.', self.LOG_USER)

        fig.suptitle("Peak Finding")
        ax[1].set_xlabel("Frequency offset from Subband Center (MHz)")
        ax[0].set_ylabel("Response")
        ax[1].set_ylabel("Phase [rad]")

        if save_plot:
            if save_name is None:
                self.log('Using default name for saving: find_peak.png \n' +
                    'Highly recommended that you input a non-default name')
                save_name = 'find_peak.png'
            else:
                self.log('Plotting saved to {}'.format(save_name))

            path = os.path.join(self.plot_dir, save_name)
            plt.savefig(path, bbox_inches='tight')
            self.pub.register_file(path, 'find_freq', plot=True)

            plt.close()

    @set_action()
    def eta_fit(self, freq, resp, peak_freq, delta_freq,
                make_plot=False, plot_chans=None, save_plot=True, band=None,
                timestamp=None, res_num=None, use_slow_eta=False):
        """
        Eta fitting code. This calculates the eta (rotation) parameters. This
        also returns an R^2 value, latency, and Q.

        Args
        ----
        freq : float array
            The frequency data.
        resp : float array
            The response data.
        peak_freq : float
            The frequency of the resonance peak.
        delta_freq : float
            The width of frequency to calculate values.
        make_plot : bool, optional, default False
            Whether to make plots.
        plot_chans : int array, optional, default []
            The channels to plot. If an empty array, it will make
            plots for all channels.
        save_plot : bool, optional, default True
            Whether to save plots.
        band : int or None, optional, default None
            Only used for plotting - the band number of the resontaor.
        timestamp : str or None, optional, default None
            The timestamp of the data.
        res_num : int or None, optional, default None
            The resonator number.
        use_slow_eta : bool, optional, default False
            Whether the data is from a slow eta scan.

        Returns
        -------
        eta : complex
            The eta parameter.
        eta_scaled : complex
            The eta parameter divided by subband_half_width.
        eta_phase_deg : float
            The angle to rotate IQ circle.
        r2 : float
            The R^2 value compared to the resonator fit.
        eta_mag : float
            The amplitude of eta.
        latency : float
            The delay.
        Q : float
            The resonator quality factor.
        """
        if band is None:
            # assume all bands have the same number of channels, and
            # pull the number of channels from the first band in the
            # list of bands specified in experiment.cfg.
            bands = self.config.get('init').get('bands')
            band = bands[0]

        if plot_chans is None:
            plot_chans = np.array([])

        n_subbands = self.get_number_sub_bands(band)
        digitizer_frequency_mhz = self.get_digitizer_frequency_mhz(band)
        subband_half_width = digitizer_frequency_mhz/\
            n_subbands

        if timestamp is None:
            timestamp = self.get_timestamp()

        amp = np.abs(resp)

        try:
            left = np.where(freq < peak_freq - delta_freq)[0][-1]
        except IndexError:
            left = 0
        try:
            left_plot = np.where(freq < peak_freq - 5*delta_freq)[0][-1]
        except IndexError:
            left = 0

        right = np.where(freq > peak_freq + delta_freq)[0][0]
        right_plot = np.where(freq > peak_freq + 5*delta_freq)[0][0]

        eta = (freq[right] - freq[left]) / (resp[right] - resp[left])

        if use_slow_eta:
            band_center = self.get_band_center_mhz(band)
            f_slow, resp_slow, eta_slow = self.eta_estimator(band,
                peak_freq*1.0E-6+band_center)

        # Get eta parameters
        latency = (np.unwrap(np.angle(resp))[-1] -
            np.unwrap(np.angle(resp))[0]) / (freq[-1] - freq[0])/2/np.pi
        eta_mag = np.abs(eta)
        eta_angle = np.angle(eta)
        eta_scaled = eta_mag / subband_half_width
        eta_phase_deg = eta_angle * 180 / np.pi


        if left != right:
            sk_fit = tools.fit_skewed_lorentzian(freq[left_plot:right_plot],
                amp[left_plot:right_plot])
            r2 = np.sum((amp[left_plot:right_plot] -
                tools.skewed_lorentzian(freq[left_plot:right_plot],
                *sk_fit))**2)
            Q = sk_fit[5]
        else:
            r2 = np.nan
            Q = np.nan

        if make_plot:
            if len(plot_chans) == 0:
                self.log('Making plot for band' +
                    ' {} res {:03}'.format(band, res_num))
                self.plot_eta_fit(freq[left_plot:right_plot],
                    resp[left_plot:right_plot],
                    eta=eta, eta_mag=eta_mag, r2=r2,
                    save_plot=save_plot, timestamp=timestamp, band=band,
                    res_num=res_num, sk_fit=sk_fit, f_slow=f_slow,
                    resp_slow=resp_slow)
            else:
                if res_num in plot_chans:
                    self.log('Making plot for band ' +
                        '{} res {:03}'.format(band, res_num))
                    self.plot_eta_fit(freq[left_plot:right_plot],
                        resp[left_plot:right_plot],
                        eta=eta, eta_mag=eta_mag, eta_phase_deg=eta_phase_deg,
                        r2=r2, save_plot=save_plot, timestamp=timestamp,
                        band=band, res_num=res_num, sk_fit=sk_fit,
                        f_slow=f_slow, resp_slow=resp_slow)

        return eta, eta_scaled, eta_phase_deg, r2, eta_mag, latency, Q

    @set_action()
    def plot_eta_fit(self, freq, resp, eta=None, eta_mag=None, peak_freq=None,
            eta_phase_deg=None, r2=None, save_plot=True, plotname_append='',
            show_plot=False, timestamp=None, res_num=None, band=None,
            sk_fit=None, f_slow=None, resp_slow=None, channel=None):
        """
        Plots the eta parameter fits. This is called by self.eta_fit or
        plot_tune_summary.

        Args
        ----
        freq : float array
            The frequency data.
        resp : complex array
            The response data.
        eta : complex or None, optional, default None
            The eta parameter.
        eta_mag : complex or None, optional, default None
            The amplitude of the eta parameter.
        peak_freq : float, optional, default None
            The frequency of the peak. This only effects the plot labels.
        eta_phase_deg : float or None, optional, default None
            The angle of the eta parameter in degrees.
        r2 : float or None, optional, default None
            The R^2 value.
        save_plot : bool, optional, default True
            Whether to save the plot.
        plotname_append : str, optional, default ''
            Appended to the default plot filename.
        timestamp : str or None, optional, default None
            The timestamp to name the file.
        res_num : int or None, optional, default None
            The resonator number to label the plot.
        band : int or None, optional, default None
            The band number to label the plot.
        sk_fit : float array or None, optional, default None
            The fit parameters for the skewed lorentzian.
        show_plot : bool, optional, default False,
            Whether to show the plot
        f_slow : float array or None, optional, default None
            The frequency from a slow eta scan
        resp_slow : complex array or None, optional, default None
            The response information from a slow eta scan.
        channel : int, optional, default None
            Labels the plot with the channel number if not None. Default None.

        """
        if timestamp is None:
            timestamp = self.get_timestamp()

        if show_plot:
            plt.ion()
        else:
            plt.ioff()

        I = np.real(resp)
        Q = np.imag(resp)
        amp = np.sqrt(I**2 + Q**2)
        phase = np.unwrap(np.arctan2(Q, I))  # radians

        if peak_freq is not None:
            plot_freq = freq - peak_freq
        else:
            plot_freq = freq

        plot_freq = plot_freq * 1.0E3

        fig = plt.figure(figsize=(9, 4.5))
        gs = GridSpec(2, 3)
        ax0 = fig.add_subplot(gs[0, 0])
        ax1 = fig.add_subplot(gs[1, 0], sharex=ax0)
        ax2 = fig.add_subplot(gs[:, 1:])
        ax0.plot(plot_freq, I, label='I', linestyle=':', color='k')
        ax0.plot(plot_freq, Q, label='Q', linestyle='--', color='k')
        ax0.scatter(plot_freq, amp, c=np.arange(len(freq)), s=3,
            label='amp')
        zero_idx = np.ravel(np.where(plot_freq == 0))[0]
        ax0.plot(plot_freq[zero_idx], amp[zero_idx], 'x', color='r')
        if sk_fit is not None:
            ax0.plot(plot_freq, tools.skewed_lorentzian(plot_freq*1.0E6,
                *sk_fit), color='r', linestyle=':')
        ax0.legend(fontsize=10, loc='lower right')
        ax0.set_ylabel('Resp')

        ax1.scatter(plot_freq, np.rad2deg(phase), c=np.arange(len(freq)), s=3)
        ax1.set_ylabel('Phase [deg]')
        ax1.set_xlabel('Freq [kHz]')

        # write what refPhaseDelay and refPhaseDelayFine were on the
        # phase plot, since we typically look at it when trying to
        # optimize them.
        bbox = dict(boxstyle="round", ec='w', fc='w', alpha=.65)
        ax1.text(.03, .15,
            'refPhaseDelay={}'.format(self.get_ref_phase_delay(band)),
            transform=ax1.transAxes, fontsize=8, bbox=bbox)
        ax1.text(.03, .05,
            'refPhaseDelayFine={}'.format(self.get_ref_phase_delay_fine(band)),
            transform=ax1.transAxes, fontsize=8, bbox=bbox)

        # IQ circle
        ax2.axhline(0, color='k', linestyle=':', alpha=.5)
        ax2.axvline(0, color='k', linestyle=':', alpha=.5)

        ax2.scatter(I, Q, c=np.arange(len(freq)), s=3)
        ax2.set_xlabel('I')
        ax2.set_ylabel('Q')

        # Label the peak frequency
        if peak_freq is not None:
            ax0.text(.03, .9, '{:5.2f} MHz'.format(peak_freq),
                transform=ax0.transAxes, fontsize=10,
                bbox=bbox)

        # Make labels
        lab = ''
        if eta is not None:
            if eta_mag is not None:
                lab = r'$\eta/\eta_{mag}$' + \
                    ': {:4.3f}+{:4.3f}'.format(np.real(eta/eta_mag),
                    np.imag(eta/eta_mag)) + '\n'
            else:
                lab = lab + r'$\eta$' + ': {}'.format(eta) + '\n'
        if eta_mag is not None:
            lab = lab + r'$\eta_{mag}$' + ': {:1.3e}'.format(eta_mag) + '\n'
        if eta_phase_deg is not None:
            lab = lab + r'$\eta_{ang}$' + \
                ': {:3.2f}'.format(eta_phase_deg) + '\n'
        if r2 is not None:
            lab = lab + r'$R^2$' + ' :{:4.3f}'.format(r2)
        ax2.text(.03, .81, lab, transform=ax2.transAxes, fontsize=10,
            bbox=bbox)

        # Plot channel
        if channel is not None:
            ax2.text(.85, .92, 'Ch {:03}'.format(channel),
                transform=ax2.transAxes, fontsize=10,
                bbox=bbox)

        if eta is not None:
            if eta_mag is not None:
                eta = eta/eta_mag
            respp = eta*resp
            Ip = np.real(respp)
            Qp = np.imag(respp)
            ax2.scatter(Ip, Qp, c=np.arange(len(freq)), cmap='inferno', s=3)

        if f_slow is not None and resp_slow is not None:
            self.log('Adding slow eta scan')
            mag_scale = 5E5
            band_center = self.get_band_center_mhz(band)

            resp_slow /= mag_scale
            I_slow = np.real(resp_slow)
            Q_slow = np.imag(resp_slow)
            phase_slow = np.unwrap(np.arctan2(Q_slow, I_slow))  # radians

            ax0.scatter(f_slow-band_center, np.abs(resp_slow),
                c=np.arange(len(f_slow)), cmap='Greys', s=3)
            ax1.scatter(f_slow-band_center, np.rad2deg(phase_slow),
                c=np.arange(len(f_slow)), cmap='Greys', s=3)
            ax2.scatter(I_slow, Q_slow, c=np.arange(len(f_slow)), cmap='Greys',
                s=3)

        plt.tight_layout()

        if save_plot:
            if res_num is not None and band is not None:
                save_name = '{}_eta_b{}_res{:03}{}.png'.format(timestamp, band,
                    res_num, plotname_append)
            else:
                save_name = '{}_eta{}.png'.format(timestamp, plotname_append)

            path = os.path.join(self.plot_dir, save_name)
            plt.savefig(path, bbox_inches='tight')
            self.pub.register_file(path, 'eta', plot=True)

        if not show_plot:
            plt.close()

    @set_action()
    def get_closest_subband(self, f, band, as_offset=True):
        """
        Gives the closest subband number for a given input frequency.

        Args
        ----
        f : float
            The frequency to search for a subband.
        band : int
            The band to identify.

        Returns
        -------
        subband : int
            The subband that contains the frequency.
        """
        # get subband centers:
        subbands, centers = self.get_subband_centers(band, as_offset=as_offset)
        if self.check_freq_scale(f, centers[0]):
            pass
        else:
            raise ValueError(f'{f} and {centers[0]}')

        idx = np.argmin([abs(x - f) for x in centers])
        return idx

    @set_action()
    def check_freq_scale(self, f1, f2):
        """
        Makes sure that items are the same frequency scale (ie MHz, kHZ, etc.)

        Args
        ----
        f1 : float
            The first frequency.
        f2 : float
            The second frequency.

        Returns
        -------
        same_scale : bool
            Whether the frequency scales are the same.
        """
        if abs(f1/f2) > 1e3:
            return False
        else:
            return True

    @set_action()
    def load_master_assignment(self, band, filename):
        """
        By default, pysmurf loads the most recent master assignment.
        Use this function to overwrite the default one.

        Args
        ----
        band : int
            The band for the master assignment file.
        filename : str
            The full path to the new master assignment file. Should be
            in self.tune_dir.
        """
        if 'band_{}'.format(band) in self.channel_assignment_files.keys():
            self.log('Old master assignment file:'+
                ' {}'.format(self.channel_assignment_files['band_{}'.format(band)]))
        self.channel_assignment_files['band_{}'.format(band)] = filename
        self.log('New master assignment file:'+
            ' {}'.format(self.channel_assignment_files['band_{}'.format(band)]))

    @set_action()
    def get_master_assignment(self, band):
        """
        Returns the master assignment list.

        Args
        ----
        band : int
            The band number.

        Returns
        -------
        freqs : float array
            The frequency of the resonators.
        subbands : int array
            The subbands the channels are assigned to.
        channels : int array
            The channels the resonators are assigned to.
        groups : int array
            The bias group the channel is in.
        """
        fn = self.channel_assignment_files[f'band_{band}']
        self.log(f'Drawing channel assignments from {fn}')

        # Load the data
        d = np.loadtxt(fn, delimiter=',')

        # Extract values
        freqs = d[:, 0]
        subbands = d[:, 1].astype(int)
        channels = d[:, 2].astype(int)
        groups = d[:, 3].astype(int)

        return freqs, subbands, channels, groups

<<<<<<< HEAD

    def assign_channels(self, freq, band=None,
=======
    @set_action()
    def assign_channels(self, freq, band=None, bandcenter=None,
>>>>>>> 3d327111
            channel_per_subband=4, as_offset=True, min_offset=0.1,
            new_master_assignment=False):
        """
        Figures out the subbands and channels to assign to resonators

        Args
        ----
        freq : float array
            The frequency of the resonators. This is not the same as
            the frequency output from full_band_resp. This is only
            where the resonators are.

        band : int or None, optional, default None
            The band to assign channels.
        band_center : float array or None, optional, default None
            The frequency center of the band. Must supply band or
            subband center.
        channel_per_subband : int, optional, default 4
            The number of channels to assign per subband.
        min_offset : float, optional, default 0.1
            The minimum offset between two resonators in MHz.  If
            closer, then both are ignored.

        Returns
        -------
        subbands : int array
            An array of subbands to assign resonators.
        channels : int array
            An array of channel numbers to assign resonators.
        offsets : float array
            The frequency offset from the subband center.

        Raises
        ------
        ValueError
            If band is not supplied.

        """
        freq = np.sort(freq)  # Just making sure its in sequential order

        if band is None:
            self.log('Must have band', self.LOG_ERROR)
            raise ValueError('Must have band')

        # Storage arrays
        subbands = np.zeros(len(freq), dtype=int)
        channels = -1 * np.ones(len(freq), dtype=int)
        offsets = np.zeros(len(freq))

        if not new_master_assignment:
            freq_master, subbands_master, channels_master, groups_master = \
                self.get_master_assignment(band)
            n_freqs = len(freq)
            n_unmatched = 0
            for idx in range(n_freqs):
                f = freq[idx]
                found_match = False
                for i in range(len(freq_master)):
                    f_master = freq_master[i]
                    if np.absolute(f-f_master) < min_offset:
                        ch = channels_master[i]
                        channels[idx] = ch
                        sb = subbands_master[i]
                        subbands[idx] = sb
                        g = groups_master[i]
                        sb_center = self.get_subband_centers(band,
                            as_offset=as_offset)[1][sb]
                        offsets[idx] = f-sb_center
                        self.log(f'Matching {f:.2f} MHz to {f_master:.2f} MHz' +
                            ' in master channel list: assigning to ' +
                            f'subband {sb}, ch. {ch}, group {g}')
                        found_match = True
                        break
                if not found_match:
                    n_unmatched += 1
                    self.log('No match found for {:.2f} MHz'.format(f))
            self.log(f'No channel assignment for {n_unmatched} of {n_freqs}'+
                ' resonances.')
        else:
            d_freq = np.diff(freq)
            close_idx = d_freq > min_offset
            close_idx = np.logical_and(np.hstack((close_idx, True)),
                                       np.hstack((True, close_idx)))
            # Assign all frequencies to a subband
            for idx in range(len(freq)):
                subbands[idx] = self.get_closest_subband(freq[idx], band,
                                                     as_offset=as_offset)
                subband_center = self.get_subband_centers(band,
                                          as_offset=as_offset)[1][subbands[idx]]
                offsets[idx] = freq[idx] - subband_center

            # Assign unique channel numbers
            for unique_subband in set(subbands):
                chans = self.get_channels_in_subband(band, int(unique_subband))
                mask = np.where(subbands == unique_subband)[0]
                if len(mask) > channel_per_subband:
                    concat_mask = mask[:channel_per_subband]
                else:
                    concat_mask = mask[:]

                chans = chans[:len(list(concat_mask))] #I am so sorry

                channels[mask[:len(chans)]] = chans

            # Prune channels that are too close
            channels[~close_idx] = -1

            # write the channel assignments to file
            self.write_master_assignment(band, freq, subbands, channels)

        return subbands, channels, offsets

    @set_action()
    def write_master_assignment(self, band, freqs, subbands, channels,
            bias_groups=None):
        '''
        Writes a comma-separated list in the form band, freq (MHz), subband,
        channel, group. Group number defaults to -1. The order of inputs is
        legacy and weird.

        Args
        ----
        band : int array
            A list of bands.
        freqs : float array
            A list of frequencies.
        subbands : int array
            A list of subbands
        channels : int array
            A list of channel numbers
        bias_groups : list of int or None, optional, default None
            A list of bias groups. If None, fills the array with -1.
        '''
        timestamp = self.get_timestamp()
        if bias_groups is None:
            bias_groups = -np.ones(len(freqs), dtype=int)

        fn = os.path.join(self.tune_dir,
                          f'{timestamp}_channel_assignment_b{band}.txt')
        self.log('Writing new channel assignment to {}'.format(fn))
        f = open(fn, 'w')
        for i in range(len(channels)):
            f.write(f'{freqs[i]:.4f},{subbands[i]},{channels[i]},{bias_groups[i]}\n')
        f.close()
        self.pub.register_file(fn, 'master_assignment', format='txt')

        self.load_master_assignment(band, fn)

    @set_action()
    def make_master_assignment_from_file(self, band, tuning_filename):
        """
        Makes a master assignment file

        Args
        ----
        band : int
            The band number.
        tuning_filename : str
            The tuning file to use for generating the
            master_assignment.
        """
        self.log('Drawing band-{} tuning data from {}'.format(band,
            tuning_filename))

        # Load the tuning file
        d = np.load(tuning_filename).item()[band]['resonances']

        # Extrac the values from the tuning file
        freqs = []
        subbands = []
        channels = []
        for i in range(len(d)):
            freqs.append(d[i]['freq'])
            subbands.append(d[i]['subband'])
            channels.append(d[i]['channel'])

        self.write_master_assignment(band, freqs, subbands, channels)

    @set_action()
    def get_group_list(self, band, group):
        """
        Returns a list of all the channels in a band and bias
        group. Note that it is possible to have channels that are
        on the same bias group but different bands.

        Args
        ----
        band : int
            The band number.
        group : int
            The bias group number.

        Returns
        -------
        bias_group_list : int array
            The list of channels that are in the band and bias group.
        """
        _, _, channels, groups = self.get_master_assignment(band)
        chs_in_group = []
        for i in range(len(channels)):
            if groups[i] == group:
                chs_in_group.append(channels[i])
        return np.array(chs_in_group)

    @set_action()
    def get_group_number(self, band, ch):
        """
        Gets the bias group number of a band, channel pair. The
        master_channel_assignment must be filled.

        Args
        ----
        band : int
            The band number.
        ch : int
            The channel number.

        Returns
        -------
        bias_group : int
            The bias group number.
        """
        _, _, channels, groups = self.get_master_assignment(band)
        for i in range(len(channels)):
            if channels[i] == ch:
                return groups[i]
        return None

    @set_action()
    def write_group_assignment(self, bias_group_dict):
        '''
        Combs master channel assignment and assigns group number to all channels
        in ch_list. Does not affect other channels in the master file.

        Args
        ----
        bias_group_dict : dict
            The output of identify_bias_groups.
        '''
        bias_groups = list(bias_group_dict.keys())

        # Find all unique bands
        bands = np.array([], dtype=int)
        for bg in bias_groups:
            for b in bias_group_dict[bg]['band']:
                if b not in bands:
                    bands = np.append(bands, b)

        for b in bands:
            # Load previous channel assignment
            freqs_master, subbands_master, channels_master, \
                groups_master = self.get_master_assignment(b)
            for bg in bias_groups:
                for i in np.arange(len(bias_group_dict[bg]['channel'])):
                    ch = bias_group_dict[bg]['channel'][i]
                    bb = bias_group_dict[bg]['band'][i]

                    # First check they are in the same band
                    if bb == b:
                        idx = np.ravel(np.where(channels_master == ch))
                        if len(idx) == 1:
                            groups_master[idx] = bg

            # Save the new master channel assignment
            self.write_master_assignment(b, freqs_master,
                                         subbands_master,
                                         channels_master,
                                         bias_groups=groups_master)

    @set_action()
    def relock(self, band, res_num=None, drive=None, r2_max=.08,
            q_max=100000, q_min=0, check_vals=False, min_gap=None,
            write_log=False):
        """
        Turns on the tones. Also cuts bad resonators.

        Args
        ----
        band : int
            The band to relock.

        res_num : int array or None, optional, default None
            The resonators to lock. If None, tries all the resonators.
        drive : int or None, optional, default None
            The tone amplitudes to set.
        r2_max : float, optional, default 0.08
            The highest allowable R^2 value.
        q_max : float, optional, default 1e5
            The maximum resonator Q factor.
        q_min : float, optional, default 0
            The minimum resonator Q factor.
        check_vals : bool, optional, default False
            Whether to check r2 and Q values.
        min_gap : float or None, optional, default None
            The minimum distance between resonators.
        write_log : bool, optional, default False
            Whether to write outputs to log
        """
        n_channels = self.get_number_channels(band)

        self.log('Relocking...')
        if res_num is None:
            res_num = np.arange(n_channels)
        else:
            res_num = np.array(res_num)

        if drive is None:
            drive = self.freq_resp[band]['drive']

        # Declare arrays for storing values
        amplitude_scale = np.zeros(n_channels)
        center_freq = np.zeros(n_channels)
        feedback_enable = np.zeros(n_channels)
        eta_phase = np.zeros(n_channels)
        eta_mag = np.zeros(n_channels)

        # Extract frequencies from dictionary
        f = [self.freq_resp[band]['resonances'][k]['freq']
            for k in self.freq_resp[band]['resonances'].keys()]

        # Populate arrays
        counter = 0
        for k in self.freq_resp[band]['resonances'].keys():
            ch = self.freq_resp[band]['resonances'][k]['channel']
            idx = np.where(f == self.freq_resp[band]['resonances'][k]['freq'])[0][0]
            f_gap = None
            if len(f) > 1:
                f_gap = np.min(np.abs(np.append(f[:idx], f[idx+1:])-f[idx]))
            if write_log:
                self.log(f'Res {k:03} - Channel {ch}')
            for ll, hh in self.bad_mask:
                # Check again bad mask list
                if f[idx] > ll and f[idx] < hh:
                    self.log(f'{f[idx]:4.3f} in bad list.')
                    ch = -1
            if ch < 0:
                if write_log:
                    self.log(f'No channel assigned: res {k:03}')
            elif min_gap is not None and f_gap is not None and f_gap < min_gap:
                # Resonators too close
                if write_log:
                    self.log(f'Closest resonator is {f_gap:3.3f} MHz away')
            elif self.freq_resp[band]['resonances'][k]['r2'] > r2_max and check_vals:
                # chi squared cut
                if write_log:
                    self.log(f'R2 too high: res {k:03}')
            elif k not in res_num:
                if write_log:
                    self.log('Not in resonator list')
            else:
                # Channels passed all checks so actually turn on
                center_freq[ch] = self.freq_resp[band]['resonances'][k]['offset']
                amplitude_scale[ch] = drive
                feedback_enable[ch] = 1
                eta_phase[ch] = self.freq_resp[band]['resonances'][k]['eta_phase']
                eta_mag[ch] = self.freq_resp[band]['resonances'][k]['eta_scaled']
                counter += 1

        # Set the actual variables
        self.set_center_frequency_array(band, center_freq, write_log=write_log,
            log_level=self.LOG_INFO)
        self.set_amplitude_scale_array(band, amplitude_scale.astype(int),
            write_log=write_log, log_level=self.LOG_INFO)
        self.set_feedback_enable_array(band, feedback_enable.astype(int),
            write_log=write_log, log_level=self.LOG_INFO)
        self.set_eta_phase_array(band, eta_phase, write_log=write_log,
            log_level=self.LOG_INFO)
        self.set_eta_mag_array(band, eta_mag, write_log=write_log,
            log_level=self.LOG_INFO)

        self.log('Setting on {} channels on band {}'.format(counter, band),
            self.LOG_USER)

<<<<<<< HEAD
=======
    @set_action()
    def fast_relock(self, band):
        """
        """
        self.log('Fast relocking with: {}'.format(self.tune_file))
        self.set_tune_file_path(self.tune_file)
        self.set_load_tune_file(band, 1)
        self.log('Done fast relocking')
>>>>>>> 3d327111

    def _get_eta_scan_result_from_key(self, band, key):
        """
        Convenience function to get values from the freq_resp dictionary.

        Args
        ----
        band : int
            The 500 MHz band to get values from.
        key : str
            The dictionary value to read out.

        Returns
        -------
        array
            The array of values associated with key.
        """
        if 'resonances' not in self.freq_resp[band].keys():
            self.log('No tuning. Run setup_notches() or load_tune()')
            return None

        return np.array([self.freq_resp[band]['resonances'][k][key]
                         for k in self.freq_resp[band]['resonances'].keys()])


    def get_eta_scan_result_freq(self, band):
        """
        Convenience function that gets the frequency results from eta scans.

        Args
        ----
        band : int
            The band.

        Returns
        -------
        freq : float array
            The frequency in MHz of the resonators.
        """
        return self._get_eta_scan_result_from_key(band, 'freq')


    def get_eta_scan_result_eta(self, band):
        """
        Convenience function that gets thee eta values from eta scans.

        Args
        ----
        band : int
            The band.

        Returns
        -------
        eta : complex array
            The eta of the resonators.
        """
        return self._get_eta_scan_result_from_key(band, 'eta')


    def get_eta_scan_result_eta_mag(self, band):
        """
        Convenience function that gets thee eta mags from
        eta scans.

        Args
        ----
        band : int
            The band.

        Returns
        -------
        eta_mag : float array
            The eta of the resonators.
        """
        return self._get_eta_scan_result_from_key(band, 'eta_mag')


    def get_eta_scan_result_eta_scaled(self, band):
        """
        Convenience function that gets the eta scaled from
        eta scans. eta_scaled is eta_mag/digitizer_freq_mhz/n_subbands

        Args
        ----
        band : int
            The band.

        Returns
        -------
        eta_scaled : float array
            The eta_scaled of the resonators.
        """
        return self._get_eta_scan_result_from_key(band, 'eta_scaled')


    def get_eta_scan_result_eta_phase(self, band):
        """
        Convenience function that gets the eta phase values from
        eta scans.

        Args
        ----
        band : int
            The band.

        Returns
        -------
        eta_phase : float array
            The eta_phase of the resonators.
        """
        return self._get_eta_scan_result_from_key(band, 'eta_phase')


    def get_eta_scan_result_channel(self, band):
        """
        Convenience function that gets the channel assignments from
        eta scans.

        Args
        ----
        band : int
            The band.

        Returns
        -------
        channels : int array
            The channels of the resonators.
        """
        return self._get_eta_scan_result_from_key(band, 'channel')


    def get_eta_scan_result_subband(self, band):
        """
        Convenience function that gets the subband from eta scans.

        Args
        ----
        band : int
            The band.

        Returns
        -------
        subband : float array
            The subband of the resonators.
        """
        return self._get_eta_scan_result_from_key(band, 'subband')


    def get_eta_scan_result_offset(self, band):
        """
        Convenience function that gets the offset from center frequency
        from eta scans.

        Args
        ----
        band : int
            The band.

        Returns
        -------
        offset : float array
            The offset from the subband centers of the resonators.
        """
        return self._get_eta_scan_result_from_key(band, 'offset')


    def eta_estimator(self, band, freq, drive=12, f_sweep_half=.3,
            df_sweep=.002, delta_freq=.01, lock_max_derivative=False):
        """
        Estimates eta parameters using the slow eta_scan.

        Args
        ----
        band : int
            The band.
        freq : float
            The frequency to scan.
        drive : int, optional, default 12
            The tone amplitude.
        f_sweep_half : float, optional, default 0.3
            The frequency to sweep.
        df_sweep : float, optional, default 0.002
            The frequency step size.
        delta_freq : float, optional, default 0.01
            The range of frequencies
        lock_max_deriv : bool, optional, default False
            Whether to lock on the maximum derivative (instead of the minimum
            of the resonator)

        Returns
        -------
        resp : float
            An array of complex responses to the eta estimator.
        """
        subband, offset = self.freq_to_subband(band, freq)
        f_sweep = np.arange(offset-f_sweep_half, offset+f_sweep_half, df_sweep)

        # Measure the response of the resonator
        f, resp = self.fast_eta_scan(band, subband, f_sweep, 2, drive)

        a_resp = np.abs(resp)
        # Lock on the maximum derivative of the phase reather than the minima
        if lock_max_derivative:
            self.log('Locking on max derivative instead of res min')
            deriv = np.abs(np.diff(a_resp))
            idx = np.ravel(np.where(deriv == np.max(deriv)))[0]
        else:
            idx = np.ravel(np.where(a_resp == np.min(a_resp)))[0]
        f0 = f_sweep[idx]

        try:
            left = np.where(f_sweep < f0 - delta_freq)[0][-1]
        except IndexError:
            left = 0

        try:
            right = np.where(f_sweep > f0 + delta_freq)[0][0]
        except BaseException:
            right = len(f_sweep)-1

        # Calculate eta parameter
        eta = (f_sweep[right]-f_sweep[left])/(resp[right]-resp[left])

        sb, sbc = self.get_subband_centers(band, as_offset=False)

        return f_sweep + sbc[subband], resp, eta

    @set_action()
    def eta_scan(self, band, subband, freq, drive, write_log=False,
                 sync_group=True):
        """
        Same as slow eta scans. Runs an eta scan by sequentially turning on
        probe tones at different frequencies and returns the complex response.

        Args
        ----
        band : int
            The 500 Mhz band
        subband : int
            The subband to sweep. The subband defines which section of the
            500 MHz band to sweep
        freq : float
            The frequency in the subband to sweep
        drive : int
            The probe tone power
        write_log : bool, optional, default False
            Whether to write outputs to log
        sync_group : bool, optional, default True
            Whether to get the data back using the sync group functionality.
            This should make the function much faster.

        Returns
        -------
        rr : float
            The real component of the response
        ii : float
            the complex component of the response
        """
        if len(self.which_on(band)):
            self.band_off(band, write_log=write_log)

        n_subband = self.get_number_sub_bands(band)
        n_channel = self.get_number_channels(band)
        channel_order = self.get_channel_order(band)
        first_channel = channel_order[::n_channel//n_subband]

        self.set_eta_scan_channel(band, first_channel[subband],
            write_log=write_log)
        self.set_eta_scan_amplitude(band, drive, write_log=write_log)
        self.set_eta_scan_freq(band, freq, write_log=write_log)
        self.set_eta_scan_dwell(band, 0, write_log=write_log)

        self.set_run_eta_scan(band, 1, wait_done=False, write_log=write_log)
        pvs = [self._cryo_root(band) + self._eta_scan_results_real,
               self._cryo_root(band) + self._eta_scan_results_imag]

        if sync_group:
            sg = SyncGroup(pvs, skip_first=False)

            sg.wait()
            vals = sg.get_values()
            rr = vals[pvs[0]]
            ii = vals[pvs[1]]
        else:
            rr = self.get_eta_scan_results_real(2, len(freq))
            ii = self.get_eta_scan_results_imag(2, len(freq))

        self.set_amplitude_scale_channel(band, first_channel[subband], 0)

        return rr, ii

<<<<<<< HEAD

=======
    @set_action()
>>>>>>> 3d327111
    def flux_ramp_check(self, band, reset_rate_khz=None,
            fraction_full_scale=None, flux_ramp=True, save_plot=True,
            show_plot=False, setup_flux_ramp=True):
        """
        Tries to measure the V-phi curve in feedback disable mode.
        You can also run this with flux ramp off to see the intrinsic
        noise on the readout channel. This just returns the output of
        tracking_setup.

        Args
        ----
        band : int
            The band to check.
        reset_rate_khz : float or None, optional, default None
            The flux ramp rate in kHz.
        fraction_full_scale : float or None, optional, default None
            The amplitude of the flux ramp from zero to one.
        flux_ramp : bool, optional, default True
            Whether to flux ramp.
        save_plot : bool, optional, default True
            Whether to save the plot.
        show_plot : bool, optional, default False
            Whether to show the plot.
        setup_flux_ramp : bool, optional, default True
            Whether to setup the flux ramp at the end.

        Returns
        -------
        d : float
            The tracking_setup data term
        df : float
            The tracking setup data error term
        sync : int
            The sync signal from tracking_setup
        """
        if show_plot:
            plt.ion()
        else:
            plt.ioff()

        if reset_rate_khz is None:
            reset_rate_khz = self.reset_rate_khz
            self.log('reset_rate_khz is None. ',
                     f'Using default: {reset_rate_khz}')
        n_channels = self.get_number_channels(band)
        old_fb = self.get_feedback_enable_array(band)

        # Turn off feedback
        self.set_feedback_enable_array(band, np.zeros_like(old_fb))

        # Run tracking setup
        d, df, sync = self.tracking_setup(band, 0, reset_rate_khz=reset_rate_khz,
            fraction_full_scale=fraction_full_scale, make_plot=False,
            save_plot=False, show_plot=False, lms_enable1=False,
            lms_enable2=False, lms_enable3=False, flux_ramp=flux_ramp,
            setup_flux_ramp=setup_flux_ramp)

        n_samp, n_chan = np.shape(df)

        dd = np.ravel(np.where(np.diff(sync[:, 0]) != 0))
        first_idx = dd[0]//n_channels
        second_idx = dd[4]//n_channels
        dt = int(second_idx-first_idx)  # In slow samples
        n_fr = int(len(sync[:, 0])/n_channels/dt)
        reset_idx = np.arange(first_idx, n_fr*dt + first_idx+1, dt)

        # Reset to the previous FB state
        self.set_feedback_enable_array(band, old_fb)

        fs = self.get_digitizer_frequency_mhz(band) * 1.0E6 /2/n_channels

        # Only plot channels that are on - group by subband
        chan = self.which_on(band)
        freq = np.zeros(len(chan), dtype=float)
        subband = np.zeros(len(chan), dtype=int)
        for i, c in enumerate(chan):
            freq[i] = self.channel_to_freq(band, c)
            (subband[i], _) = self.freq_to_subband(band, freq[i])

        unique_subband = np.unique(subband)

        cm = plt.get_cmap('viridis')

        timestamp = self.get_timestamp()

        self.log('Making plots...')
        scale = 1.0E3

        for sb in unique_subband:
            idx = np.ravel(np.where(subband == sb))
            chs = chan[idx]

            # Instatiate plot
            fig = plt.figure(figsize=(8, 6))
            gs = GridSpec(2, 2)
            ax0 = fig.add_subplot(gs[0, :])
            ax1 = fig.add_subplot(gs[1, 0])
            ax2 = fig.add_subplot(gs[1, 1])

            for i, c in enumerate(chs):
                color = cm(i/len(chs))
                ax0.plot(np.arange(n_samp)/fs*scale, df[:, c], label=f'ch {c}',
                    color=color)
                holder = np.zeros((n_fr-1, dt))
                for i in np.arange(n_fr-1):
                    holder[i] = df[first_idx+dt*i:first_idx+dt*(i+1), c]
                ds = np.mean(holder, axis=0)
                ax1.plot(np.arange(len(ds))/fs*scale, ds, color=color)
                ff, pp = signal.welch(df[:, c], fs=fs)
                ax2.semilogy(ff/1.0E3, pp, color=color)

            for k in reset_idx:
                ax0.axvline(k/fs*scale, color='k', alpha=.6, linestyle=':')

            ax0.legend(loc='upper left')
            ax1.set_xlabel('Time [ms]')
            ax2.set_xlabel('Freq [kHz]')
            fig.suptitle('Band {} Subband {}'.format(band, sb))

            if save_plot:
                save_name = timestamp
                if not flux_ramp:
                    save_name = save_name + '_no_FR'
                save_name = save_name+ \
                    '_b{}_sb{:03}_flux_ramp_check.png'.format(band, sb)
                path = os.path.join(self.plot_dir, save_name)
                plt.savefig(path, bbox_inches='tight')
                self.pub.register_file(path, 'flux_ramp', plot=True)

                if not show_plot:
                    plt.close()

        return d, df, sync

    @set_action()
    def tracking_setup(self, band, channel=None, reset_rate_khz=None,
            write_log=False, make_plot=False, save_plot=True, show_plot=True,
            nsamp=2**19, lms_freq_hz=None, meas_lms_freq=False,
            meas_flux_ramp_amp=False, n_phi0=4, flux_ramp=True,
            fraction_full_scale=None, lms_enable1=True, lms_enable2=True,
            lms_enable3=True, lms_gain=None, return_data=True,
            new_epics_root=None, feedback_start_frac=None,
            feedback_end_frac=None, setup_flux_ramp=True, plotname_append=''):
        """
        The function to start tracking. Starts the flux ramp and if requested
        attempts to measure the lms (demodulation) frequency. Otherwise this
        just tracks at the input lms frequency. This will also make plots for
        the channels listed in {channel} input.

        Args
        ----
        band : int
            The band number.
        channel : int or int array or None, optional, default None
            The channels to plot.
        reset_rate_khz : float or None, optional, default None
            The flux ramp frequency.
        write_log : bool, optional, default False
            Whether to write output to the log.
        make_plot : bool, optional, default False
            Whether to make plots.
        save_plot : bool, optional, default True
            Whether to save plots.
        show_plot : bool, optional, default True
            Whether to display the plot.
        nsamp : int, optional, default 2**19
            The number of samples to take
        lms_freq_hz : float or None, optional, default None
            The frequency of the tracking algorithm.
        meas_lms_freq : bool, optional, default False
            Whether or not to try to estimate the carrier rate using
            the flux_mod2 function.  lms_freq_hz must be None.
        meas_flux_ramp_amp : bool, optional, default False
            Whether to attempt to measure the flux ramp amplitude. This requires
            the number of phi0 (n_phi0) to be set.
        n_phi0 : float, optional, default 4
            The number of phi0 to optimize for using meas_flux_ramp_amp.
        flux_ramp : bool, optional, default True
            Whether to turn on flux ramp.
        fraction_full_scale : float or None, optional, default None
            The flux ramp amplitude, as a fraction of the maximum.
        lms_enable1 : bool, optional, default True
            Whether to use the first harmonic for tracking.
        lms_enable2 : bool, optional, default True
            Whether to use the second harmonic for tracking.
        lms_enable3 : bool, optional, default True
            Whether to use the third harmonic for tracking.
        lms_gain : int or None, optional, default None
            The tracking gain parameters. Default is the value in the
            config table.
        return_data : bool, optional, default True
            Whether to return the tracking setup data
        feedback_start_frac : float or None, optional, default None
            The fraction of the full flux ramp at which to stop
            applying feedback in each flux ramp cycle.  Must be in
            [0,1).  Defaults to whatever's in the cfg file.
        feedback_end_frac : float or None, optional, default None
            The fraction of the full flux ramp at which to stop
            applying feedback in each flux ramp cycle.  Must be >0.
            Defaults to whatever's in the cfg file.
        setup_flux_ramp : bool, optional, default True
            Whether to setup the flux ramp.
        plotname_append : str, optional, default ''
            Optional string to append plots with.
        new_epics_root : str or None, optional, default None
            Wheter to override the epics root. This is used to hack in the
            offline mode.
        """
        if reset_rate_khz is None:
            reset_rate_khz = self.reset_rate_khz
        if lms_gain is None:
            lms_gain = self.lms_gain[band]

        ##
        ## Load unprovided optional args from cfg
        if feedback_start_frac is None:
            feedback_start_frac = self.config.get('tune_band').get('feedback_start_frac')[str(band)]
        if feedback_end_frac is None:
            feedback_end_frac = self.config.get('tune_band').get('feedback_end_frac')[str(band)]
        ## End loading unprovided optional args from cfg
        ##

        ##
        ## Argument validation

        # Validate feedback_start_frac and feedback_end_frac
        if (feedback_start_frac < 0) or (feedback_start_frac >= 1):
            raise ValueError(f"feedback_start_frac = {feedback_start_frac} not in [0,1)")
        if feedback_end_frac < 0:
            raise ValueError(f"feedback_end_frac = {feedback_end_frac} not > 0")
        # If feedback_start_frac exceeds feedback_end_frac, then
        # there's no range of the flux ramp cycle over which we're
        # applying feedback.
        if feedback_end_frac < feedback_start_frac:
            raise ValueError(f"feedback_end_frac = {feedback_end_frac} is"+
                f" not less than feedback_start_frac = {feedback_start_frac}")
        # Done validating feedbackStart and feedbackEnd

        ## End argument validation
        ##

        if not flux_ramp:
            self.log('WARNING: THIS WILL NOT TURN ON FLUX RAMP!')

        if make_plot:
            if show_plot:
                plt.ion()
            else:
                plt.ioff()

        if fraction_full_scale is None:
            fraction_full_scale = self.fraction_full_scale
        else:
            self.fraction_full_scale = fraction_full_scale

        # Measure either LMS freq or the flux ramp amplitude
        if lms_freq_hz is None:
            if meas_lms_freq and meas_flux_ramp_amp:
                self.log('Requested measurement of both LMS freq '+
                         'and flux ramp amplitude. Cannot do both.',
                         self.LOG_ERROR)
                return None, None, None
            elif meas_lms_freq:
                lms_freq_hz = self.estimate_lms_freq(band,
                    reset_rate_khz, fraction_full_scale=fraction_full_scale,
                    channel=channel)
            elif meas_flux_ramp_amp:
                fraction_full_scale = self.estimate_flux_ramp_amp(band,
                    n_phi0, reset_rate_khz=reset_rate_khz, channel=channel)
                lms_freq_hz = reset_rate_khz * n_phi0 * 1.0E3
            else:
                lms_freq_hz = self.config.get('tune_band').get('lms_freq')[str(band)]
            self.lms_freq_hz[band] = lms_freq_hz
            if write_log:
                self.log('Using lms_freq_estimator : {:.0f} Hz'.format(lms_freq_hz))

        if not flux_ramp:
            lms_enable1 = 0
            lms_enable2 = 0
            lms_enable3 = 0

        if write_log:
            self.log("Using lmsFreqHz = {:.0f} Hz".format(lms_freq_hz), self.LOG_USER)

        self.set_lms_gain(band, lms_gain, write_log=write_log)
        self.set_lms_enable1(band, lms_enable1, write_log=write_log)
        self.set_lms_enable2(band, lms_enable2, write_log=write_log)
        self.set_lms_enable3(band, lms_enable3, write_log=write_log)
        self.set_lms_freq_hz(band, lms_freq_hz, write_log=write_log)

        iq_stream_enable = 0  # must be zero to access f,df stream
        self.set_iq_stream_enable(band, iq_stream_enable, write_log=write_log)

        if setup_flux_ramp:
            self.flux_ramp_setup(reset_rate_khz, fraction_full_scale,
                             write_log=write_log, new_epics_root=new_epics_root)
        else:
            self.log("Not changing flux ramp status. Use setup_flux_ramp " +
                     "boolean to run flux_ramp_setup")

        # Doing this after flux_ramp_setup so that if needed we can
        # set feedback_end based on the flux ramp settings.

        # Compute feedback_start/feedback_end from
        # feedback_start_frac/feedback_end_frac.
        channel_frequency_mhz = self.get_channel_frequency_mhz(band)
        digitizer_frequency_mhz = self.get_digitizer_frequency_mhz(band)
        feedback_start = int(
            feedback_start_frac*(self.get_ramp_max_cnt()+1)/(
                digitizer_frequency_mhz/channel_frequency_mhz/2.))
        feedback_end = int(
            feedback_end_frac*(self.get_ramp_max_cnt()+1)/(
                digitizer_frequency_mhz/channel_frequency_mhz/2.))

        # Set feedbackStart and feedbackEnd
        self.set_feedback_start(band, feedback_start, write_log=write_log)
        self.set_feedback_end(band, feedback_end, write_log=write_log)

        if write_log:
            self.log("Applying feedback over "+
                f"{(feedback_end_frac-feedback_start_frac)*100.:.1f}% of each "+
                f"flux ramp cycle (with feedbackStart={feedback_start} and " +
                f"feedbackEnd={feedback_end})", self.LOG_USER)

        if flux_ramp:
            self.flux_ramp_on(write_log=write_log, new_epics_root=new_epics_root)

        # take one dataset with all channels
        if return_data or make_plot:
            f, df, sync = self.take_debug_data(band, IQstream=iq_stream_enable,
                single_channel_readout=0, nsamp=nsamp)

            df_std = np.std(df, 0)
            df_channels = np.ravel(np.where(df_std > 0))

            # Intersection of channels that are on and have some flux ramp resp
            channels_on = list(set(df_channels) & set(self.which_on(band)))

            self.log(f"Number of channels on : {len(self.which_on(band))}",
                     self.LOG_USER)
            self.log("Number of channels on with flux ramp "+
                f"response : {len(channels_on)}", self.LOG_USER)

            f_span = np.max(f, 0) - np.min(f, 0)

        if make_plot:
            timestamp = self.get_timestamp()

            fig, ax = plt.subplots(1, 3, figsize=(12, 5))
            fig.suptitle(f'Band {band}')

            # Histogram the stddev
            ax[0].hist(df_std[channels_on]*1e3, bins=20, edgecolor='k')
            ax[0].set_xlabel('Flux ramp demod error std (kHz)')
            ax[0].set_ylabel('number of channels')

            # Histogram the max-min flux ramp amplitude response
            ax[1].hist(f_span[channels_on]*1e3, bins=20, edgecolor='k')
            ax[1].set_xlabel('Flux ramp amplitude (kHz)')
            ax[1].set_ylabel('number of channels')

            # Plot df vs resp amplitude
            ax[2].plot(f_span[channels_on]*1e3, df_std[channels_on]*1e3, '.')
            ax[2].set_xlabel('FR Amp (kHz)')
            ax[2].set_ylabel('RF demod error (kHz)')
            x = np.array([0, np.max(f_span[channels_on])*1.0E3])

            # useful line to guide the eye
            y_factor = 100
            y = x/y_factor
            ax[2].plot(x, y, color='k', linestyle=':', label=f'1:{y_factor}')
            ax[2].legend(loc='best')

            bbox = dict(boxstyle="round", ec='w', fc='w', alpha=.65)

            text = f"LMS freq: {lms_freq_hz:.0f} Hz" + "\n" + \
                f"LMS gain: {lms_gain}" + "\n" + \
                f"FR amp: {self.get_fraction_full_scale():1.3f}" + "\n" + \
                f"FB start: {feedback_start_frac}" + "\n" + \
                f"FB end: {feedback_end_frac}" + "\n" + \
                r"$n_{chan}$:" + f" {len(channels_on)}"
            ax[2].text(.05, .97, text, transform=ax[2].transAxes, va='top',
                ha='left', fontsize=10, bbox=bbox)

            fig.tight_layout(rect=[0, 0.03, 1, 0.95])

            if save_plot:
                path = os.path.join(self.plot_dir,
                    timestamp + '_FR_amp_v_err' + plotname_append + '.png')
                plt.savefig(path, bbox_inches='tight')
                self.pub.register_file(path, 'amp_vs_err', plot=True)

            if not show_plot:
                # If we don't want a live view, close the plot
                plt.close()

            if channel is not None:
                channel = np.ravel(np.array(channel))
                sync_idx = self.make_sync_flag(sync)

                for ch in channel:
                    # Setup plotting
                    fig, ax = plt.subplots(2, sharex=True, figsize=(9, 4.75))

                    # Plot tracked component
                    ax[0].plot(f[:, ch]*1e3)
                    ax[0].set_ylabel('Tracked Freq [kHz]')
                    ax[0].text(.025, .93,
                        'LMS Freq {:.0f} Hz'.format(lms_freq_hz), fontsize=10,
                        transform=ax[0].transAxes, bbox=bbox, ha='left',
                        va='top')

                    ax[0].text(.95, .93, 'Band {} Ch {:03}'.format(band, ch),
                        fontsize=10, transform=ax[0].transAxes, ha='right',
                        va='top', bbox=bbox)

                    # Plot the untracking part
                    ax[1].plot(df[:, ch]*1e3)
                    ax[1].set_ylabel('Freq Error [kHz]')
                    ax[1].set_xlabel('Samp Num')
                    ax[1].text(.025, .93,
                        f'RMS error = {df_std[ch]*1e3:.2f} kHz\n' +
                        f'FR frac. full scale = {fraction_full_scale:.2f}',
                        fontsize=10, transform=ax[1].transAxes, bbox=bbox,
                        ha='left', va='top')

                    n_sync_idx = len(sync_idx)
                    for i, s in enumerate(sync_idx):
                        # Lines for reset
                        ax[0].axvline(s, color='k', linestyle=':', alpha=.5)
                        ax[1].axvline(s, color='k', linestyle=':', alpha=.5)

                        # highlight used regions
                        if i < n_sync_idx-1:
                            n_samp = sync_idx[i+1]-sync_idx[i]
                            start = s + feedback_start_frac*n_samp
                            end = s + feedback_end_frac*n_samp

                            ax[0].axvspan(start, end, color='k', alpha=.15)
                            ax[1].axvspan(start, end, color='k', alpha=.15)
                    plt.tight_layout()

                    if save_plot:
                        path = os.path.join(self.plot_dir, timestamp +
                            f'_FRtracking_b{band}_ch{ch:03}{plotname_append}.png')
                        plt.savefig(path, bbox_inches='tight')
                        self.pub.register_file(path, 'tracking', plot=True)

                    if not show_plot:
                        plt.close()

        self.set_iq_stream_enable(band, 1, write_log=write_log)

        if return_data:
            return f, df, sync

    @set_action()
    def track_and_check(self, band, channel=None, reset_rate_khz=None,
            make_plot=False, save_plot=True, show_plot=True,
            lms_freq_hz=None, flux_ramp=True, fraction_full_scale=None,
            lms_enable1=True, lms_enable2=True, lms_enable3=True, lms_gain=None,
            f_min=.015, f_max=.2, df_max=.03, toggle_feedback=True,
            relock=True, tracking_setup=True, feedback_start_frac=None,
            feedback_end_frac=None, setup_flux_ramp=True):
        """
        This runs tracking setup and check_lock to prune bad channels. This has
        all the same inputs and tracking_setup and check_lock. In particular the
        cut parameters are f_min, f_max, and df_max.

        Args
        ----
        band : int
            The band to track and check.
        channel : int or int array or None, optional, default None
            List of channels to plot.
        reset_rate_khz : float or None, optional, default None
            The flux ramp frequency.
        make_plot : bool, optional, default False
            Whether to make plots.
        save_plot : bool, optional, default True
            Whether to save plots.
        show_plot : bool, optional, default True
            Whether to display the plot.
        lms_freq_hz : float or None, optional, default None
            The frequency of the tracking algorithm.
        flux_ramp : bool, optional, default True
            Whether to turn on flux ramp.
        fraction_full_scale : float or None, optional, default None
            The flux ramp amplitude, as a fraction of the maximum.
        lms_enable1 : bool, optional, default True
            Whether to use the first harmonic for tracking.
        lms_enable2 : bool, optional, default True
            Whether to use the second harmonic for tracking.
        lms_enable3 : bool, optional, default True
            Whether to use the third harmonic for tracking.
        lms_gain : int or None, optional, default None
            The tracking gain parameters. Default is the value in the
            config file
        f_min : float, optional, default 0.015
            The maximum frequency swing.
        f_max : float, optional, default 0.20
            The minimium frequency swing.
        df_max : float, optional, default 0.03
            The maximum value of the stddev of df.
        toggle_feedback : bool, optional, default True
            Whether or not to reset feedback (both the global band
            feedbackEnable and the lmsEnables between tracking_setup
            and check_lock.
        relock : bool, optional, default True
            Whether or not to relock at the start.
        tracking_setup : bool, optional, default True
            Whether or not to run tracking_setup.
        feedback_start_frac : float or None, optional, default None
            The fraction of the full flux ramp at which to stop
            applying feedback in each flux ramp cycle.  Must be in
            [0,1).  Defaults to whatever's in the cfg file.
        feedback_end_frac : float or None, optional, default None
            The fraction of the full flux ramp at which to stop
            applying feedback in each flux ramp cycle.  Must be >0.
            Defaults to whatever's in the cfg file.
        setup_flux_ramp : bool, optional, default True
            Whether to setup the flux ramp at the end.
        """
        if reset_rate_khz is None:
            reset_rate_khz = self.reset_rate_khz
        if lms_gain is None:
            lms_gain = self.lms_gain[band]

        if relock:
            self.relock(band)

        # Start tracking
        if tracking_setup:
            self.tracking_setup(band, channel=channel,
                reset_rate_khz=reset_rate_khz, make_plot=make_plot,
                save_plot=save_plot, show_plot=show_plot,
                lms_freq_hz=lms_freq_hz, flux_ramp=flux_ramp,
                fraction_full_scale=fraction_full_scale, lms_enable1=lms_enable1,
                lms_enable2=lms_enable2, lms_enable3=lms_enable3,
                lms_gain=lms_gain, return_data=False,
                feedback_start_frac=feedback_start_frac,
                feedback_end_frac=feedback_end_frac,
                setup_flux_ramp=setup_flux_ramp)

        # Toggle the feedback because sometimes tracking exits in a bad state.
        # I'm not sure if this is still the case, but no reason to stop doing
        # this. -EY 20191001
        if toggle_feedback:
            self.toggle_feedback(band)

        # Check the lock status and cut channels based on inputs.
        self.check_lock(band, f_min=f_min, f_max=f_max, df_max=df_max,
            make_plot=make_plot, flux_ramp=flux_ramp,
            fraction_full_scale=fraction_full_scale, lms_freq_hz=lms_freq_hz,
            reset_rate_khz=reset_rate_khz,
            feedback_start_frac=feedback_start_frac,
            feedback_end_frac=feedback_end_frac,
            setup_flux_ramp=setup_flux_ramp)

    @set_action()
    def eta_phase_check(self, band, rot_step_size=30, rot_max=360,
            reset_rate_khz=None, fraction_full_scale=None, flux_ramp=True):
        """
        Checks the phase of the currently store eta phase. It rotates the phase
        by a user-defined amount and checks the tracking setup. At the end of
        the function, this returns the system back to its original state.

        Args
        ----
        band : int
            The 500 MHz band to eta_phase check
        rot_step_size : float, optional, default 30
            The amplitude of the rotation step in degrees
        rot_max : float, optional, default 360
            The largest rotation in degrees
        reset_rate_khz : float or None, optional, default None
            The flux ramp reset rate. If none, uses default.
        fraction_full_scale : float, optional, default None
            The flux ramp amplitude. If None, uses default value
        flux_ramp : bool, optional, default True
            Whether to actually turn on the flux ramp.

        Return
        ------
        ret : dict
            A dictionary with the tracking_setup data per eta rotation.

        See Also
        --------
        analyze_eta_phase_check
        """
        if reset_rate_khz is None:
            reset_rate_khz = self.reset_rate_khz

        ret = {}

        eta_phase0 = self.get_eta_phase_array(band)
        ret['eta_phase0'] = eta_phase0
        ret['band'] = band
        n_channels = self.get_number_channels(band)

        old_fb = self.get_feedback_enable_array(band)
        self.set_feedback_enable_array(band, np.zeros_like(old_fb))

        rot_ang = np.arange(0, rot_max, rot_step_size)
        ret['rot_ang'] = rot_ang
        ret['data'] = {}

        for i, r in enumerate(rot_ang):
            self.log('Rotating {:3.1f} deg'.format(r))
            eta_phase = np.zeros_like(eta_phase0)
            for c in np.arange(n_channels):
                eta_phase[c] = tools.limit_phase_deg(eta_phase0[c] + r)
            self.set_eta_phase_array(band, eta_phase)

            d, df, sync = self.tracking_setup(band, 0,
                reset_rate_khz=reset_rate_khz,
                fraction_full_scale=fraction_full_scale,
                make_plot=False, save_plot=False, show_plot=False,
                lms_enable1=False, lms_enable2=False, lms_enable3=False,
                flux_ramp=flux_ramp)

            ret['data'][r] = {}
            ret['data'][r]['df'] = df
            ret['data'][r]['sync'] = sync

        self.set_feedback_enable_array(band, old_fb)
        self.set_eta_phase_array(2, eta_phase0)

        return ret

    @set_action()
    def analyze_eta_phase_check(self, dat, channel):
        """
        Analysis function for eta_phase_check. This makes a plot that you need
        to look at.

        Args
        ----
        dat : dict
            The data dictionary return from eta_phase_check
        channel : int
            The channel to analyze.

        See Also
        --------
        eta_phase_check
        """
        keys = dat['data'].keys()
        band = dat['band']
        n_keys = len(keys)

        n_channels = self.get_number_channels(band)
        fs = self.get_digitizer_frequency_mhz(band) * 1.0E6 /2/n_channels
        scale = 1.0E3

        fig, ax = plt.subplots(1)
        cm = plt.get_cmap('viridis')
        for j, k in enumerate(keys):
            sync = dat['data'][k]['sync']
            df = dat['data'][k]['df']
            dd = np.ravel(np.where(np.diff(sync[:, 0]) != 0))
            first_idx = dd[0]//n_channels
            second_idx = dd[4]//n_channels
            dt = int(second_idx-first_idx)  # In slow samples
            n_fr = int(len(sync[:, 0])/n_channels/dt)

            holder = np.zeros((n_fr-1, dt))
            for i in np.arange(n_fr-1):
                holder[i] = df[first_idx+dt*i:first_idx+dt*(i+1), channel]
            ds = np.mean(holder, axis=0)

            color = cm(j/n_keys)
            ax.plot(np.arange(len(ds))/fs*scale, ds, color=color,
                    label='{:3.1f}'.format(k))

        ax.legend()
        ax.set_title('Band {} Ch {:03}'.format(band, channel))
        ax.set_xlabel('Time [ms]')


    _num_flux_ramp_dac_bits = 16
    _cryo_card_flux_ramp_relay_bit = 16
    _cryo_card_relay_wait = 0.25 #sec

<<<<<<< HEAD
    def unset_fixed_flux_ramp_bias(self, acCouple=True):
=======
    @set_action()
    def unset_fixed_flux_ramp_bias(self,acCouple=True):
>>>>>>> 3d327111
        """
        Alias for setting ModeControl=0
        """

        # make sure flux ramp is configured off before switching back into mode=1
        self.flux_ramp_off()

        self.log("Setting flux ramp ModeControl to 0.", self.LOG_USER)
        self.set_mode_control(0)

        ## Don't want to flip relays more than we have to.  Check if it's in the correct
        ## position ; only explicitly flip to DC if we have to.
        if acCouple and (self.get_cryo_card_relays() >>
                self._cryo_card_flux_ramp_relay_bit & 1):
            self.log("Flux ramp set to DC mode (rly=0).",
                     self.LOG_USER)
            self.set_cryo_card_relay_bit(self._cryo_card_flux_ramp_relay_bit, 0)

            # make sure it gets picked up by cryo card before handing back
            while (self.get_cryo_card_relays() >>
                    self._cryo_card_flux_ramp_relay_bit & 1):
                self.log("Waiting for cryo card to update",
                         self.LOG_USER)
                time.sleep(self._cryo_card_relay_wait)

<<<<<<< HEAD

    def set_fixed_flux_ramp_bias(self, fraction_full_scale, debug=True,
=======
    @set_action()
    def set_fixed_flux_ramp_bias(self,fractionFullScale,debug=True,
>>>>>>> 3d327111
            do_config=True):
        """
        Args
        -----
        fraction_full_scale : float
            Fraction of full flux ramp scale to output from [-1,1].
        """

        # fraction_full_scale must be between [0,1]
        if abs(np.abs(fraction_full_scale)) > 1:
            raise ValueError(f"fraction_full_scale = {fraction_full_scale} not "+
                "in [-1,1].")

        ## Disable flux ramp if it was on
        ## Doesn't seem to effect the fixed DC value being output
        ## if already in fixed flux ramp mode ModeControl=1
        self.flux_ramp_off()

        ## Don't want to flip relays more than we have to.  Check if it's in the correct
        ## position ; only explicitly flip to DC if we have to.
        if not self.get_cryo_card_relays() >> self._cryo_card_flux_ramp_relay_bit & 1:
            self.log("Flux ramp relay is either in AC mode or we haven't set " +
                "it yet - explicitly setting to DC mode (=1).", self.LOG_USER)
            self.set_cryo_card_relay_bit(self._cryo_card_flux_ramp_relay_bit, 1)

            while not (self.get_cryo_card_relays() >>
                    self._cryo_card_flux_ramp_relay_bit & 1):
                self.log("Waiting for cryo card to update", self.LOG_USER)
                time.sleep(self._cryo_card_relay_wait)

        if do_config:
            ## ModeControl must be 1
            mode_control = self.get_mode_control()
            if not mode_control == 1:

                #before switching to ModeControl=1, make sure DAC is set to output zero V
                LTC1668RawDacData0 = np.floor(0.5*(2**self._num_flux_ramp_dac_bits))
                self.log("Before switching to fixed DC flux ramp output, " +
                         " explicitly setting flux ramp DAC to zero "+
                         "(LTC1668RawDacData0={})".format(mode_control, LTC1668RawDacData0),
                         self.LOG_USER)
                self.set_flux_ramp_dac(LTC1668RawDacData0)

                self.log("Flux ramp ModeControl is {}".format(mode_control) +
                         " - changing to 1 for fixed DC output.",
                         self.LOG_USER)
                self.set_mode_control(1)

        ## Compute and set flux ramp DAC to requested value
        LTC1668RawDacData = np.floor((2**self._num_flux_ramp_dac_bits) *
            (1-np.abs(fraction_full_scale))/2)
        ## 2s complement
        if fraction_full_scale < 0:
            LTC1668RawDacData = 2**self._num_flux_ramp_dac_bits-LTC1668RawDacData-1
        if debug:
            self.log(f"Setting flux ramp to {100 * fraction_full_scale}" +
                f"% of full scale (LTC1668RawDacData={int(LTC1668RawDacData)})",
                     self.LOG_USER)
        self.set_flux_ramp_dac(LTC1668RawDacData)

    @set_action()
    def flux_ramp_setup(self, reset_rate_khz, fraction_full_scale, df_range=.1,
            band=2, write_log=False, new_epics_root=None):
        """
        Set flux ramp sawtooth rate and amplitude. If there are errors, check
        that you are using an allowed reset rate! Not all rates are allowed.
        Allowed rates: 1, 2, 3, 4, 5, 6, 8, 10, 12, 15 kHz

        Args
        ----
        reset_rate_khz : int
            The flux ramp rate to set in kHz. The allowable values are
            1, 2, 3, 4, 5, 6, 8, 10, 12, 15 kHz
        fraction_full_scale : float
            The amplitude of the flux ramp as a fraction of the
            maximum possible value.
        band : int, optional, default 2
            The band to setup the flux ramp on.
        write_log : bool, optional, default False
            Whether to write output to the log.
        new_epics_root : str or None, optional, default None
            Override the original epics root.
        df_range : float, optional, default .1
            The delta frequency allowed.
        write_log : bool, optional, default False
            Whether to write data to log
        """

        # Disable flux ramp
        self.flux_ramp_off(new_epics_root=new_epics_root,
                           write_log=write_log)

        digitizerFrequencyMHz = self.get_digitizer_frequency_mhz(band,
            new_epics_root=new_epics_root)
        dspClockFrequencyMHz = digitizerFrequencyMHz/2

        desiredRampMaxCnt = ((dspClockFrequencyMHz*1e3)/
            (reset_rate_khz)) - 1
        rampMaxCnt = np.floor(desiredRampMaxCnt)

        resetRate = (dspClockFrequencyMHz * 1e6) / (rampMaxCnt + 1)

        HighCycle = 5 # not sure why these are hardcoded
        LowCycle = 5
        rtmClock = (dspClockFrequencyMHz * 1e6) / (HighCycle + LowCycle + 2)
        trialRTMClock = rtmClock

        fullScaleRate = fraction_full_scale * resetRate
        desFastSlowStepSize = (fullScaleRate * 2**self.num_flux_ramp_counter_bits) / rtmClock
        trialFastSlowStepSize = round(desFastSlowStepSize)
        FastSlowStepSize = trialFastSlowStepSize

        trialFullScaleRate = trialFastSlowStepSize * trialRTMClock / \
            (2**self.num_flux_ramp_counter_bits)

        trialResetRate = (dspClockFrequencyMHz * 1e6) / (rampMaxCnt + 1)
        trialFractionFullScale = trialFullScaleRate / trialResetRate
        fractionFullScale = trialFractionFullScale
        diffDesiredFractionFullScale = np.abs(trialFractionFullScale -
            fraction_full_scale)

        self.log("Percent full scale = {:0.3f}%".format(100 * fractionFullScale),
            self.LOG_USER)

        if diffDesiredFractionFullScale > df_range:
            raise ValueError("Difference from desired fraction of full scale " +
                "exceeded! {}".format(diffDesiredFractionFullScale) +
                " vs acceptable {}".format(df_range))
            self.log("Difference from desired fraction of full scale exceeded!" +
                " P{} vs acceptable {}".format(diffDesiredFractionFullScale,
                    df_range),
                self.LOG_USER)

        if rtmClock < 2e6:
            raise ValueError("RTM clock rate = "+
                "{} is too low (SPI clock runs at 1MHz)".format(rtmClock*1e-6))
            self.log("RTM clock rate = "+
                "{} is too low (SPI clock runs at 1MHz)".format(rtmClock * 1e-6),
                self.LOG_USER)
            return


        FastSlowRstValue = np.floor((2**self.num_flux_ramp_counter_bits) *
            (1 - fractionFullScale)/2)


        KRelay = 3 #where do these values come from
        SelectRamp = self.get_select_ramp(new_epics_root=new_epics_root) # from config file
        RampStartMode = self.get_ramp_start_mode(new_epics_root=new_epics_root) # from config file
        PulseWidth = 64
        DebounceWidth = 255
        RampSlope = 0
        ModeControl = 0
        EnableRampTrigger = 1

        self.set_low_cycle(LowCycle, new_epics_root=new_epics_root,
            write_log=write_log)
        self.set_high_cycle(HighCycle, new_epics_root=new_epics_root,
            write_log=write_log)
        self.set_k_relay(KRelay, new_epics_root=new_epics_root,
            write_log=write_log)
        self.set_ramp_max_cnt(rampMaxCnt, new_epics_root=new_epics_root,
            write_log=write_log)
        self.set_select_ramp(SelectRamp, new_epics_root=new_epics_root,
            write_log=write_log)
        self.set_ramp_start_mode(RampStartMode, new_epics_root=new_epics_root,
            write_log=write_log)
        self.set_pulse_width(PulseWidth, new_epics_root=new_epics_root,
            write_log=write_log)
        self.set_debounce_width(DebounceWidth, new_epics_root=new_epics_root,
            write_log=write_log)
        self.set_ramp_slope(RampSlope, new_epics_root=new_epics_root,
            write_log=write_log)
        self.set_mode_control(ModeControl, new_epics_root=new_epics_root,
            write_log=write_log)
        self.set_fast_slow_step_size(FastSlowStepSize, new_epics_root=new_epics_root,
            write_log=write_log)
        self.set_fast_slow_rst_value(FastSlowRstValue, new_epics_root=new_epics_root,
            write_log=write_log)
        self.set_enable_ramp_trigger(EnableRampTrigger, new_epics_root=new_epics_root,
            write_log=write_log)
        self.set_ramp_rate(reset_rate_khz, new_epics_root=new_epics_root,
            write_log=write_log)


    def get_fraction_full_scale(self, new_epics_root=None):
        """
        Returns the fraction_full_scale.

        Args
        ----
        new_epics_root : str or None, optional, default None
            Overrides the initialized epics root.

        Returns
        -------
        fraction_full_scale : float
            The fraction of the flux ramp amplitude.
        """
        return 1-2*(self.get_fast_slow_rst_value(new_epics_root=new_epics_root)/
                    2**self.num_flux_ramp_counter_bits)

    @set_action()
    def check_lock(self, band, f_min=.015, f_max=.2, df_max=.03,
            make_plot=False, flux_ramp=True, fraction_full_scale=None,
            lms_freq_hz=None, reset_rate_khz=None, feedback_start_frac=None,
            feedback_end_frac=None, setup_flux_ramp=True, **kwargs):
        """
        Takes a tracking setup and turns off channels that have bad
        tracking. The limits are set by the variables f_min, f_max,
        and df_max. The output is stored to freq_resp[band]['lock_status'] dict.

        Args
        ----
        band : int
            The band the check.
        f_min : float, optional, default 0.015
            The maximum frequency swing.
        f_max : float, optional, default 0.2
            The minimium frequency swing.
        df_max : float, optional, default 0.03
            The maximum value of the stddev of df.
        make_plot : bool, optional, default False
            Whether to make plots.
        flux_ramp : bool, optional, default True
            Whether to flux ramp or not.
        fraction_full_scale : float or None, optional, default None
            Number between 0 and 1. The amplitude of the flux ramp.
        lms_freq_hz : float or None, optional, default None
            The tracking frequency in Hz.
        reset_rate_khz : float or None, optional, default None
            The flux ramp reset rate in kHz.
        feedback_start_frac : float or None, optional, default None
            What fraction of the flux ramp to skip before
            feedback. Float between 0 and 1.
        feedback_end_frac : float or None, optional, default None
            What fraction of the flux ramp to skip at the end of
            feedback. Float between 0 and 1.
        setup_flux_ramp : bool, optional, default True
            Whether to setup the flux ramp at the end.
        """
        self.log('Checking lock on band {}'.format(band))

        if reset_rate_khz is None:
            reset_rate_khz = self.reset_rate_khz

        if fraction_full_scale is None:
            fraction_full_scale = self.fraction_full_scale

        if lms_freq_hz is None:
            lms_freq_hz = self.lms_freq_hz[band]

        channels = self.which_on(band)
        n_chan = len(channels)

        self.log('Currently {} channels on'.format(n_chan))

        # Tracking setup returns information on all channels in a band
        f, df, sync = self.tracking_setup(band, make_plot=False,
            flux_ramp=flux_ramp, fraction_full_scale=fraction_full_scale,
            lms_freq_hz=lms_freq_hz, reset_rate_khz=reset_rate_khz,
            feedback_start_frac=feedback_start_frac,
            feedback_end_frac=feedback_end_frac)

        high_cut = np.array([])
        low_cut = np.array([])
        df_cut = np.array([])

        # Make cuts
        for ch in channels:
            f_chan = f[:, ch]
            f_span = np.max(f_chan) - np.min(f_chan)
            df_rms = np.std(df[:, ch])

            if f_span > f_max:
                self.set_amplitude_scale_channel(band, ch, 0, **kwargs)
                high_cut = np.append(high_cut, ch)
            elif f_span < f_min:
                self.set_amplitude_scale_channel(band, ch, 0, **kwargs)
                low_cut = np.append(low_cut, ch)
            elif df_rms > df_max:
                self.set_amplitude_scale_channel(band, ch, 0, **kwargs)
                df_cut = np.append(df_cut, ch)

        chan_after = self.which_on(band)

        self.log('High cut channels {}'.format(high_cut))
        self.log('Low cut channels {}'.format(low_cut))
        self.log('df cut channels {}'.format(df_cut))
        self.log('Good channels {}'.format(chan_after))
        self.log('High cut count: {}'.format(len(high_cut)))
        self.log('Low cut count: {}'.format(len(low_cut)))
        self.log('df cut count: {}'.format(len(df_cut)))
        self.log('Started with {}. Now {}'.format(n_chan, len(chan_after)))

        # Store the data in freq_resp
        timestamp = self.get_timestamp(as_int=True)
        self.freq_resp[band]['lock_status'][timestamp] = {
            'action' : 'check_lock',
            'flux_ramp': flux_ramp,
            'f_min' : f_min,
            'f_max' : f_max,
            'df_max' : df_max,
            'high_cut' : high_cut,
            'low_cut' : low_cut,
            'channels_before' : channels,
            'channels_after' : chan_after
        }

<<<<<<< HEAD

    def check_lock_flux_ramp_off(self, band, df_max=.03,
=======
    @set_action()
    def check_lock_flux_ramp_off(self, band,df_max=.03,
>>>>>>> 3d327111
            make_plot=False, **kwargs):
        """
        Simple wrapper function for check_lock with the flux ramp off.

        Args
        ----
        band : int
            The 500 Mhz band to run check lock
        df_max : float, optional, default .03
            The delta freq allowed for by check lock
        make_plot : bool, optional, defulat False
            Whether to make plots

        See Also
        --------
        check_lock
        """
        self.check_lock(band, f_min=0., f_max=np.inf, df_max=df_max,
            make_plot=make_plot, flux_ramp=False, **kwargs)

<<<<<<< HEAD

    def find_freq(self, band, subband=None, drive_power=None,
=======
    @set_action()
    def find_freq(self, band, subband=np.arange(13,115), drive_power=None,
>>>>>>> 3d327111
            n_read=2, make_plot=False, save_plot=True, plotname_append='',
            window=50, rolling_med=True, make_subband_plot=False,
            show_plot=False, grad_cut=.05, amp_cut=.25, pad=2, min_gap=2):
        '''
        Finds the resonances in a band (and specified subbands)

        Args
        ----
        band : int
            The band to search.
        subband : numpy.ndarray of int, optional, default numpy.arange(13,115)
            An int array for the subbands.
        drive_power : int or None, optional, default None
            The drive amplitude.  If None, takes from cfg.
        n_read : int, optional, default 2
            The number sweeps to do per subband.
        make_plot : bool, optional, default False
            Make the plot frequency sweep.
        save_plot : bool, optional, default True
            Save the plot.
        plotname_append : str, optional, default ''
            Appended to the default plot filename.
        window : int, optional, default 50
            The width of the rolling median window.
        rolling_med : bool, optional, default True
            Whether to iterate on a rolling median or just the median
            of the whole sample.
        grad_cut : float, optional, default 0.05
            The value of the gradient of phase to look for
            resonances.
        amp_cut : float, optional, default 0.25
            The fractional distance from the median value to decide
            whether there is a resonance.
        pad : int, optional, default 2
            Number of samples to pad on either side of a resonance
            search window
        min_gap : int, optional, default 2
            Minimum number of samples between resonances.
        '''

        # Turn off all tones in this band first.  May want to make
        # this only turn off tones in each sub-band before sweeping,
        # instead?
        self.band_off(band)

        if subband is None:
            subband = np.arange(13, 115)

        if drive_power is None:
            drive_power = self.config.get('init')[f'band_{band}'].get('amplitude_scale')
            self.log(f'No drive_power given. Using value in config ' +
                f'file: {drive_power}')

        self.log('Sweeping across frequencies')
        f, resp = self.full_band_ampl_sweep(band, subband, drive_power, n_read)

        timestamp = self.get_timestamp()

        # Save data
        save_name = '{}_amp_sweep_{}.txt'

        path = os.path.join(self.output_dir, save_name.format(timestamp, 'freq'))
        np.savetxt(path, f)
        self.pub.register_file(path, 'sweep_response', format='txt')

        path = os.path.join(self.output_dir, save_name.format(timestamp, 'resp'))
        np.savetxt(path, resp)
        self.pub.register_file(path, 'sweep_response', format='txt')

        # Place in dictionary - dictionary declared in smurf_control
        self.freq_resp[band]['find_freq'] = {}
        self.freq_resp[band]['find_freq']['subband'] = subband
        self.freq_resp[band]['find_freq']['f'] = f
        self.freq_resp[band]['find_freq']['resp'] = resp
        if 'timestamp' in self.freq_resp[band]['find_freq']:
            self.freq_resp[band]['timestamp'] = \
                np.append(self.freq_resp[band]['find_freq']['timestamp'], timestamp)
        else:
            self.freq_resp[band]['find_freq']['timestamp'] = np.array([timestamp])

        # Find resonator peaks
        res_freq = self.find_all_peak(self.freq_resp[band]['find_freq']['f'],
            self.freq_resp[band]['find_freq']['resp'], subband,
            make_plot=make_plot, plotname_append=plotname_append, band=band,
            rolling_med=rolling_med, window=window,
            make_subband_plot=make_subband_plot, grad_cut=grad_cut,
            amp_cut=amp_cut, pad=pad, min_gap=min_gap)
        self.freq_resp[band]['find_freq']['resonance'] = res_freq

        # Save resonances
        path = os.path.join(self.output_dir,
            save_name.format(timestamp, 'resonance'))
        np.savetxt(path, self.freq_resp[band]['find_freq']['resonance'])
        self.pub.register_file(path, 'resonances', format='txt')

        # Call plotting
        if make_plot:
            self.plot_find_freq(self.freq_resp[band]['find_freq']['f'],
                self.freq_resp[band]['find_freq']['resp'], save_plot=save_plot,
                show_plot=show_plot,
                save_name=save_name.replace('.txt', plotname_append +
                                            '.png').format(timestamp, band))


        return f, resp

    @set_action()
    def plot_find_freq(self, f=None, resp=None, subband=None, filename=None,
            save_plot=True, save_name=None, show_plot=False):
        '''
        Plots the response of the frequency sweep. Must input f and
        resp, or give a path to a text file containing the data for
        offline plotting.  To do: Add ability to use timestamp and
        multiple plots.

        Args
        ----
        f : float array or None, optional, default None
            An array of frequency data.
        resp : complex array or None, optional, default None
            An array of find_freq response values.
        subband : int array or None, optional, default None
            A list of subbands that are scanned.
        filename : str or None, optional, default None
            The full path to the file where the find_freq is stored.
        save_plot : bool, optional, default True
            Save the plot.
        save_name : str, optional, default None
            What to name the plot. If None, save_name is cast to 'amp_sweep.png'
        show_plot : bool, optional, default False
            Whether to show the plot.
        '''
        if subband is None:
            subband = np.arange(128)  # Do all subbands as default
        subband = np.asarray(subband)

        if save_name is None:
            save_name = 'amp_sweep.png'

        if (f is None or resp is None) and filename is None:
            self.log('No input data or file given. Nothing to plot.')
            return
        else:
            # Load file
            if filename is not None:
                f, resp = np.load(filename)

            cm = plt.cm.get_cmap('viridis')
            plt.figure(figsize=(10, 4))

            # Loop over subbands and plot
            for i, sb in enumerate(subband):
                # Switches colors between adjacent subbands
                color = cm(float(i)/len(subband)/2. + .5*(i%2))
                plt.plot(f[sb, :], np.abs(resp[sb, :]), '.', markersize=4,
                    color=color)

            # Labels
            plt.title("find_freq response")
            plt.xlabel("Frequency offset (MHz)")
            plt.ylabel("Normalized Amplitude")

            if save_plot:
                path = os.path.join(self.plot_dir, save_name)
                plt.savefig(path, bbox_inches='tight')
                self.pub.register_file(path, 'response', plot=True)

            if show_plot:
                plt.show()
            else:
                plt.close()

    @set_action()
    def full_band_ampl_sweep(self, band, subband, drive, n_read, n_step=121):
        """ Sweep a full band in amplitude, for finding frequencies. This
        turns on a single tone at multiple frequencies sequentially. This is
        used to find resonator dips.

        Args
        ----
        band : int
            The 500 MHz band
        subband : int
            An array of subbands to sweep.
        drive : int
            The resonator probe tone amplitude
        n_read : int
            Numbers of times to sweep.
        n_step : int, optional, default 121
            The number of samples to take

        Returns
        -------
        freq : (list, n_freq x 1)
            Frequencies swept.
        resp : (array, n_freq x 2)
            Complex response.
        """
        digitizer_freq = self.get_digitizer_frequency_mhz(band)  # in MHz
        n_subbands = self.get_number_sub_bands(band)

        # The frequencies to scan relative to the band center
        scan_freq = (digitizer_freq/n_subbands/2)*np.linspace(-1, 1, n_step)

        resp = np.zeros((n_subbands, np.shape(scan_freq)[0]), dtype=complex)
        freq = np.zeros((n_subbands, np.shape(scan_freq)[0]))

        subband_nos, subband_centers = self.get_subband_centers(band)

        self.log(f'Working on band {band:d}')
        # Loop over bands and scan tones looking for resonator dips
        for sb in subband:
            self.log(f'Sweeping subband no: {sb}')
            f, r = self.fast_eta_scan(band, sb, scan_freq, n_read, drive)
            resp[sb, :] = r
            freq[sb, :] = scan_freq + \
                subband_centers[subband_nos.index(sb)]

        return freq, resp

    @set_action()
    def find_all_peak(self, freq, resp, subband=None, rolling_med=False,
            window=500, grad_cut=0.05, amp_cut=0.25, freq_min=-2.5E8,
            freq_max=2.5E8, make_plot=False, save_plot=True, plotname_append='',
            band=None, make_subband_plot=False, subband_plot_with_slow=False,
            timestamp=None, pad=2, min_gap=2):
        """
        find the peaks within each subband requested from a fullbandamplsweep

        Args
        ----
        freq : array
            (n_subbands x n_freq_swept) array of frequencies swept.
        resp : complex array
            n_subbands x n_freq_swept array of complex response
        subband : list of int or None, optional, default None
            Subbands that we care to search in.

        rolling_med : bool, optional, default False
            Whether to use a rolling median for the background.
        window : int, optional, default 500
            Number of samples to window together for rolling med.
        grad_cut : float, optional, default 0.05
            The value of the gradient of phase to look for resonances.
        amp_cut : float, optional, default 0.25
            The fractional distance from the median value to decide
            whether there is a resonance.
        freq_min : float, optional, default -2.5e8
            The minimum frequency relative to the center of the band
            to look for resonances. Units of Hz.
        freq_max : float, optional, default 2.5e8
            The maximum frequency relative to the center of the band
            to look for resonances. Units of Hz.
        make_plot : bool, optional, default False
            Whether to make a plot.
        save_plot : bool, optional, default True
            Whether to save the plot to self.plot_dir.
        plotname_append : str, optional, default ''
            Appended to the default plot filename.
        band : int or None, optional, default None
            The band to take find the peaks in. Mainly for saving and
            plotting.
        make_subband_plot : bool, optional, default False
            Whether to make a plot per subband. This is very
            slow.
        timestamp : str or None, optional, default None
            The timestamp. Mainly for saving and plotting.
        pad : int, optional, default 2
            Number of samples to pad on either side of a resonance
            search window.
        min_gap : int, optional, default 2
            Minimum number of samples between resonances.

        Returns
        -------
        peaks : float array
            The frequency of all the peaks found.
        """
        peaks = np.array([])
        timestamp = self.get_timestamp()

        # Stack all the frequency and response data into a
        sb, _ = np.where(freq != 0)
        idx = np.unique(sb)
        f_stack = np.ravel(freq[idx])
        r_stack = np.ravel(resp[idx])

        # Frequency is interleaved, so sort it
        s = np.argsort(f_stack)
        f_stack = f_stack[s]
        r_stack = r_stack[s]

        # Now find the peaks
        peaks = self.find_peak(f_stack, r_stack, rolling_med=rolling_med,
            window=window, grad_cut=grad_cut, amp_cut=amp_cut, freq_min=freq_min,
            freq_max=freq_max, make_plot=make_plot, save_plot=save_plot,
            plotname_append=plotname_append, band=band,
            make_subband_plot=make_subband_plot,
            subband_plot_with_slow=subband_plot_with_slow, timestamp=timestamp,
            pad=pad, min_gap=min_gap)

        return peaks

    @set_action()
    def fast_eta_scan(self, band, subband, freq, n_read, drive,
            make_plot=False):
        """copy of fastEtaScan.m from Matlab. Sweeps quickly across a
        range of freq and gets I, Q response

        Args
        ----
        band : int
            Which 500MHz band to scan.
        subband : int
            Which subband to scan.
        freq : (n_freq x 1 array
            Frequencies to scan relative to subband center.
        n_read : int
            Number of times to scan.
        drive : int
            Tone power.
        make_plot : bool, optional, default False
            Make eta plots.

        Returns
        -------
        resp : (n_freq x 2 array)
            Real, imag response as a function of frequency.
        freq : (n_freq x n_read array)
            Frequencies scanned, relative to subband center.
        """
        n_subbands = self.get_number_sub_bands(band)
        n_channels = self.get_number_channels(band)

        channel_order = self.get_channel_order(band)

        channels_per_subband = int(n_channels / n_subbands)
        first_channel_per_subband = channel_order[0::channels_per_subband]
        subchan = first_channel_per_subband[subband]

        self.set_eta_scan_freq(band, freq)
        self.set_eta_scan_amplitude(band, drive)
        self.set_eta_scan_channel(band, subchan)
        self.set_eta_scan_dwell(band, 0)

        self.set_run_eta_scan(band, 1)

        I = self.get_eta_scan_results_real(band, count=len(freq))
        Q = self.get_eta_scan_results_imag(band, count=len(freq))

        self.band_off(band)

        response = np.zeros((len(freq), ), dtype=complex)

        for index in range(len(freq)):
            Ielem = I[index]
            Qelem = Q[index]
            if Ielem > 2**23:
                Ielem = Ielem - 2**24
            if Qelem > 2**23:
                Qelem = Qelem - 2**24

            Ielem /= 2**23
            Qelem /= 2**23

            response[index] = Ielem + 1j*Qelem

        if make_plot:
            # To do : make plotting
            self.log('Plotting does not work in this function yet...')

        return freq, response

    @set_action()
    def setup_notches(self, band, resonance=None, drive=None,
                      sweep_width=.3, df_sweep=.002, min_offset=0.1,
                      delta_freq=None, new_master_assignment=False,
                      lock_max_derivative=False):
        """
        Does a fine sweep over the resonances found in find_freq. This
        information is used for placing tones onto resonators. It is
        recommended that you follow this up with run_serial_gradient_descent()
        afterwards.

        Args
        ----
        band : int
            The 500 MHz band to setup.
        resonance : float array or None, optional, default None
            A 2 dimensional array with resonance frequencies and the
            subband they are in. If given, this will take precedent
            over the one in self.freq_resp.
        drive : int or None, optional, default None
            The power to drive the resonators. Default is defined in cfg file.
        sweep_width : float, optional, default 0.3
            The range to scan around the input resonance in units of
            MHz.
        df_sweep : float, optional, default 0.002
            The sweep step size in MHz.
        min_offset : float, optional, default 0.1
            Minimum distance in MHz between two resonators for assigning channels.
        delta_freq : float or None, optional, default None
            The frequency offset at which to measure the complex
            transmission to compute the eta parameters.  Passed to
            eta_estimator.  Units are MHz.  If None, takes value in
            config file.
        new_master_assignment : bool, optional, default False
            Whether to create a new master assignment file. This file
            defines the mapping between resonator frequency and
            channel number.
        """
        # Turn off all tones in this band first
        self.band_off(band)

        # Check if any resonances are stored
        if 'find_freq' not in self.freq_resp[band]:
            self.log(f'No find_freq in freq_resp dictionary for band {band}. ' +
                     'Run find_freq first.', self.LOG_ERROR)
            return
        elif 'resonance' not in self.freq_resp[band]['find_freq'] and resonance is None:
            self.log('No resonances stored in band {}'.format(band) +
                '. Run find_freq first.', self.LOG_ERROR)
            return

        if drive is None:
            drive = self.config.get('init')['band_{}'.format(band)].get('amplitude_scale')
            self.log('No drive given. Using value in config file: {}'.format(drive))

        if delta_freq is None:
            delta_freq = self.config.get('tune_band').get('delta_freq')[str(band)]

        if resonance is not None:
            input_res = resonance
        else:
            input_res = self.freq_resp[band]['find_freq']['resonance']

        n_subbands = self.get_number_sub_bands(band)
        digitizer_frequency_mhz = self.get_digitizer_frequency_mhz(band)
        subband_half_width = digitizer_frequency_mhz/\
            n_subbands

        self.freq_resp[band]['drive'] = drive

        # Loop over inputs and do eta scans
        resonances = {}
        band_center = self.get_band_center_mhz(band)
        input_res = input_res + band_center

        n_res = len(input_res)
        for i, f in enumerate(input_res):
            self.log('freq {:5.4f} - {} of {}'.format(f, i+1, n_res))
            freq, resp, eta = self.eta_estimator(band, f, drive,
                f_sweep_half=sweep_width, df_sweep=df_sweep,
                delta_freq=delta_freq, lock_max_derivative=lock_max_derivative)

            eta_phase_deg = np.angle(eta)*180/np.pi
            eta_mag = np.abs(eta)
            eta_scaled = eta_mag / subband_half_width

            abs_resp = np.abs(resp)
            idx = np.ravel(np.where(abs_resp == np.min(abs_resp)))[0]

            f_min = freq[idx]

            resonances[i] = {
                'freq' : f_min,
                'eta' : eta,
                'eta_scaled' : eta_scaled,
                'eta_phase' : eta_phase_deg,
                'r2' : 1,  # This is BS
                'eta_mag' : eta_mag,
                'latency': 0,  # This is also BS
                'Q' : 1,  # This is also also BS
                'freq_eta_scan' : freq,
                'resp_eta_scan' : resp
            }


        # Assign resonances to channels
        self.log('Assigning channels')
        f = [resonances[k]['freq'] for k in resonances.keys()]

        subbands, channels, offsets = self.assign_channels(f, band=band,
            as_offset=False, min_offset=min_offset,
            new_master_assignment=new_master_assignment)

        for i, k in enumerate(resonances.keys()):
            resonances[k].update({'subband': subbands[i]})
            resonances[k].update({'channel': channels[i]})
            resonances[k].update({'offset': offsets[i]})

        self.freq_resp[band]['resonances'] = resonances

        self.save_tune()

        self.relock(band)

<<<<<<< HEAD

    def save_tune(self):
=======
    @set_action()
    def save_tune(self, update_last_tune=True):
>>>>>>> 3d327111
        """
        Saves the tuning information to tuning directory

        Returns
        -------
        path : str
            The full path to the save file
        """
        timestamp = self.get_timestamp()
        savedir = os.path.join(self.tune_dir, timestamp+"_tune")
        self.log('Saving to : {}.npy'.format(savedir))
        np.save(savedir, self.freq_resp)
        self.pub.register_file(savedir, 'tune', format='npy')

        self.tune_file = savedir+'.npy'

        return savedir + ".npy"

    @set_action()
    def load_tune(self, filename=None, override=True, last_tune=True, band=None):
        """
        Loads the tuning information (self.freq_resp) from tuning directory

        Args
        ----
        filename : str or None, optional, default None
            The name of the tuning.
        override : bool, optional, default True
            Whether to replace self.freq_resp.
        last_tune : bool, optional, default True
            Whether to use the most recent tuning file.
        band : (int, int array), optional, default None
            If None, loads entire tune.  If band number is provided,
            only loads the tune for that band.  Not used at all unless
            override=True.
        """
        if filename is None and last_tune:
            filename = self.last_tune()
            self.log('Defaulting to last tuning: {}'.format(filename))
        elif filename is not None and last_tune:
            self.log('filename explicitly given. Overriding last_tune bool '+
                'in load_tune.')

        fs = np.load(filename, allow_pickle=True).item()
        self.log('Done loading tuning')

        if override:
            if band is None:
                bands_in_file = list(fs.keys())
                self.log('Loading tune data for all bands={}.'.format(str(bands_in_file)))
                self.freq_resp = fs
                # Load all tune data for all bands in file.  only
                # update tune_file if both band are loaded from the
                # same file right now.  May want to handle this
                # differently to allow loading different tunes for
                # different bands, etc.
                self.tune_file = filename
            else:
                # Load only the tune data for the requested band(s).
                band = np.ravel(np.array(band))
                self.log('Only loading tune data for bands={}.'.format(str(band)))
                for b in band:
                    self.freq_resp[b] = fs[b]
        else:
            # Right now, returns tune data for all bands in file;
            # doesn't know about the band arg.
            return fs

    @set_action()
    def last_tune(self):
        """ Convenience function to get the most recent tuning file

        Returns
        -------
        path : str
            The full path to the last (most recent) tuning file
        """
        return np.sort(glob.glob(os.path.join(self.tune_dir,
                                              '*_tune.npy')))[-1]

    @set_action()
    def estimate_lms_freq(self, band, reset_rate_khz,
                          fraction_full_scale=None,
                          new_epics_root=None, channel=None,
                          make_plot=False):
        """
        Attempts to estimate the carrier (phi0) rate for all channels
        on in the requested 500 MHz band (0..7) using the flux_mod2
        routine.

        Args
        ----
        band : int
            Will attempt to estimate the carrier rate on the channels
            which are on in this band.
        reset_rate_khz : float
            The flux ramp reset rate (in kHz).
        fraction_full_scale : float or None, optional, default None
            Passed on to the internal tracking_setup call - the
            fraction of full scale exercised by the flux ramp.
            Defaults to value in cfg.
        new_epics_root : str or None, optional, default None
            Passed on to internal tracking_setup call ; If using a
            different RTM to flux ramp, the epics root of the pyrogue
            server controlling that RTM.
        channel : int array or None, optional, default None
            Passed on to the internal flux_mod2 call.  Which channels
            (if any) to plot.
        make_plot : bool, optional, default False
            Whether or not to make plots.

        Returns
        -------
        float
            The estimated lms frequency in Hz.
        """
        if fraction_full_scale is None:
            fraction_full_scale = \
                self.config.get('tune_band').get('fraction_full_scale')

        # Store old feedback status before turning off
        old_feedback = self.get_feedback_enable(band)
        self.set_feedback_enable(band, 0)

        # Take tracking setup with no feedback
        f, df, sync = self.tracking_setup(band, 0, make_plot=False,
            flux_ramp=True, fraction_full_scale=fraction_full_scale,
            reset_rate_khz=reset_rate_khz, lms_freq_hz=0,
            new_epics_root=new_epics_root)

        # flux mod estimates the number of phi0 per flux ramp cycle
        s = self.flux_mod2(band, df, sync, make_plot=make_plot, channel=channel)

        self.set_feedback_enable(band, old_feedback)
        return reset_rate_khz * s * 1000  # convert to Hz

    @set_action()
    def estimate_flux_ramp_amp(self, band, n_phi0, write_log=True,
            reset_rate_khz=None, new_epics_root=None, channel=None):
        """
        This is like estimate_lms_freq, except it changes the
        flux ramp amplitude instead of the flux ramp frequency.

        Args
        ----
        band : int
            The band to measure.
        n_phi0 : float
            The number of phi0 desired per flux ramp cycle. It is
            recommended, but not required that this is an integer.

        write_log : bool, optional, default True
            Whether to write log messages.
        reset_rate_khz : float or None, optional, default None
            The reset (or flux ramp cycle) frequency in kHz. If None,
            reads the current value.
        new_epics_root : str or None, optinal, default None
            Allows the user to override the default epics root.
        channel : int array or None, optional, default None
            The channels to use to estimate the amplitude. If None,
            uses all channels that are on.
        """
        start_fraction_full_scale = self.get_fraction_full_scale()
        if write_log:
            self.log('Starting fraction full scale : '+
                     f'{start_fraction_full_scale:1.3f}')

        if reset_rate_khz is None:
            reset_rate_khz = self.get_flux_ramp_freq()

        # Get old feedback status to reset it at the end
        old_feedback = self.get_feedback_enable(band)
        self.set_feedback_enable(band, 0)

        f, df, sync = self.tracking_setup(band, 0, make_plot=False,
            flux_ramp=True, fraction_full_scale=start_fraction_full_scale,
            reset_rate_khz=reset_rate_khz, lms_freq_hz=0,
            new_epics_root=new_epics_root)

        # Set feedback to original value
        self.set_feedback_enable(band, old_feedback)

        # The estimated phi0 cycles per flux ramp cycle
        s = self.flux_mod2(band, df, sync, channel=channel)

        new_fraction_full_scale = start_fraction_full_scale * n_phi0 / s

        # Amplitude must be less than 1
        if new_fraction_full_scale >= 1:
            self.log('Estimated fraction full scale too high: '+
                     f'{new_fraction_full_scale:2.4f}')
            self.log('Returning original value.')
            return start_fraction_full_scale
        else:
            return new_fraction_full_scale

    @set_action()
    def flux_mod2(self, band, df, sync, min_scale=0, make_plot=False,
            channel=None, threshold=.5):
        """
        Attempts to find the number of phi0s in a tracking_setup.
        Takes df and sync from a tracking_setup with feedback off.

        Args
        ----
        band : int
            Which band.
        df : float array
            The df term from tracking setup with feedback off.
        sync : float array
            The sync term from tracking setup.
        min_scale : float, optional, default 0
            The minimum df amplitude used in analysis.  This is used
            to cut channels that are not responding to flux ramp.
        make_plot : bool, optional, default False
            Whether to make a plot. If True, you must also supply the
            channels to plot using the channel opt arg.
        channel : int or int array or None, optional, default None
            The channels to plot.
        threshold : float, optional, default 0.5
            The minimum convolution amplitude to consider a peak.

        Returns
        -------
        n : float
            The number of phi0 swept out per sync. To get lms_freq_hz,
            multiply by the flux ramp frequency.
        """
        sync_flag = self.make_sync_flag(sync)

        # The longest time between resets
        max_len = np.max(np.diff(sync_flag))
        n_sync = len(sync_flag) - 1
        n_samp, n_chan = np.shape(df)

        # Only for plotting
        channel = np.ravel(np.array(channel))

        peaks = np.zeros(n_chan)*np.nan

        band_chans = list(self.which_on(band))
        for ch in np.arange(n_chan):
            if ch in band_chans and np.std(df[:, ch]) > min_scale:
                # Holds the data for all flux ramps
                flux_resp = np.zeros((n_sync, max_len)) * np.nan
                for i in np.arange(n_sync):
                    flux_resp[i] = df[sync_flag[i]:sync_flag[i+1], ch]

                # Average over all the flux ramp sweeps to generate template
                template = np.nanmean(flux_resp, axis=0)
                template_mean = np.mean(template)
                template -= template_mean

                # Normalize template so thresholding can be
                # independent of the units of this crap
                if np.std(template) != 0:
                    template = template/np.std(template)

                # Multiply the matrix with the first element, then array
                # of first two elements, then array of first three...etc...
                # The array that maximizes this tells you the frequency
                corr_amp = np.zeros(max_len//2)
                for i in np.arange(1, max_len//2):
                    x = np.tile(template[:i], max_len//i+1)
                    # Normalize by elements in sum so that the
                    # correlation comes out something like unity at
                    # max
                    corr_amp[i] = np.sum(x[:max_len]*template)/max_len

                s, e = self.find_flag_blocks(corr_amp > threshold, min_gap=4)
                if len(s) == 0:
                    peaks[ch] = np.nan
                elif s[0] == e[0]:
                    peaks[ch] = s[0]
                else:
                    peaks[ch] = np.argmax(corr_amp[s[0]:e[0]]) + s[0]

                    #polyfit
                    Xf = [-1, 0, 1]
                    Yf = [corr_amp[int(peaks[ch]-1)], corr_amp[int(peaks[ch])],\
                        corr_amp[int(peaks[ch]+1)]]
                    V = np.polyfit(Xf, Yf, 2)
                    offset = -V[1]/(2.0 * V[0])
                    peak = offset + peaks[ch]

                    peaks[ch] = peak

                if make_plot and ch in channel:
                    fig, ax = plt.subplots(2)
                    for i in np.arange(n_sync):
                        ax[0].plot(df[sync_flag[i]:sync_flag[i+1], ch]-
                                   template_mean)
                    ax[0].plot(template, color='k')
                    ax[1].plot(corr_amp)
                    ax[1].plot(peaks[ch], corr_amp[int(peaks[ch])], 'x',
                        color='k')

        return max_len/np.nanmedian(peaks)

    @set_action()
    def make_sync_flag(self, sync):
        """
        Takes the sync from tracking setup and makes a flag for when
        the sync is True.

        Args
        ----
        sync : float array
            The sync term from tracking_setup.

        Returns
        -------
        start : int array
            The start index of the sync.
        end : int array
            The end index of the sync.
        """
        s, e = self.find_flag_blocks(sync[:, 0], min_gap=1000)
        n_proc = self.get_number_processed_channels()
        return s//n_proc

<<<<<<< HEAD
=======
    @set_action()
    def flux_mod(self, df, sync, threshold=.4, minscale=.02,
                 min_spectrum=.9, make_plot=False):
        """
        Joe made this
        """
        mkr_ratio = 512  # ratio of rates on marker to rates in data
        num_channels = len(df[0,:])

        result = np.zeros(num_channels)
        peak_to_peak = np.zeros(num_channels)
        lp_power = np.zeros(num_channels)

        # Flux ramp markers
        n_sync = len(sync[:,0])
        mkrgap = 0
        mkr1 = 0
        mkr2 = 0
        totmkr = 0
        for n in np.arange(n_sync):
            mkrgap = mkrgap + 1
            if (sync[n,0] > 0) and (mkrgap > 1000):

                mkrgap = 0
                totmkr = totmkr + 1

                if mkr1 == 0:
                    mkr1 = n
                elif mkr2 == 0:
                    mkr2 = n

        dn = int(np.round((mkr2 - mkr1)/mkr_ratio))
        sn = int(np.round(mkr1/mkr_ratio))

        for ch in np.arange(num_channels):
            peak_to_peak[ch] = np.max(df[:,ch]) - np.min(df[:,ch])
            if peak_to_peak[ch] > 0:
                lp_power[ch] = np.std(df[:,ch])/np.std(np.diff(df[:,ch]))
            if ((peak_to_peak[ch] > minscale) and (lp_power[ch] > min_spectrum)):
                flux = np.zeros(dn)
                for mkr in np.arange(totmkr-1):
                    for n in np.arange(dn):
                        flux[n] = flux[n] + df[sn + mkr * dn + n, ch]
                flux = flux - np.mean(flux)

                sxarray = np.array([0])
                pts = len(flux)

                for rlen in np.arange(1, np.round(pts/2), dtype=int):
                    refsig = flux[:rlen]
                    sx = 0
                    for pt in np.arange(pts):
                        pr = pt % rlen
                        sx = sx + refsig[pr] * flux[pt]
                    sxarray = np.append(sxarray, sx)

                ac = 0
                for n in np.arange(pts):
                    ac = ac + flux[n]**2

                scaled_array = sxarray / ac

                pk = 0
                for n in np.arange(np.round(pts/2)-1, dtype=int):
                    if scaled_array[n] > threshold:
                        if scaled_array[n] > scaled_array[pk]:
                            pk = n
                        else:
                            break

                Xf = [-1, 0, 1]
                Yf = [scaled_array[pk-1], scaled_array[pk], scaled_array[pk+1]]
                V = np.polyfit(Xf, Yf, 2)
                offset = -V[1]/(2 * V[0])
                peak = offset + pk

                result[ch] = dn /  peak

                if make_plot:   # plotting routine to show sin fit
                    rs = 0
                    rc = 0
                    r = pts * [0]
                    s = pts * [0]
                    c = pts * [0]
                    scl = np.max(flux) - np.min(flux)
                    for n in range(0, pts):
                        s[n] = np.sin(n * 2 * np.pi / (dn/result[ch]))
                        c[n] = np.cos(n * 2 * np.pi / (dn/result[ch]))
                        rs = rs + s[n] * flux[n]
                        rc = rc + c[n] * flux[n]

                    theta = np.arctan2(rc, rs)
                    for n in range(0, pts):
                        r[n] = 0.5 * scl *  np.sin(theta + n * 2 * np.pi / (dn/result[ch]))

                    plt.figure()
                    plt.plot(r)
                    plt.plot(flux)
                    plt.show()

        fmod_array = []
        for n in range(0, num_channels):
            if(result[n] > 0):
                fmod_array.append(result[n])
        mod_median = np.median(fmod_array)
        return mod_median

>>>>>>> 3d327111

    def dump_state(self, output_file=None, return_screen=False):
        """
        Dump the current tuning info to config file and write to disk

        Args
        ----
        output_file : str or None, optional, default None
            Path to output file location. Defaults to the config file
            status dir and timestamp
        return_screen : bool, optional, default False
            Whether to also return the contents of the config file in
            addition to writing to file.
        """

        # get the HEMT info because why not
        self.add_output('hemt_status', self.get_amplifier_biases())

        # get jesd status for good measure
        for bay in self.bays:
            self.add_output('jesd_status bay ' + str(bay), self.check_jesd(bay))

        # get TES bias info
        self.add_output('tes_biases', list(self.get_tes_bias_bipolar_array()))

        # get flux ramp info
        self.add_output('flux_ramp_rate', self.get_flux_ramp_freq())
        self.add_output('flux_ramp_amplitude', self.get_fraction_full_scale())

        # initialize band outputs
        self.add_output('band_outputs', {})

        # there is probably a better way to do this
        for band in self.config.get('init')['bands']:
            band_outputs = {} # Python copying is weird so this is easier
            band_outputs[band] = {}
            band_outputs[band]['amplitudes'] = \
                list(self.get_amplitude_scale_array(band).astype(float))
            band_outputs[band]['freqs'] = list(self.get_center_frequency_array(band))
            band_outputs[band]['eta_mag'] = list(self.get_eta_mag_array(band))
            band_outputs[band]['eta_phase'] = list(self.get_eta_phase_array(band))
        self.config.update_subkey('outputs', 'band_outputs', band_outputs)

        # dump to file
        if output_file is None:
            filename = self.get_timestamp() + '_status.cfg'
            status_dir = self.status_dir
            output_file = os.path.join(status_dir, filename)

        self.log('Dumping status to file:{}'.format(output_file))
        self.write_output(output_file)

        if return_screen:
            return self.config.config

    @set_action()
    def fake_resonance_dict(self, freqs, save_sweeps=False):
        """
        Takes a list of resonance frequencies and fakes a resonance dictionary
        so that we can run setup_notches on a subset without find_freqs

        Args
        ----
        freqs : list of floats
            Given in MHz, list of frequencies to tune.  Need to be
            within 100kHz to be really effective
        save_sweeps : bool, optional, default False
            Whether to save each band as an amplitude sweep.

        Returns
        -------
        freq_dict : dict
            Resonance dictionary like the one that comes out of
            find_freqs You probably want to assign it to the right
            place, as in S.freq_resp = S.fake_resonance_dict(freqs,
            bands)
        """

        bands = self.config.get('init').get('bands')
        band_centers = []
        for band_no in bands: # we can get up to 8 bands I guess
            center = self.get_band_center_mhz(band_no)
            band_centers.append([band_no, center])

        band_nos = []
        for freq in freqs:
            freq_band = self.freq_to_band(freq, band_centers)
            band_nos.append(freq_band)

        # it's easier to work with np arrays
        freqs = np.asarray(freqs)
        band_nos = np.asarray(band_nos)

        freq_dict = {}
        for band in np.unique(band_nos):
            band_freqs = freqs[np.where(band_nos == band)]
            subband_freqs = []
            for f in band_freqs:
                (subband, foff) = self.freq_to_subband(band, f)
                subband_freqs.append(subband)

            freq_dict[band] = {}
            freq_dict[band]['find_freq'] = {}
            freq_dict[band]['find_freq']['subband'] = subband_freqs
            freq_dict[band]['find_freq']['f'] = None
            freq_dict[band]['find_freq']['resp'] = None
            timestamp = self.get_timestamp()
            freq_dict[band]['timestamp'] = timestamp
            freq_dict[band]['find_freq']['resonance'] = freqs - \
                self.get_band_center_mhz(band)

            # do we want to save? default will be false
            if save_sweeps:
                save_name = '{}_amp_sweep_b{}_{}.txt'

                path = os.path.join(self.output_dir,
                    save_name.format(timestamp, str(band), 'resonance'))
                np.savetxt(path, freq_dict[band]['find_freq']['resonance'])
                self.pub.register_file(path, 'resonances', format='txt')

        return freq_dict

    @set_action()
    def freq_to_band(self, frequency, band_center_list):
        """
        Convert the frequency to which band we're in. This is almost certainly
        a duplicate but I can't find the original...

        Args
        ----
        frequency : float
            Frequency in MHz.
        band_center_list : list
            Frequency centers of bands we're running with.  Formatted
            as [[band_no, band_center],[band_no, band_center],etc.]

        Returns
        -------
        band_no : int
            Which band.
        """

        band_width = 500. # hardcoding this is probably bad
        band_no = None # initialize this

        for center in band_center_list:
            center_low = center[1] - band_width/2.
            center_high = center[1] + band_width/2.
            if center_low <= frequency <= center_high:
                band_no = center[0]
            else:
                continue

        if band_no is not None:
            return band_no
        else:
            print("Frequency not found. Check band list and that frequency "+
                "is given in MHz")
            return<|MERGE_RESOLUTION|>--- conflicted
+++ resolved
@@ -1149,11 +1149,7 @@
 
         return padded
 
-<<<<<<< HEAD
-
-=======
-    @set_action()
->>>>>>> 3d327111
+    @set_action()
     def plot_find_peak(self, freq, resp, peak_ind, save_plot=True,
             save_name=None):
         """
@@ -1633,13 +1629,9 @@
 
         return freqs, subbands, channels, groups
 
-<<<<<<< HEAD
-
-    def assign_channels(self, freq, band=None,
-=======
-    @set_action()
-    def assign_channels(self, freq, band=None, bandcenter=None,
->>>>>>> 3d327111
+
+    @set_action()
+    def assign_channels(self, freq, band=None, 
             channel_per_subband=4, as_offset=True, min_offset=0.1,
             new_master_assignment=False):
         """
@@ -2013,18 +2005,6 @@
         self.log('Setting on {} channels on band {}'.format(counter, band),
             self.LOG_USER)
 
-<<<<<<< HEAD
-=======
-    @set_action()
-    def fast_relock(self, band):
-        """
-        """
-        self.log('Fast relocking with: {}'.format(self.tune_file))
-        self.set_tune_file_path(self.tune_file)
-        self.set_load_tune_file(band, 1)
-        self.log('Done fast relocking')
->>>>>>> 3d327111
-
     def _get_eta_scan_result_from_key(self, band, key):
         """
         Convenience function to get values from the freq_resp dictionary.
@@ -2315,11 +2295,8 @@
 
         return rr, ii
 
-<<<<<<< HEAD
-
-=======
-    @set_action()
->>>>>>> 3d327111
+
+    @set_action()
     def flux_ramp_check(self, band, reset_rate_khz=None,
             fraction_full_scale=None, flux_ramp=True, save_plot=True,
             show_plot=False, setup_flux_ramp=True):
@@ -3005,12 +2982,9 @@
     _cryo_card_flux_ramp_relay_bit = 16
     _cryo_card_relay_wait = 0.25 #sec
 
-<<<<<<< HEAD
+
+    @set_action()
     def unset_fixed_flux_ramp_bias(self, acCouple=True):
-=======
-    @set_action()
-    def unset_fixed_flux_ramp_bias(self,acCouple=True):
->>>>>>> 3d327111
         """
         Alias for setting ModeControl=0
         """
@@ -3036,13 +3010,9 @@
                          self.LOG_USER)
                 time.sleep(self._cryo_card_relay_wait)
 
-<<<<<<< HEAD
-
-    def set_fixed_flux_ramp_bias(self, fraction_full_scale, debug=True,
-=======
-    @set_action()
-    def set_fixed_flux_ramp_bias(self,fractionFullScale,debug=True,
->>>>>>> 3d327111
+
+    @set_action()
+    def set_fixed_flux_ramp_bias(self, fractionFullScale, debug=True,
             do_config=True):
         """
         Args
@@ -3352,13 +3322,9 @@
             'channels_after' : chan_after
         }
 
-<<<<<<< HEAD
-
-    def check_lock_flux_ramp_off(self, band, df_max=.03,
-=======
+
     @set_action()
     def check_lock_flux_ramp_off(self, band,df_max=.03,
->>>>>>> 3d327111
             make_plot=False, **kwargs):
         """
         Simple wrapper function for check_lock with the flux ramp off.
@@ -3379,13 +3345,8 @@
         self.check_lock(band, f_min=0., f_max=np.inf, df_max=df_max,
             make_plot=make_plot, flux_ramp=False, **kwargs)
 
-<<<<<<< HEAD
-
+    @set_action()
     def find_freq(self, band, subband=None, drive_power=None,
-=======
-    @set_action()
-    def find_freq(self, band, subband=np.arange(13,115), drive_power=None,
->>>>>>> 3d327111
             n_read=2, make_plot=False, save_plot=True, plotname_append='',
             window=50, rolling_med=True, make_subband_plot=False,
             show_plot=False, grad_cut=.05, amp_cut=.25, pad=2, min_gap=2):
@@ -3883,13 +3844,9 @@
 
         self.relock(band)
 
-<<<<<<< HEAD
-
+
+    @set_action()
     def save_tune(self):
-=======
-    @set_action()
-    def save_tune(self, update_last_tune=True):
->>>>>>> 3d327111
         """
         Saves the tuning information to tuning directory
 
@@ -4211,117 +4168,6 @@
         n_proc = self.get_number_processed_channels()
         return s//n_proc
 
-<<<<<<< HEAD
-=======
-    @set_action()
-    def flux_mod(self, df, sync, threshold=.4, minscale=.02,
-                 min_spectrum=.9, make_plot=False):
-        """
-        Joe made this
-        """
-        mkr_ratio = 512  # ratio of rates on marker to rates in data
-        num_channels = len(df[0,:])
-
-        result = np.zeros(num_channels)
-        peak_to_peak = np.zeros(num_channels)
-        lp_power = np.zeros(num_channels)
-
-        # Flux ramp markers
-        n_sync = len(sync[:,0])
-        mkrgap = 0
-        mkr1 = 0
-        mkr2 = 0
-        totmkr = 0
-        for n in np.arange(n_sync):
-            mkrgap = mkrgap + 1
-            if (sync[n,0] > 0) and (mkrgap > 1000):
-
-                mkrgap = 0
-                totmkr = totmkr + 1
-
-                if mkr1 == 0:
-                    mkr1 = n
-                elif mkr2 == 0:
-                    mkr2 = n
-
-        dn = int(np.round((mkr2 - mkr1)/mkr_ratio))
-        sn = int(np.round(mkr1/mkr_ratio))
-
-        for ch in np.arange(num_channels):
-            peak_to_peak[ch] = np.max(df[:,ch]) - np.min(df[:,ch])
-            if peak_to_peak[ch] > 0:
-                lp_power[ch] = np.std(df[:,ch])/np.std(np.diff(df[:,ch]))
-            if ((peak_to_peak[ch] > minscale) and (lp_power[ch] > min_spectrum)):
-                flux = np.zeros(dn)
-                for mkr in np.arange(totmkr-1):
-                    for n in np.arange(dn):
-                        flux[n] = flux[n] + df[sn + mkr * dn + n, ch]
-                flux = flux - np.mean(flux)
-
-                sxarray = np.array([0])
-                pts = len(flux)
-
-                for rlen in np.arange(1, np.round(pts/2), dtype=int):
-                    refsig = flux[:rlen]
-                    sx = 0
-                    for pt in np.arange(pts):
-                        pr = pt % rlen
-                        sx = sx + refsig[pr] * flux[pt]
-                    sxarray = np.append(sxarray, sx)
-
-                ac = 0
-                for n in np.arange(pts):
-                    ac = ac + flux[n]**2
-
-                scaled_array = sxarray / ac
-
-                pk = 0
-                for n in np.arange(np.round(pts/2)-1, dtype=int):
-                    if scaled_array[n] > threshold:
-                        if scaled_array[n] > scaled_array[pk]:
-                            pk = n
-                        else:
-                            break
-
-                Xf = [-1, 0, 1]
-                Yf = [scaled_array[pk-1], scaled_array[pk], scaled_array[pk+1]]
-                V = np.polyfit(Xf, Yf, 2)
-                offset = -V[1]/(2 * V[0])
-                peak = offset + pk
-
-                result[ch] = dn /  peak
-
-                if make_plot:   # plotting routine to show sin fit
-                    rs = 0
-                    rc = 0
-                    r = pts * [0]
-                    s = pts * [0]
-                    c = pts * [0]
-                    scl = np.max(flux) - np.min(flux)
-                    for n in range(0, pts):
-                        s[n] = np.sin(n * 2 * np.pi / (dn/result[ch]))
-                        c[n] = np.cos(n * 2 * np.pi / (dn/result[ch]))
-                        rs = rs + s[n] * flux[n]
-                        rc = rc + c[n] * flux[n]
-
-                    theta = np.arctan2(rc, rs)
-                    for n in range(0, pts):
-                        r[n] = 0.5 * scl *  np.sin(theta + n * 2 * np.pi / (dn/result[ch]))
-
-                    plt.figure()
-                    plt.plot(r)
-                    plt.plot(flux)
-                    plt.show()
-
-        fmod_array = []
-        for n in range(0, num_channels):
-            if(result[n] > 0):
-                fmod_array.append(result[n])
-        mod_median = np.median(fmod_array)
-        return mod_median
-
->>>>>>> 3d327111
-
     def dump_state(self, output_file=None, return_screen=False):
         """
         Dump the current tuning info to config file and write to disk
