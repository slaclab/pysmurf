#!/usr/bin/env python
#-----------------------------------------------------------------------------
# Title      : pysmurf command module - SmurfCommandMixin class
#-----------------------------------------------------------------------------
# File       : pysmurf/command/smurf_command.py
# Created    : 2018-08-29
#-----------------------------------------------------------------------------
# This file is part of the pysmurf software package. It is subject to
# the license terms in the LICENSE.txt file found in the top-level directory
# of this distribution and at:
#    https://confluence.slac.stanford.edu/display/ppareg/LICENSE.html.
# No part of the pysmurf software package, including this file, may be
# copied, modified, propagated, or distributed except according to the terms
# contained in the LICENSE.txt file.
#-----------------------------------------------------------------------------
import os
import time

import numpy as np

from pysmurf.client.base import SmurfBase
from pysmurf.client.command.sync_group import SyncGroup as SyncGroup
from pysmurf.client.util import tools

try:
    import epics
except ModuleNotFoundError:
    print("smurf_command.py - epics not found.")

class SmurfCommandMixin(SmurfBase):

    _global_poll_enable_reg = ':AMCc:enable'

    def _caput(self, cmd, val, write_log=False, execute=True,
            wait_before=None, wait_after=None, wait_done=True,
            log_level=0, enable_poll=False, disable_poll=False,
            new_epics_root=None, **kwargs):
        r"""Puts variables into epics.

        Wrapper around pyrogue lcaput. Puts variables into epics.

        Args
        ----
        cmd : str
            The pyrogue command to be executed.
        val: any
            The value to put into epics
        write_log : bool, optional, default False
            Whether to log the data or not.
        execute : bool, optional, default True
            Whether to actually execute the command.
        wait_before : int, optional, default None
            If not None, the number of seconds to wait before issuing
            the command.
        wait_after : int, optional, default None
            If not None, the number of seconds to wait after issuing
            the command.
        wait_done : bool, optional, default True
            Wait for the command to be finished before returning.
        log_level : int, optional, default 0
            Log level.
        enable_poll : bool, optional, default False
            Allows requests of all PVs.
        disable_poll : bool, optional, default False
            Disables requests of all PVs after issueing command.
        new_epics_root : str, optional, default None
            Temporarily replaces current epics root with a new one.
        \**kwargs
            Arbitrary keyword arguments.  Passed directly to the
            `epics.caput` call.
        """
        if new_epics_root is not None:
            self.log(f'Temporarily using new epics root: {new_epics_root}')
            old_epics_root = self.epics_root
            self.epics_root = new_epics_root
            cmd = cmd.replace(old_epics_root, self.epics_root)

        if enable_poll:
            epics.caput(self.epics_root + self._global_poll_enable_reg, True)

        if wait_before is not None:
            if write_log:
                self.log(f'Waiting {wait_before:3.2f} seconds before...',
                         self.LOG_USER)
            time.sleep(wait_before)

        if write_log:
            log_str = 'caput ' + cmd + ' ' + str(val)
            if self.offline:
                log_str = 'OFFLINE - ' + log_str
            self.log(log_str, log_level)

        if execute and not self.offline:
            epics.caput(cmd, val, wait=wait_done, **kwargs)

        if wait_after is not None:
            if write_log:
                self.log(f'Waiting {wait_after:3.2f} seconds after...',
                    self.LOG_USER)
            time.sleep(wait_after)
            if write_log:
                self.log('Done waiting.', self.LOG_USER)

        if disable_poll:
            epics.caput(self.epics_root + self._global_poll_enable_reg, False)

        if new_epics_root is not None:
            self.epics_root = old_epics_root
            self.log('Returning back to original epics root'+
                     f' : {self.epics_root}')

    def _caget(self, cmd, write_log=False, execute=True, count=None,
               log_level=0, enable_poll=False, disable_poll=False,
               new_epics_root=None, yml=None, **kwargs):
        r"""Gets variables from epics.

        Wrapper around pyrogue lcaget. Gets variables from epics.

        Args
        ----
        cmd : str
            The pyrogue command to be executed.
        write_log : bool, optional, default False
            Whether to log the data or not.
        execute : bool, optional, default True
            Whether to actually execute the command.
        count : int or None, optional, default None
            Number of elements to return for array data.
        log_level : int, optional, default 0
            Log level.
        enable_poll : bool, optional, default False
            Allows requests of all PVs.
        disable_poll : bool, optional, default False
            Disables requests of all PVs after issueing command.
        new_epics_root : str or None, optional, default None
            Temporarily replaces current epics root with a new one.
        yml : str or None, optional, default None
            If not None, yaml file to parse for the result.
        \**kwargs
            Arbitrary keyword arguments.  Passed directly to the
            `epics.caget` call.

        Returns
        -------
        ret : str
            The requested value.
        """
        if new_epics_root is not None:
            self.log(f'Temporarily using new epics root: {new_epics_root}')
            old_epics_root = self.epics_root
            self.epics_root = new_epics_root
            cmd = cmd.replace(old_epics_root, self.epics_root)

        if enable_poll:
            epics.caput(self.epics_root+ self._global_poll_enable_reg, True)

        if write_log:
            self.log('caget ' + cmd, log_level)

        # load the data from yml file if provided
        if yml is not None:
            if write_log:
                self.log(f'Reading from yml file\n {cmd}')
            return tools.yaml_parse(yml, cmd)

        elif execute and not self.offline:
            ret = epics.caget(cmd, count=count, **kwargs)
            if write_log:
                self.log(ret)
        else:
            ret = None

        if disable_poll:
            epics.caput(self.epics_root+ self._global_poll_enable_reg, False)

        if new_epics_root is not None:
            self.epics_root = old_epics_root
            self.log('Returning back to original epics root'+
                     f' : {self.epics_root}')

        return ret


    #### Start SmurfApplication gets/sets
    _smurf_version_reg = 'SmurfVersion'

    def get_pysmurf_version(self, **kwargs):
        r"""Returns the pysmurf version.

        Alias for `pysmurf.__version__`.

        Args
        ----
        \**kwargs
            Arbitrary keyword arguments.  Passed directly to the
            `_caget` call.

        Returns
        -------
        str
            pysmurf version.
        """
        return self._caget(self.smurf_application +
                           self._smurf_version_reg, as_string=True,
                           **kwargs)

    _smurf_directory_reg = 'SmurfDirectory'

    def get_pysmurf_directory(self, **kwargs):
        r"""Returns path to the pysmurf python files.

        Path to the files from which the pysmurf module was loaded.
        Alias for `pysmurf__file__`.

        Args
        ----
        \**kwargs
            Arbitrary keyword arguments.  Passed directly to the
            `_caget` call.

        Returns
        -------
        str
            Path to pysmurf files.
        """
        return self._caget(self.smurf_application +
                           self._smurf_directory_reg, as_string=True,
                           **kwargs)

    _smurf_startup_script_reg = 'StartupScript'

    def get_smurf_startup_script(self, **kwargs):
        r"""Returns path to the pysmurf server startup script.

        Args
        ----
        \**kwargs
            Arbitrary keyword arguments.  Passed directly to the
            `_caget` call.

        Returns
        -------
        str
            Path to pysmurf server startup script.
        """
        return self._caget(self.smurf_application +
                           self._smurf_startup_script_reg, as_string=True,
                           **kwargs)

    _smurf_startup_arguments_reg = 'StartupArguments'

    def get_smurf_startup_args(self, **kwargs):
        r"""Returns pysmurf server startup arguments.

        Args
        ----
        \**kwargs
            Arbitrary keyword arguments.  Passed directly to the
            `_caget` call.

        Returns
        -------
        str
            pysmurf server startup arguments.
        """
        return self._caget(self.smurf_application +
                           self._smurf_startup_arguments_reg,
                           as_string=True, **kwargs)

    _enabled_bays_reg = "EnabledBays"

    def get_enabled_bays(self, **kwargs):
        """
        Gets list of enabled bays.

        Returns
        -------
        bays : list of int
            Which bays were enabled on pysmurf server startup.
        """
        enabled_bays = self._caget(
            self.smurf_application +
            self._enabled_bays_reg,
            **kwargs)
        try:
            return list(enabled_bays)
        except Exception:
            return enabled_bays


    #### End SmurfApplication gets/sets

    _rogue_version_reg = 'RogueVersion'

    def get_rogue_version(self, **kwargs):
        r"""Get rogue version

        Args
        ----
        \**kwargs
            Arbitrary keyword arguments.  Passed directly to the
            `_caget` call.

        Returns
        -------
        str
            The rogue version
        """
        return self._caget(self.amcc + self._rogue_version_reg,
                           as_string=True, **kwargs)

    def get_enable(self, **kwargs):
        """
        Returns
        -------
        str
            The status of the global poll bit epics_root:AMCc:enable.
            If False, pyrogue is not currently polling the server. PVs
            will not be updating.
        """
        return self._caget(self.epics_root + self._global_poll_enable_reg,
                           enable_poll=False, disable_poll=False, **kwargs)


    _number_sub_bands_reg = 'numberSubBands'

    def get_number_sub_bands(self, band=None, **kwargs):
        """
        Returns the number of subbands in a band.
        To do - possibly hide this function.

        Args
        ----
        band : int or None, optional, default None
            Which band.  If None, assumes all bands have the same
            number of sub bands, and pulls the number of sub bands
            from the first band in the list of bands specified in the
            experiment.cfg.

        Returns
        -------
        int
            The number of subbands in the band.
        """
        if self.offline:
            return 128

        if band is None:
            # assume all bands have the same number of channels, and
            # pull the number of channels from the first band in the
            # list of bands specified in experiment.cfg.
            band = self._bands[0]

        return self._caget(self._band_root(band) + self._number_sub_bands_reg,
            **kwargs)


    _number_channels_reg = 'numberChannels'

    def get_number_channels(self, band=None, **kwargs):
        """
        Returns the number of channels in a band.

        Args
        ----
        band : int or None, optional, default None
            Which band.  If None, assumes all bands have the same
            number of channels, and pulls the number of channels from
            the first band in the list of bands specified in the
            experiment.cfg.

        Returns
        -------
        int
            The number of channels in the band.
        """
        if self.offline:
            return 512  # Hard coded offline mode 512

        if band is None:
            # assume all bands have the same number of channels, and
            # pull the number of channels from the first band in the
            # list of bands specified in experiment.cfg.
            band = self._bands[0]

        return self._caget(self._band_root(band) + self._number_channels_reg,
            **kwargs)

    def get_number_processed_channels(self, band=None, **kwargs):
        """
        Returns the number of processed channels in a band.

        Args
        ----
        band : int or None, optional, default None
            Which band.  If None, assumes all bands have the same
            number of channels, and pulls the number of channels from
            the first band in the list of bands specified in the
            experiment.cfg.

        Returns
        -------
        n_processed_channels : int
            The number of processed channels in the band.
        """
        n_channels=self.get_number_channels(band)

        n_processed_channels=int(0.8125*n_channels)
        return n_processed_channels

    def set_defaults_pv(self, **kwargs):
        """
        Sets the default epics variables
        """
        self._caput(self.epics_root + ':AMCc:setDefaults', 1, wait_after=30,
            **kwargs)

    def set_read_all(self, **kwargs):
        """
        ReadAll sends a command to read all register to the pyrogue server
        Registers must updated in order to PVs to update.
        This call is necessary to read register with pollIntervale=0.
        """
        self._caput(self.epics_root + ':AMCc:ReadAll', 1, wait_after=20,
            **kwargs)
        self.log('ReadAll sent', self.LOG_INFO)

    def run_pwr_up_sys_ref(self,bay, **kwargs):
        """
        """
        triggerPV=self.lmk.format(bay) + 'PwrUpSysRef'
        self._caput(triggerPV, 1, wait_after=5, **kwargs)
        self.log(f'{triggerPV} sent', self.LOG_USER)

    _eta_scan_in_progress_reg = 'etaScanInProgress'

    def get_eta_scan_in_progress(self, band, **kwargs):
        """
        """
        return self._caget(self._cryo_root(band) + self._eta_scan_in_progress_reg,
                    **kwargs)

    _gradient_descent_max_iters_reg = 'gradientDescentMaxIters'

    def set_gradient_descent_max_iters(self, band, val, **kwargs):
        """
        """
        self._caput(
            self._cryo_root(band) +
            self._gradient_descent_max_iters_reg,
            val, **kwargs)

    def get_gradient_descent_max_iters(self, band, **kwargs):
        """
        """
        return self._caget(
            self._cryo_root(band) +
            self._gradient_descent_max_iters_reg,
            **kwargs)

    _gradient_descent_averages_reg = 'gradientDescentAverages'

    def set_gradient_descent_averages(self, band, val, **kwargs):
        """
        """
        self._caput(
            self._cryo_root(band) +
            self._gradient_descent_averages_reg,
            val, **kwargs)

    def get_gradient_descent_averages(self, band, **kwargs):
        """
        """
        return self._caget(
            self._cryo_root(band) +
            self._gradient_descent_averages_reg,
            **kwargs)

    _gradient_descent_gain_reg = 'gradientDescentGain'

    def set_gradient_descent_gain(self, band, val, **kwargs):
        """
        """
        self._caput(
            self._cryo_root(band) +
            self._gradient_descent_gain_reg,
            val, **kwargs)

    def get_gradient_descent_gain(self, band, **kwargs):
        """
        """
        return self._caget(
            self._cryo_root(band) +
            self._gradient_descent_gain_reg,
            **kwargs)

    _gradient_descent_converge_hz_reg = 'gradientDescentConvergeHz'

    def set_gradient_descent_converge_hz(self, band, val, **kwargs):
        """
        """
        self._caput(
            self._cryo_root(band) +
            self._gradient_descent_converge_hz_reg,
            val, **kwargs)

    def get_gradient_descent_converge_hz(self, band, **kwargs):
        """
        """
        return self._caget(
            self._cryo_root(band) +
            self._gradient_descent_converge_hz_reg,
            **kwargs)

    _gradient_descent_step_hz_reg = 'gradientDescentStepHz'

    def set_gradient_descent_step_hz(self, band, val, **kwargs):
        """
        Sets the step size of the gradient descent in units of Hz
        """
        self._caput(
            self._cryo_root(band) +
            self._gradient_descent_step_hz_reg,
            val, **kwargs)

    def get_gradient_descent_step_hz(self, band, **kwargs):
        """
        """
        return self._caget(
            self._cryo_root(band) +
            self._gradient_descent_step_hz_reg,
            **kwargs)

    _gradient_descent_momentum_reg = 'gradientDescentMomentum'

    def set_gradient_descent_momentum(self, band, val, **kwargs):
        """
        Sets the momentum term of the gradient descent
        """
        self._caput(
            self._cryo_root(band) +
            self._gradient_descent_momentum_reg,
            val, **kwargs)

    def get_gradient_descent_momentum(self, band, **kwargs):
        """
        """
        return self._caget(
            self._cryo_root(band) +
            self._gradient_descent_momentum_reg,
            **kwargs)

    _gradient_descent_beta_reg = 'gradientDescentBeta'

    def set_gradient_descent_beta(self, band, val, **kwargs):
        """
        """
        self._caput(
            self._cryo_root(band) +
            self._gradient_descent_beta_reg,
            val, **kwargs)

    def get_gradient_descent_beta(self, band, **kwargs):
        """
        """
        return self._caget(
            self._cryo_root(band) +
            self._gradient_descent_beta_reg,
            **kwargs)

    def run_parallel_eta_scan(self, band, sync_group=True, **kwargs):
        """
        runParallelScan
        """
        triggerPV=self._cryo_root(band) + 'runParallelEtaScan'
        monitorPV=(
            self._cryo_root(band) + self._eta_scan_in_progress_reg)

        self._caput(triggerPV, 1, wait_after=5, **kwargs)
        self.log(f'{triggerPV} sent', self.LOG_USER)

        if sync_group:
            sg = SyncGroup([monitorPV])
            sg.wait()
            vals = sg.get_values()
            self.log(
                'parallel etaScan complete ; etaScanInProgress = ' +
                f'{vals[monitorPV]}', self.LOG_USER)

    _run_serial_eta_scan_reg = 'runSerialEtaScan'

    def run_serial_eta_scan(self, band, sync_group=True, timeout=240,
                            **kwargs):
        """
        Does an eta scan serially across the entire band. You must
        already be tuned close to the resontor dip. Use
        run_serial_gradient_descent to get it.

        Args
        ----
        band  : int
            The band to eta scan.
        sync_group : bool, optional, default True
            Whether to use the sync group to monitor the PV.
        timeout : float, optional, default 240
            The maximum amount of time to wait for the PV.
        """

        # need flux ramp off for this - enforce
        self.flux_ramp_off()

        triggerPV = self._cryo_root(band) + self._run_serial_eta_scan_reg
        monitorPV = self._cryo_root(band) + self._eta_scan_in_progress_reg

        self._caput(triggerPV, 1, wait_after=5, **kwargs)

        if sync_group:
            sg = SyncGroup([monitorPV], timeout=timeout)
            sg.wait()
            sg.get_values()


    _run_serial_min_search_reg = 'runSerialMinSearch'

    def run_serial_min_search(self, band, sync_group=True, timeout=240,
                              **kwargs):
        """
        Does a brute force search for the resonator minima. Starts at
        the currently set frequency.

        Args
        ----
        band : int
            The band the min search.
        sync_group : bool, optional, default True
            Whether to use the sync group to monitor the PV.
        timeout : float, optional, default 240
            The maximum amount of time to wait for the PV.
        """
        triggerPV = (
            self._cryo_root(band) + self._run_serial_min_search_reg)
        monitorPV = (
            self._cryo_root(band) + self._eta_scan_in_progress_reg)

        self._caput(triggerPV, 1, wait_after=5, **kwargs)
        if sync_group:
            sg = SyncGroup([monitorPV], timeout=timeout)
            sg.wait()
            sg.get_values()


    _run_serial_gradient_descent_reg = 'runSerialGradientDescent'

    def run_serial_gradient_descent(self, band, sync_group=True,
                                    timeout=240, **kwargs):
        """
        Does a gradient descent search for the minimum.

        Args
        ----
        band : int
            The band to run serial gradient descent on.
        sync_group : bool, optional, default True
            Whether to use the sync group to monitor the PV.
        timeout : float, optional, default 240
            The maximum amount of time to wait for the PV.
        """

        # need flux ramp off for this - enforce
        self.flux_ramp_off()

        triggerPV = self._cryo_root(band) + self._run_serial_gradient_descent_reg
        monitorPV = self._cryo_root(band) + self._eta_scan_in_progress_reg

        self._caput(triggerPV, 1, wait_after=5, **kwargs)

        if sync_group:
            sg = SyncGroup([monitorPV], timeout=timeout)
            sg.wait()
            sg.get_values()


    _sel_ext_ref_reg = "SelExtRef"

    def sel_ext_ref(self, bay, **kwargs):
        """
        Selects this bay to trigger off of external reference (through
        front panel)

        Args
        ----
        bay : int
            Which bay to set to ext ref.  Either 0 or 1.
        """
        assert (bay in [0,1]),'bay must be an integer and in [0,1]'
        triggerPV=(self.microwave_mux_core.format(bay) +
                   self._sel_ext_ref_reg)
        self._caput(triggerPV, 1, wait_after=5, **kwargs)
        self.log(f'{triggerPV} sent', self.LOG_USER)

    # name changed in Rogue 4 from WriteState to SaveState.  Keeping
    # the write_state function for backwards compatibilty.
    _save_state_reg = ":AMCc:SaveState"

    def save_state(self, val, **kwargs):
        """
        Dumps all PyRogue state variables to a yml file.

        Args
        ----
        val : str
            The path (including file name) to write the yml file to.
        """
        self._caput(self.epics_root + self._save_state_reg,
                    val, **kwargs)

    # alias older rogue 3 write_state function to save_state
    write_state = save_state

    # name changed in Rogue 4 from WriteConfig to SaveConfig.  Keeping
    # the write_config function for backwards compatibilty.
    _save_config_reg = ":AMCc:SaveConfig"

    def save_config(self, val, **kwargs):
        """
        Writes the current (un-masked) PyRogue settings to a yml file.

        Args
        ----
        val : str
            The path (including file name) to write the yml file to.
        """
        self._caput(self.epics_root + self._save_config_reg,
                    val, **kwargs)

    # alias older rogue 3 write_config function to save_config
    write_config = save_config

    _tone_file_path_reg = 'CsvFilePath'

    def get_tone_file_path(self, bay, **kwargs):
        r"""Get tone file path.

        Returns the tone file path that's currently being used for
        this bay.

        Args
        ----
        bay : int
            Which AMC bay (0 or 1).
        \**kwargs
            Arbitrary keyword arguments.  Passed directly to the
            `_caget` call.

        Returns
        -------
        str
            Full path to tone file.
        """

        return self._caget(
            self.dac_sig_gen.format(bay) + self._tone_file_path_reg,
            as_string=True, **kwargs)

    def set_tone_file_path(self, bay, val, **kwargs):
        """
        Sets the tone file path for this bay.

        Args
        ----
        bay : int
            Which AMC bay (0 or 1).
        val : str
            Path (including csv file name) to tone file.
        """
        # make sure file exists before setting

        if not os.path.exists(val):
            self.log(f'Tone file {val} does not exist!  Doing nothing!',
                     self.LOG_ERROR)
            raise ValueError('Must provide a path to an existing tone file.')

        self._caput(
            self.dac_sig_gen.format(bay) + self._tone_file_path_reg,
            val, **kwargs)

    _load_tone_file_reg = 'LoadCsvFile'

    def load_tone_file(self, bay, val=None, **kwargs):
        """
        Loads tone file specified in tone_file_path.

        Args
        ----
        bay : int
            Which AMC bay (0 or 1).
        val : str or None, optional, default None
            Path (including csv file name) to tone file.  If none
            provided, assumes something valid has already been loaded
            into DacSigGen[#]:CsvFilePath
        """

        # Set tone file path if provided.
        if val is not None:
            self.set_tone_file_path(bay, val)
        else:
            val=self.get_tone_file_path(bay)


        self.log(f'Loading tone file : {val}',
                 self.LOG_USER)
        self._caput(
            self.dac_sig_gen.format(bay) + self._load_tone_file_reg,
            val, **kwargs)

    _tune_file_path_reg = 'tuneFilePath'

    def set_tune_file_path(self, val, **kwargs):
        """
        """
        self._caput(
            self.sysgencryo + self._tune_file_path_reg,
            val, **kwargs)

    def get_tune_file_path(self, **kwargs):
        """
        """
        return self._caget(
            self.sysgencryo + self._tune_file_path_reg,
            **kwargs)

    _load_tune_file_reg = 'loadTuneFile'

    def set_load_tune_file(self, band, val, **kwargs):
        """
        """
        self._caput(
            self._cryo_root(band) + self._load_tune_file_reg,
            val, **kwargs)

    def get_load_tune_file(self, band, **kwargs):
        """
        """
        return self._caget(
            self._cryo_root(band) + self._load_tune_file_reg,
            **kwargs)

    _eta_scan_del_f_reg = 'etaScanDelF'

    def set_eta_scan_del_f(self, band, val, **kwargs):
        """Sets offset frequency for serial eta scan estimation.

        The rogue serial eta scan routine (run using
        :func:`run_serial_eta_scan`) estimates the eta parameter for each
        tone with nonzero amplitude in the provided `band` by sampling
        the frequency error at the tone frequency +/- this offset
        frequency.  Units are Hz.

        Args
        ----
        band : int
           Which band.
        val : int
           Offset frequency in Hz about each resonator's central
           frequency at which to sample the frequency error in order
           to estimate the eta parameters of each resonator in the
           rogue serial eta scan routine.

        See Also
        --------
        :func:`run_serial_eta_scan` : Runs rogue serial eta scan, which uses
                this parameter.
        :func:`get_eta_scan_del_f` : Gets the current value of this
                parameter in rogue.
        """
        self._caput(
            self._cryo_root(band) + self._eta_scan_del_f_reg,
            val, **kwargs)

    def get_eta_scan_del_f(self, band, **kwargs):
        """Gets offset frequency for serial eta scan estimation.

        The rogue serial eta scan routine (run using
        :func:`run_serial_eta_scan`) estimates the eta parameter for each
        tone with nonzero amplitude in the provided `band` by sampling
        the frequency error at the tone frequency +/- this offset
        frequency.  Units are Hz.

        Args
        ----
        band : int
           Which band.

        Returns
        -------
        val : int
           Offset frequency in Hz about each resonator's central
           frequency at which to sample the frequency error in order
           to estimate the eta parameters of each resonator in the
           rogue serial eta scan routine.

        See Also
        --------
        :func:`run_serial_eta_scan` : Runs rogue serial eta scan, which uses
                this parameter.
        :func:`set_eta_scan_del_f` : Sets the value of this parameter in
                rogue.
        """
        return self._caget(
            self._cryo_root(band) + self._eta_scan_del_f_reg,
            **kwargs)

    _eta_scan_freqs_reg = 'etaScanFreqs'

    def set_eta_scan_freq(self, band, val, **kwargs):
        """
        Sets the frequency to do the eta scan

        Args
        ----
        band : int
            The band to count.
        val : int
            The frequency to scan.
        """
        self._caput(
            self._cryo_root(band) + self._eta_scan_freqs_reg,
            val, **kwargs)


    def get_eta_scan_freq(self, band, **kwargs):
        """
        Args
        ----
        band : int
            The band to count.

        Returns
        -------
        freq : int
            The frequency of the scan.
        """
        return self._caget(
            self._cryo_root(band) + self._eta_scan_freqs_reg,
            **kwargs)

    _eta_scan_amplitude_reg = 'etaScanAmplitude'

    def set_eta_scan_amplitude(self, band, val, **kwargs):
        """
        Sets the amplitude of the eta scan.

        Args
        ----
        band : int
            The band to set.
        val : int
            The eta scan amplitude. Typical value is 9 to 11.
        """
        self._caput(
            self._cryo_root(band) + self._eta_scan_amplitude_reg,
            val, **kwargs)

    def get_eta_scan_amplitude(self, band, **kwargs):
        """
        Gets the amplitude of the eta scan.

        Args
        ----
        band : int
            The band to set.

        Returns
        -------
        amp : int
            The eta scan amplitude.
        """
        return self._caget(
            self._cryo_root(band) + self._eta_scan_amplitude_reg,
            **kwargs)

    _eta_scan_channel_reg = 'etaScanChannel'

    def set_eta_scan_channel(self, band, val, **kwargs):
        """
        Sets the channel to eta scan.

        Args
        ----
        band : int
            The band to set.
        val : int
            The channel to set.
        """
        self._caput(
            self._cryo_root(band) + self._eta_scan_channel_reg,
            val, **kwargs)

    def get_eta_scan_channel(self, band, **kwargs):
        """
        Gets the channel to eta scan.

        Args
        ----
        band : int
            The band to set.

        Returns
        -------
        chan : int
            The channel that is being eta scanned.
        """
        return self._caget(
            self._cryo_root(band) + self._eta_scan_channel_reg,
            **kwargs)

    _eta_scan_averages_reg = 'etaScanAverages'

    def set_eta_scan_averages(self, band, val, **kwargs):
        """
        Sets the number of frequency error averages to take at each point of
        the etaScan.

        Args
        ----
        band : int
            The band to set.
        val : int
            The channel to set.
        """
        self._caput(
            self._cryo_root(band) + self._eta_scan_averages_reg,
            val, **kwargs)

    def get_eta_scan_averages(self, band, **kwargs):
        """
        Gets the number of frequency error averages taken at each point of
        the etaScan.

        Args
        ----
        band : int
            The band to set.

        Returns
        -------
        int
            The number of frequency error averages taken at each point
            of the etaScan.
        """
        return self._caget(
            self._cryo_root(band) + self._eta_scan_averages_reg,
            **kwargs)

    _eta_scan_dwell_reg = 'etaScanDwell'

    def set_eta_scan_dwell(self, band, val, **kwargs):
        """
        Swets how long to dwell while eta scanning.

        Args
        ----
        band : int
            The band to eta scan.
        val : int
            The time to dwell.
        """
        self._caput(
            self._cryo_root(band) + self._eta_scan_dwell_reg,
            val, **kwargs)

    def get_eta_scan_dwell(self, band, **kwargs):
        """
        Gets how long to dwell

        Args
        ----
        band : int
            The band being eta scanned.

        Returns
        -------
        dwell : int
            The time to dwell during an eta scan.
        """
        return self._caget(
            self._cryo_root(band) + self._eta_scan_dwell_reg,
            **kwargs)

    _run_eta_scan_reg = 'runEtaScan'

    def set_run_eta_scan(self, band, val, **kwargs):
        """
        Runs the eta scan. Set the channel using set_eta_scan_channel()

        Args
        ----
        band : int
            The band to eta scan.
        val : bool
            Start the eta scan.
        """
        self._caput(
            self._cryo_root(band) + self._run_eta_scan_reg,
            val, **kwargs)

    def get_run_eta_scan(self, band, **kwargs):
        """
        Gets the status of eta scan.

        Args
        ----
        band : int
            The band that is being checked.

        Returns
        -------
        status : int
            Whether the band is eta scanning.
        """
        return self._caget(
            self._cryo_root(band) + self._run_eta_scan_reg,
            **kwargs)

    _eta_scan_results_real_reg = 'etaScanResultsReal'

    def get_eta_scan_results_real(self, band, count, **kwargs):
        """
        Gets the real component of the eta scan.

        Args
        ----
        band : int
            The to get eta scans.
        count : int
            The number of samples to read.

        Returns
        -------
        resp : float array
            The real component of the most recent eta scan.
        """
        return self._caget(
            self._cryo_root(band) + self._eta_scan_results_real_reg,
            count=count, **kwargs)

    _eta_scan_results_imag_reg = 'etaScanResultsImag'

    def get_eta_scan_results_imag(self, band, count, **kwargs):
        """
        Gets the imaginary component of the eta scan.

        Args
        ----
        band : int
            The to get eta scans.
        count : int
            The number of samples to read.

        Returns
        -------
        resp : float array
            The imaginary component of the most recent eta scan.
        """
        return self._caget(
            self._cryo_root(band) + self._eta_scan_results_imag_reg,
            count=count, **kwargs)

    _amplitude_scales_reg = 'setAmplitudeScales'

    def set_amplitude_scales(self, band, val, **kwargs):
        """
        """
        self._caput(
            self._cryo_root(band) + self._amplitude_scales_reg,
            val, **kwargs)

    def get_amplitude_scales(self, band, **kwargs):
        """
        """
        return self._caget(
            self._cryo_root(band) + self._amplitude_scales_reg,
            **kwargs)

    _amplitude_scale_array_reg = 'amplitudeScaleArray'

    def set_amplitude_scale_array(self, band, val, **kwargs):
        """
        """
        self._caput(
            self._cryo_root(band) + self._amplitude_scale_array_reg,
            val, **kwargs)

    def get_amplitude_scale_array(self, band, **kwargs):
        """
        Gets the array of amplitudes

        Args
        ----
        band : int
            The band to search.

        Returns
        -------
        amplitudes : array
            The tone amplitudes.
        """
        return self._caget(
            self._cryo_root(band) + self._amplitude_scale_array_reg,
            **kwargs)

    def set_amplitude_scale_array_currentchans(self, band, drive,
                                               **kwargs):
        """
        Set only the currently on channels to a new drive power. Essentially
        a more convenient wrapper for set_amplitude_scale_array to only change
        the channels that are on.

        Args
        ----
        band : int
            The band to change.
        drive : int
            Tone power to change to.
        """

        old_amp = self.get_amplitude_scale_array(band, **kwargs)
        n_channels=self.get_number_channels(band)
        new_amp = np.zeros((n_channels,),dtype=int)
        new_amp[np.where(old_amp!=0)] = drive
        self.set_amplitude_scale_array(self, new_amp, **kwargs)

    _feedback_enable_array_reg = 'feedbackEnableArray'

    def set_feedback_enable_array(self, band, val, **kwargs):
        """
        """
        self._caput(
            self._cryo_root(band) + self._feedback_enable_array_reg,
            val, **kwargs)

    def get_feedback_enable_array(self, band, **kwargs):
        """
        Gets the array of feedbacks enables

        Args
        ----
        band : int
            The band to search.

        Returns
        -------
        fb_on : bool array
            An array of whether the feedback is on or off.
        """
        return self._caget(
            self._cryo_root(band) + self._feedback_enable_array_reg,
            **kwargs)

    _single_channel_readout_reg = 'singleChannelReadout'

    def set_single_channel_readout(self, band, val, **kwargs):
        """
        Sets the singleChannelReadout bit.

        Args
        ----
        band : int
            The band to set to single channel readout.
        """
        self._caput(
            self._band_root(band) + self._single_channel_readout_reg,
            val, **kwargs)

    def get_single_channel_readout(self, band, **kwargs):
        """

        """
        return self._caget(
            self._band_root(band) + self._single_channel_readout_reg,
            **kwargs)

    _single_channel_readout2_reg = 'singleChannelReadoutOpt2'

    def set_single_channel_readout_opt2(self, band, val, **kwargs):
        """
        Sets the singleChannelReadout2 bit.

        Args
        ----
        band : int
            The band to set to single channel readout.
        """
        self._caput(
            self._band_root(band) + self._single_channel_readout2_reg,
            val, **kwargs)

    def get_single_channel_readout_opt2(self, band, **kwargs):
        """
        """
        return self._caget(
            self._band_root(band) + self._single_channel_readout2_reg,
            **kwargs)

    _readout_channel_select_reg = 'readoutChannelSelect'

    def set_readout_channel_select(self, band, channel, **kwargs):
        """
        """
        self._caput(
            self._band_root(band) + self._readout_channel_select_reg,
            channel, **kwargs)

    def get_readout_channel_select(self, band, **kwargs):
        """
        """
        return self._caget(
            self._band_root(band) + self._readout_channel_select_reg,
            **kwargs)

    _stream_enable_reg = 'enableStreaming'

    def set_stream_enable(self, val, **kwargs):
        """
        Enable/disable streaming data, for all bands.
        """
        self._caput(
            self.app_core + self._stream_enable_reg,
            val, **kwargs)

    def get_stream_enable(self, **kwargs):
        """
        Enable/disable streaming data, for all bands.
        """
        return self._caget(
            self.app_core + self._stream_enable_reg,
            **kwargs)

<<<<<<< HEAD
    _rf_iq_stream_enable = 'rfIQStreamEnable'

    def set_rf_iq_stream_enable(self, band, val, **kwargs):
        """
        Sets the bit that turns on RF IQ streaming for take_debug_data

        Args
        ----
        band : int
            The 500 Mhz band
        val : int or bool
            Whether to set the mode to RF IQ.
        """
        self._caput(self._band_root(band) + self._rf_iq_stream_enable, val,
            **kwargs)

    def get_rf_iq_stream_enable(self, band, **kwargs):
        """
        gets the bit that turns on RF IQ streaming for take_debug_data

        Args
        ----
        band : int
            The 500 MHz band

        Ret
        ---
        rf_iq_stream_bit : int
            The bit that sets the RF streaming
        """
        return self._caget(self._band_root(band) + self._rf_iq_stream_enable,
            **kwargs)


    _build_dsp_g = 'BUILD_DSP_G'
=======
    _build_dsp_g_reg = 'BUILD_DSP_G'
>>>>>>> fcf349ac

    def get_build_dsp_g(self, **kwargs):
        """
        BUILD_DSP_G encodes which bands the fw being used was built for.
        E.g. 0xFF means Base[0...7], 0xF is Base[0...3], etc.

        """
        return self._caget(
            self.app_core + self._build_dsp_g_reg,
            **kwargs)

    _decimation_reg = 'decimation'

    def set_decimation(self, band, val, **kwargs):
        """
        """
        self._caput(
            self._band_root(band) + self._decimation_reg,
            val, **kwargs)

    def get_decimation(self, band, **kwargs):
        """
        """
        return self._caget(
            self._band_root(band) + self._decimation_reg,
            **kwargs)

    _filter_alpha_reg = 'filterAlpha'

    def set_filter_alpha(self, band, val, **kwargs):
        """
        Coefficient for single pole low pass fitler before readout
        (when channels are multiplexed, decimated)
        y[n] = alpha*x[n] + (1 - alpha)*y[n-1]
        matlab to visualize
        h = fvtool([alpha], [1 -(1-alpha)]); h.Fs = 2.4e6;
        """
        self._caput(
            self._band_root(band) + self._filter_alpha_reg,
            val, **kwargs)

    def get_filter_alpha(self, band, **kwargs):
        """
        Coefficient for single pole low pass fitler before readout
        (when channels are multiplexed, decimated)
        y[n] = alpha*x[n] + (1 - alpha)*y[n-1]
        matlab to visualize
        h = fvtool([alpha], [1 -(1-alpha)]); h.Fs = 2.4e6;
        """
        return self._caget(
            self._band_root(band) + self._filter_alpha_reg,
            **kwargs)

    _iq_swap_in_reg = 'iqSwapIn'

    def set_iq_swap_in(self, band, val, **kwargs):
        """
        Swaps I&Q into DSP (from ADC).  Tones being output by the
        system will flip about the band center (e.g. 4.25GHz, 5.25GHz
        etc.)
        """
        self._caput(
            self._band_root(band) + self._iq_swap_in_reg,
            val, **kwargs)

    def get_iq_swap_in(self, band, **kwargs):
        """
        Swaps I&Q into DSP (from ADC).  Tones being output by the
        system will flip about the band center (e.g. 4.25GHz, 5.25GHz
        etc.)
        """
        return self._caget(
            self._band_root(band) + self._iq_swap_in_reg,
            **kwargs)

    _iq_swap_out_reg = 'iqSwapOut'

    def set_iq_swap_out(self, band, val, **kwargs):
        """
        Swaps I&Q out of DSP (to DAC).  Swapping I&Q flips spectrum
        around band center.
        """
        self._caput(
            self._band_root(band) + self._iq_swap_out_reg,
            val, **kwargs)

    def get_iq_swap_out(self, band, **kwargs):
        """
        Swaps I&Q out of DSP (to DAC).  Swapping I&Q flips spectrum
        around band center.
        """
        return self._caget(
            self._band_root(band) + self._iq_swap_out_reg,
            **kwargs)

    _ref_phase_delay_reg = 'refPhaseDelay'

    def set_ref_phase_delay(self, band, val, **kwargs):
        """
        Corrects for roundtrip cable delay freqError = IQ * etaMag,
        rotated by etaPhase+refPhaseDelay
        """
        self._caput(
            self._band_root(band) + self._ref_phase_delay_reg,
            val, **kwargs)

    def get_ref_phase_delay(self, band, **kwargs):
        """
        Corrects for roundtrip cable delay freqError = IQ * etaMag,
        rotated by etaPhase+refPhaseDelay
        """
        return self._caget(
            self._band_root(band) + self._ref_phase_delay_reg,
            **kwargs)

    _ref_phase_delay_fine_reg = 'refPhaseDelayFine'

    def set_ref_phase_delay_fine(self, band, val, **kwargs):
        """
        """
        self._caput(
            self._band_root(band) + self._ref_phase_delay_fine_reg,
            val, **kwargs)

    def get_ref_phase_delay_fine(self, band, **kwargs):
        """
        """
        return self._caget(
            self._band_root(band) + self._ref_phase_delay_fine_reg,
            **kwargs)

    _tone_scale_reg = 'toneScale'

    def set_tone_scale(self, band, val, **kwargs):
        """
        Scales the sum of 16 tones before synthesizer.
        """
        self._caput(
            self._band_root(band) + self._tone_scale_reg,
            val, **kwargs)

    def get_tone_scale(self, band, **kwargs):
        """
        Scales the sum of 16 tones before synthesizer.
        """
        return self._caget(
            self._band_root(band) + self._tone_scale_reg,
            **kwargs)

    _waveform_select_reg = 'waveformSelect'

    def set_waveform_select(self, band, val, **kwargs):
        """
        0x0 select DSP -> DAC
        0x1 selects waveform table -> DAC (toneFile)
        """
        self._caput(
            self._band_root(band) + self._waveform_select_reg,
            val, **kwargs)

    def get_waveform_select(self, band, **kwargs):
        """
        0x0 select DSP -> DAC
        0x1 selects waveform table -> DAC (toneFile)
        """
        return self._caget(
            self._band_root(band) + self._waveform_select_reg,
            **kwargs)

    _waveform_start_reg = 'waveformStart'

    def set_waveform_start(self, band, val, **kwargs):
        """
        0x1 enables waveform table
        """
        self._caput(
            self._band_root(band) + self._waveform_start_reg,
            val, **kwargs)

    def get_waveform_start(self, band, **kwargs):
        """
        0x1 enables waveform table
        """
        return self._caget(
            self._band_root(band) + self._waveform_start_reg,
            **kwargs)

    _rf_enable_reg = 'rfEnable'

    def set_rf_enable(self, band, val, **kwargs):
        """
        0x0 output all 0s to DAC
        0x1 enable output to DAC (from DSP or waveform table)
        """
        self._caput(
            self._band_root(band) + self._rf_enable_reg,
            val, **kwargs)

    def get_rf_enable(self, band, **kwargs):
        """
        0x0 output all 0s to DAC
        0x1 enable output to DAC (from DSP or waveform table)
        """
        return self._caget(
            self._band_root(band) + self._rf_enable_reg,
            **kwargs)

    _analysis_scale_reg = 'analysisScale'

    def set_analysis_scale(self, band, val, **kwargs):
        """
        """
        self._caput(
            self._band_root(band) + self._analysis_scale_reg,
            val, **kwargs)

    def get_analysis_scale(self, band, **kwargs):
        """
        """
        return self._caget(
            self._band_root(band) + self._analysis_scale_reg,
            **kwargs)

    _feedback_enable_reg = 'feedbackEnable'

    def set_feedback_enable(self, band, val, **kwargs):
        """
        """
        self._caput(
            self._band_root(band) + self._feedback_enable_reg,
            val, **kwargs)

    def get_feedback_enable(self, band, **kwargs):
        """
        """
        return self._caget(
            self._band_root(band) + self._feedback_enable_reg,
            **kwargs)

    _loop_filter_output_array_reg = 'loopFilterOutputArray'

    def get_loop_filter_output_array(self, band, **kwargs):
        """
        """
        return self._caget(
            self._cryo_root(band) +
            self._loop_filter_output_array_reg,
            **kwargs)

    _tone_frequency_offset_mhz_reg = 'toneFrequencyOffsetMHz'

    def set_tone_frequency_offset_mhz(self, band, val, **kwargs):
        """
        """
        self._caput(
            self._band_root(band) +
            self._tone_frequency_offset_mhz_reg,
            val, **kwargs)

    def get_tone_frequency_offset_mhz(self, band, **kwargs):
        """
        """
        return self._caget(
            self._band_root(band) +
            self._tone_frequency_offset_mhz_reg,
            **kwargs)

    _center_frequency_array_reg = 'centerFrequencyArray'

    def set_center_frequency_array(self, band, val, **kwargs):
        """
        Sets all the center frequencies in a band
        """
        self._caput(
            self._cryo_root(band) + self._center_frequency_array_reg,
            val, **kwargs)

    def get_center_frequency_array(self, band, **kwargs):
        """
        """
        return self._caget(
            self._cryo_root(band) + self._center_frequency_array_reg,
            **kwargs)

    _feedback_gain_reg = 'feedbackGain'

    def set_feedback_gain(self, band, val, **kwargs):
        """
        """
        self._caput(
            self._band_root(band) + self._feedback_gain_reg,
            val, **kwargs)

    def get_feedback_gain(self, band, **kwargs):
        """
        """
        return self._caget(
            self._band_root(band) + self._feedback_gain_reg,
            **kwargs)

    _eta_phase_array_reg = 'etaPhaseArray'

    def set_eta_phase_array(self, band, val, **kwargs):
        """
        """
        self._caput(
            self._cryo_root(band) + self._eta_phase_array_reg,
            val, **kwargs)

    def get_eta_phase_array(self, band, **kwargs):
        """
        """
        return self._caget(
            self._cryo_root(band) + self._eta_phase_array_reg,
            **kwargs)

    _frequency_error_array_reg = 'frequencyErrorArray'

    def set_frequency_error_array(self, band, val, **kwargs):
        """
        """
        self._caput(
            self._cryo_root(band) + self._frequency_error_array_reg,
            val, **kwargs)

    def get_frequency_error_array(self, band, **kwargs):
        """
        """
        return self._caget(
            self._cryo_root(band) + self._frequency_error_array_reg,
            **kwargs)

    _eta_mag_array_reg = 'etaMagArray'

    def set_eta_mag_array(self, band, val, **kwargs):
        """
        """
        self._caput(
            self._cryo_root(band) + self._eta_mag_array_reg,
            val, **kwargs)

    def get_eta_mag_array(self, band, **kwargs):
        """
        """
        return self._caget(
            self._cryo_root(band) + self._eta_mag_array_reg,
            **kwargs)

    _feedback_limit_reg = 'feedbackLimit'

    def set_feedback_limit(self, band, val, **kwargs):
        """
        freq = centerFreq + feedbackFreq
        abs(freq) < centerFreq + feedbackLimit
        """
        self._caput(
            self._band_root(band) + self._feedback_limit_reg,
            val, **kwargs)

    def get_feedback_limit(self, band, **kwargs):
        """
        freq = centerFreq + feedbackFreq
        abs(freq) < centerFreq + feedbackLimit
        """
        return self._caget(
            self._band_root(band) + self._feedback_limit_reg,
            **kwargs)

    _noise_select_reg = 'noiseSelect'

    def set_noise_select(self, band, val, **kwargs):
        """
        """
        self._caput(
            self._band_root(band) + self._noise_select_reg,
            val, **kwargs)

    def get_noise_select(self, band, **kwargs):
        """
        """
        return self._caget(
            self._band_root(band) + self._noise_select_reg,
            **kwargs)

    _lms_delay_reg = 'lmsDelay'

    def set_lms_delay(self, band, val, **kwargs):
        """
        Match system latency for LMS feedback (2.4MHz ticks)
        """
        self._caput(
            self._band_root(band) + self._lms_delay_reg,
            val, **kwargs)

    def get_lms_delay(self, band, **kwargs):
        """
        Match system latency for LMS feedback (2.4MHz ticks)
        """
        return self._caget(
            self._band_root(band) + self._lms_delay_reg,
            **kwargs)

    _lms_gain_reg = 'lmsGain'

    def set_lms_gain(self, band, val, **kwargs):
        """
        LMS gain, powers of 2
        """
        self._caput(
            self._band_root(band) + self._lms_gain_reg,
            val, **kwargs)

    def get_lms_gain(self, band, **kwargs):
        """
        LMS gain, powers of 2
        """
        return self._caget(
            self._band_root(band) + self._lms_gain_reg,
            **kwargs)

    _trigger_reset_delay_reg = 'trigRstDly'

    def set_trigger_reset_delay(self, band, val, **kwargs):
        """
        Trigger reset delay, set such that the ramp resets at the flux
        ramp glitch.  2.4 MHz ticks.

        Args
        ----
        band : int
            Which band.
        """
        self._caput(
            self._band_root(band) + self._trigger_reset_delay_reg,
            val, **kwargs)

    def get_trigger_reset_delay(self, band, **kwargs):
        """
        Trigger reset delay, set such that the ramp resets at the flux
        ramp glitch.  2.4 MHz ticks.

        Args
        ----
        band : int
            Which band.
        """
        return self._caget(
            self._band_root(band) + self._trigger_reset_delay_reg,
            **kwargs)

    _feedback_start_reg = 'feedbackStart'

    def set_feedback_start(self, band, val, **kwargs):
        """
        The flux ramp DAC value at which to start applying feedback in
        each flux ramp cycle.  In 2.4 MHz ticks.

        Args
        ----
        band : int
            Which band.
        """
        self._caput(
            self._band_root(band) + self._feedback_start_reg,
            val, **kwargs)

    def get_feedback_start(self, band, **kwargs):
        """
        The flux ramp DAC value at which to start applying feedback in
        each flux ramp cycle.  In 2.4 MHz ticks.

        Args
        ----
        band : int
            Which band.
        """
        return self._caget(
            self._band_root(band) + self._feedback_start_reg,
            **kwargs)

    _feedback_end_reg = 'feedbackEnd'

    def set_feedback_end(self, band, val, **kwargs):
        """
        The flux ramp DAC value at which to stop applying feedback in
        each flux ramp cycle.  In 2.4 MHz ticks.

        Args
        ----
        band : int
            Which band.
        """
        self._caput(
            self._band_root(band) + self._feedback_end_reg,
            val, **kwargs)

    def get_feedback_end(self, band, **kwargs):
        """
        The flux ramp DAC value at which to stop applying feedback in
        each flux ramp cycle.  In 2.4 MHz ticks.

        Args
        ----
        band : int
            Which band.
        """
        return self._caget(
            self._band_root(band) + self._feedback_end_reg,
            **kwargs)

    _lms_enable1_reg = 'lmsEnable1'

    def set_lms_enable1(self, band, val, **kwargs):
        """
        Enable 1st harmonic tracking
        """
        self._caput(
            self._band_root(band) + self._lms_enable1_reg,
            val, **kwargs)

    def get_lms_enable1(self, band, **kwargs):
        """
        Enable 1st harmonic tracking
        """
        return self._caget(
            self._band_root(band) + self._lms_enable1_reg,
            **kwargs)

    _lms_enable2_reg = 'lmsEnable2'

    def set_lms_enable2(self, band, val, **kwargs):
        """
        Enable 2nd harmonic tracking
        """
        self._caput(
            self._band_root(band) + self._lms_enable2_reg,
            val, **kwargs),

    def get_lms_enable2(self, band, **kwargs):
        """
        Enable 2nd harmonic tracking
        """
        return self._caget(
            self._band_root(band) + self._lms_enable2_reg,
            **kwargs)

    _lms_enable3_reg = 'lmsEnable3'

    def set_lms_enable3(self, band, val, **kwargs):
        """
        Enable 3rd harmonic tracking
        """
        self._caput(
            self._band_root(band) + self._lms_enable3_reg,
            val, **kwargs)

    def get_lms_enable3(self, band, **kwargs):
        """
        Enable 3rd harmonic tracking
        """
        return self._caget(
            self._band_root(band) + self._lms_enable3_reg,
            **kwargs)

    _lms_rst_dly_reg = 'lmsRstDly'

    def set_lms_rst_dly(self, band, val, **kwargs):
        """
        Disable feedback after reset (2.4MHz ticks)
        """
        self._caput(
            self._band_root(band) + self._lms_rst_dly_reg,
            val, **kwargs)

    def get_lms_rst_dly(self, band, **kwargs):
        """
        Disable feedback after reset (2.4MHz ticks)
        """
        return self._caget(
            self._band_root(band) + self._lms_rst_dly_reg,
            **kwargs)

    _lms_freq_reg = 'lmsFreq'

    def set_lms_freq(self, band, val, **kwargs):
        """
        LMS frequency = flux ramp freq * nPhi0
        """
        self._caput(
            self._band_root(band) + self._lms_freq_reg,
            val, **kwargs)

    def get_lms_freq(self, band, **kwargs):
        """
        LMS frequency = flux ramp freq * nPhi0
        """
        return self._caget(
            self._band_root(band) + self._lms_freq_reg,
            **kwargs)

    _lms_freq_hz_reg = 'lmsFreqHz'

    def set_lms_freq_hz(self, band, val, **kwargs):
        """
        LMS frequency = flux ramp freq * nPhi0
        """
        self._caput(
            self._band_root(band) + self._lms_freq_hz_reg,
            val, **kwargs)

    def get_lms_freq_hz(self, band, **kwargs):
        """
        LMS frequency = flux ramp freq * nPhi0
        """
        return self._caget(
            self._band_root(band) + self._lms_freq_hz_reg,
            **kwargs)

    _lms_dly_fine_reg = 'lmsDlyFine'

    def set_lms_dly_fine(self, band, val, **kwargs):
        """
        fine delay control (38.4MHz ticks)
        """
        self._caput(
            self._band_root(band) + self._lms_dly_fine_reg,
            val, **kwargs)

    def get_lms_dly_fine(self, band, **kwargs):
        """
        fine delay control (38.4MHz ticks)
        """
        return self._caget(
            self._band_root(band) + self._lms_dly_fine_reg,
            **kwargs)

    _iq_stream_enable_reg = 'iqStreamEnable'

    def set_iq_stream_enable(self, band, val, **kwargs):
        """
        """
        self._caput(
            self._band_root(band) + self._iq_stream_enable_reg,
            val, **kwargs)

    def get_iq_stream_enable(self, band, **kwargs):
        """
        """
        return self._caget(
            self._band_root(band) + self._iq_stream_enable_reg,
            **kwargs)

    _feedback_polarity_reg = 'feedbackPolarity'

    def set_feedback_polarity(self, band, val, **kwargs):
        """
        """
        self._caput(
            self._band_root(band) + self._feedback_polarity_reg,
            val, **kwargs)

    def get_feedback_polarity(self, band, **kwargs):
        """
        """
        return self._caget(
            self._band_root(band) + self._feedback_polarity_reg,
            **kwargs)

    _band_center_mhz_reg = 'bandCenterMHz'

    def set_band_center_mhz(self, band, val, **kwargs):
        """
        """
        self._caput(
            self._band_root(band) + self._band_center_mhz_reg,
            val, **kwargs)

    def get_band_center_mhz(self, band, **kwargs):
        """
        Returns the center frequency of the band in MHz
        """
        if self.offline:
            bc = (4250 + band*500)
            return bc
        else:
            return self._caget(
                self._band_root(band) + self._band_center_mhz_reg,
                **kwargs)


    _channel_frequency_mhz_reg = 'channelFrequencyMHz'

    def get_channel_frequency_mhz(self, band=None, **kwargs):
        """
        Returns the channel frequency in MHz.  The channel frequency
        is the rate at which channels are processed.

        Args
        ----
        band : int or None, optional, default None
           Which band.  If None, assumes all bands have the same
           channel frequency, and pulls the channel frequency from the
           first band in the list of bands specified in the
           experiment.cfg.

        Returns
        -------
        float
            The rate at which channels in this band are processed.
        """

        if band is None:
            # assume all bands have the same number of channels, and
            # pull the number of channels from the first band in the
            # list of bands specified in experiment.cfg.
            band = self._bands[0]

        if self.offline:
            return 2.4
        else:
            return self._caget(
                self._band_root(band) +
                self._channel_frequency_mhz_reg,
                **kwargs)

    _digitizer_frequency_mhz_reg = 'digitizerFrequencyMHz'

    def get_digitizer_frequency_mhz(self, band=None, **kwargs):
        """
        Returns the digitizer frequency in MHz.

        Args
        ----
        band : int or None, optional, default None
           Which band.  If None, assumes all bands have the same
           channel frequency, and pulls the channel frequency from the
           first band in the list of bands specified in the
           experiment.cfg.

        Returns
        -------
        float
            The digitizer frequency for this band in MHz.
        """
        if self.offline:
            return 614.4

        if band is None:
            # assume all bands have the same number of channels, and
            # pull the number of channels from the first band in the
            # list of bands specified in experiment.cfg.
            band = self._bands[0]

        return self._caget(
            self._band_root(band) + self._digitizer_frequency_mhz_reg,
            **kwargs)

    _synthesis_scale_reg = 'synthesisScale'

    def set_synthesis_scale(self, band, val, **kwargs):
        """
        """
        self._caput(
            self._band_root(band) + self._synthesis_scale_reg,
            val, **kwargs)

    def get_synthesis_scale(self, band, **kwargs):
        """
        """
        return self._caget(
            self._band_root(band) + self._synthesis_scale_reg,
            **kwargs)

    _dsp_enable_reg = 'dspEnable'

    def set_dsp_enable(self, band, val, **kwargs):
        """
        """
        self._caput(
            self._band_root(band) + self._dsp_enable_reg,
            val, **kwargs)

    def get_dsp_enable(self, band, **kwargs):
        """
        """
        return self._caget(
            self._band_root(band) + self._dsp_enable_reg,
            **kwargs)

    # Single channel commands
    _feedback_enable_reg = 'feedbackEnable'

    def set_feedback_enable_channel(self, band, channel, val,
                                    **kwargs):
        """
        Set the feedback for a single channel
        """
        self._caput(
            self._channel_root(band, channel) +
            self._feedback_enable_reg,
            val, **kwargs)

    def get_feedback_enable_channel(self, band, channel, **kwargs):
        """
        Get the feedback for a single channel
        """
        return self._caget(
            self._channel_root(band, channel) +
            self._feedback_enable_reg,
            **kwargs)

    _eta_mag_scaled_channel_reg = 'etaMagScaled'

    def set_eta_mag_scaled_channel(self, band, channel, val,
                                   **kwargs):
        """
        """
        self._caput(
            self._channel_root(band, channel) +
            self._eta_mag_scaled_channel_reg,
            val, **kwargs)

    def get_eta_mag_scaled_channel(self, band, channel, **kwargs):
        """
        """
        return self._caget(
            self._channel_root(band, channel) +
            self._eta_mag_scaled_channel_reg,
            **kwargs)

    _center_frequency_mhz_channel_reg = 'centerFrequencyMHz'

    def set_center_frequency_mhz_channel(self, band, channel, val,
                                         **kwargs):
        """
        """
        self._caput(
            self._channel_root(band, channel) +
            self._center_frequency_mhz_channel_reg,
            val, **kwargs)

    def get_center_frequency_mhz_channel(self, band, channel,
                                         **kwargs):
        """
        """
        return self._caget(
            self._channel_root(band, channel) +
            self._center_frequency_mhz_channel_reg,
            **kwargs)


    _amplitude_scale_channel_reg = 'amplitudeScale'

    def set_amplitude_scale_channel(self, band, channel, val,
                                    **kwargs):
        """
        """
        self._caput(
            self._channel_root(band, channel) +
            self._amplitude_scale_channel_reg,
            val, **kwargs)

    def get_amplitude_scale_channel(self, band, channel, **kwargs):
        """
        """
        return self._caget(
            self._channel_root(band, channel) +
            self._amplitude_scale_channel_reg,
            **kwargs)

    _eta_phase_degree_channel_reg = 'etaPhaseDegree'

    def set_eta_phase_degree_channel(self, band, channel, val,
                                     **kwargs):
        """
        """
        self._caput(
            self._channel_root(band, channel) +
            self._eta_phase_degree_channel_reg,
            val, **kwargs)

    def get_eta_phase_degree_channel(self, band, channel, **kwargs):
        """
        """
        return self._caget(
            self._channel_root(band, channel) +
            self._eta_phase_degree_channel_reg,
            **kwargs)

    _frequency_error_mhz_reg = 'frequencyErrorMHz'

    def get_frequency_error_mhz(self, band, channel, **kwargs):
        """
        """
        return self._caget(
            self._channel_root(band, channel) +
            self._frequency_error_mhz_reg,
            **kwargs)


    def band_to_bay(self,b):
        """
        Returns the bay index for the band.
        Assumes LB is plugged into bay 0,  corresponding to bands [0,1,2,3] and that
        HB is plugged into bay 1, corresponding to bands [4,5,6,7].

        Args
        ----
        b : int
            Band number.
        """
        if b in [0,1,2,3]:
            bay=0
        elif b in [4,5,6,7]:
            bay=1
        else:
            assert False, 'band supplied to band_to_bay() must be and ' + \
                'integer in [0,1,2,3,4,5,6,7] ...'
        return bay

    # Attenuator
    _uc_reg = 'UC[{}]'

    def set_att_uc(self, b, val, **kwargs):
        """
        Set the upconverter attenuator

        Args
        ----
        b : int
            The band number.
        val : int
            The attenuator value.
        """
        att = int(self.band_to_att(b))
        bay = self.band_to_bay(b)
        self._caput(
            self.att_root.format(bay) + self._uc_reg.format(att),
            val, **kwargs)

    def get_att_uc(self, b, **kwargs):
        """
        Get the upconverter attenuator value

        Args
        ----
        b : int
            The band number.
        """
        att = int(self.band_to_att(b))
        bay = self.band_to_bay(b)
        return self._caget(
            self.att_root.format(bay) + self._uc_reg.format(att),
            **kwargs)


    _dc_reg = 'DC[{}]'

    def set_att_dc(self, b, val, **kwargs):
        """
        Set the down-converter attenuator

        Args
        ----
        b : int
            The band number.
        val : int
            The attenuator value
        """
        att = int(self.band_to_att(b))
        bay = self.band_to_bay(b)
        self._caput(
            self.att_root.format(bay) + self._dc_reg.format(att),
            val, **kwargs)

    def get_att_dc(self, b, **kwargs):
        """
        Get the down-converter attenuator value

        Args
        ----
        b : int
            The band number.
        """
        att = int(self.band_to_att(b))
        bay = self.band_to_bay(b)
        return self._caget(
            self.att_root.format(bay) + self._dc_reg.format(att),
            **kwargs)

    # ADC commands
    _adc_remap_reg = "Remap[0]"  # Why is this hardcoded 0

    def set_remap(self, **kwargs):
        """
        This command should probably be renamed to something more descriptive.
        """
        self._caput(
            self.adc_root + self._adc_remap_reg,
            1, **kwargs)

    # DAC commands
    _dac_temp_reg = "Temperature"

    def get_dac_temp(self, bay, dac, **kwargs):
        """
        Get temperature of the DAC in celsius

        Args
        ----
        bay : int
            Which bay [0 or 1].
        dac : int
            Which DAC no. [0 or 1].
        """
        return self._caget(
            self.dac_root.format(bay,dac) + self._dac_temp_reg,
            **kwargs)

    _dac_enable_reg = "enable"

    def set_dac_enable(self, bay, dac, val, **kwargs):
        """
        Enables DAC

        Args
        ----
        bay : int
            Which bay [0 or 1].
        dac : int
            Which DAC no. [0 or 1].
        val : int
            Value to set the DAC enable register to [0 or 1].
        """
        self._caput(
            self.dac_root.format(bay,dac) + self._dac_enable_reg,
            val, **kwargs)

    def get_dac_enable(self, bay, dac, **kwargs):
        """
        Gets enable status of DAC

        Args
        ----
        bay : int
            Which bay [0 or 1].
        dac : int
            Which DAC no. [0 or 1].
        """
        return self._caget(
            self.dac_root.format(bay,dac) + self._dac_enable_reg,
            **kwargs)

    # Jesd commands
    _data_out_mux_reg = 'dataOutMux[{}]'

    def set_data_out_mux(self, bay, b, val, **kwargs):
        """
        """
        self._caput(
            self.jesd_tx_root.format(bay) +
            self._data_out_mux_reg.format(b),
            val, **kwargs)

    def get_data_out_mux(self, bay, b, **kwargs):
        """
        """
        return self._caget(
            self.jesd_tx_root.format(bay) +
            self._data_out_mux_reg.format(b),
            **kwargs)

    # Jesd DAC commands
    _jesd_reset_n_reg = "JesdRstN"

    def set_jesd_reset_n(self, bay, dac, val, **kwargs):
        """
        Set DAC JesdRstN

        Args
        ----
        bay : int
            Which bay [0 or 1].
        dac : int
            Which DAC no. [0 or 1].
        val : int
            Value to set JesdRstN to [0 or 1].
        """
        self._caput(
            self.dac_root.format(bay,dac) + self._jesd_reset_n_reg,
            val, **kwargs)

    _jesd_rx_enable_reg = 'Enable'

    def set_jesd_rx_enable(self, bay, val, **kwargs):
        self._caput(
            self.jesd_rx_root.format(bay) + self._jesd_rx_enable_reg,
            val, **kwargs)

    def get_jesd_rx_enable(self, bay, **kwargs):
        return self._caget(
            self.jesd_rx_root.format(bay) + self._jesd_rx_enable_reg,
            **kwargs)

    _jesd_rx_status_valid_cnt_reg = 'StatusValidCnt'

    def get_jesd_rx_status_valid_cnt(self, bay, num, **kwargs):
        return self._caget(
            self.jesd_rx_root.format(bay) +
            self._jesd_rx_status_valid_cnt_reg + f'[{num}]',
            **kwargs)

    _jesd_rx_data_valid_reg = 'DataValid'

    def get_jesd_rx_data_valid(self, bay, **kwargs):
        return self._caget(
            self.jesd_rx_root.format(bay) +
            self._jesd_rx_data_valid_reg,
            **kwargs)

    _link_disable_reg = 'LINK_DISABLE'

    def set_jesd_link_disable(self, bay, val, **kwargs):
        """
        Disables jesd link
        """
        self._caput(
            self.jesd_rx_root.format(bay) + self._link_disable_reg,
            val, **kwargs)

    def get_jesd_link_disable(self, bay, **kwargs):
        """
        Disables jesd link
        """
        return self._caget(
            self.jesd_rx_root.format(bay) + self._link_disable_reg,
            **kwargs)

    _jesd_tx_enable_reg = 'Enable'

    def set_jesd_tx_enable(self, bay, val, **kwargs):
        self._caput(
            self.jesd_tx_root.format(bay) + self._jesd_tx_enable_reg,
            val, **kwargs)

    def get_jesd_tx_enable(self, bay, **kwargs):
        return self._caget(
            self.jesd_tx_root.format(bay) + self._jesd_tx_enable_reg,
            **kwargs)

    _jesd_tx_data_valid_reg = 'DataValid'

    def get_jesd_tx_data_valid(self, bay, **kwargs):
        return self._caget(
            self.jesd_tx_root.format(bay) +
            self._jesd_tx_data_valid_reg,
            **kwargs)

    _jesd_tx_status_valid_cnt_reg = 'StatusValidCnt'

    def get_jesd_tx_status_valid_cnt(self, bay, num, **kwargs):
        return self._caget(
            self.jesd_tx_root.format(bay) +
            self._jesd_tx_status_valid_cnt_reg + f'[{num}]',
            **kwargs)

    _fpga_uptime_reg = 'UpTimeCnt'

    def get_fpga_uptime(self, **kwargs):
        """
        Returns
        -------
        uptime : float
            The FPGA uptime.
        """
        return self._caget(
            self.axi_version + self._fpga_uptime_reg,
            **kwargs)

    _fpga_version_reg = 'FpgaVersion'

    def get_fpga_version(self, **kwargs):
        """
        Returns
        -------
        version : str
            The FPGA version.
        """
        return self._caget(
            self.axi_version + self._fpga_version_reg,
            **kwargs)

    _fpga_git_hash_reg = 'GitHash'

    def get_fpga_git_hash(self, **kwargs):
        r"""Get the full FPGA firmware SHA-1 git hash.

        Args
        ----
        \**kwargs
            Arbitrary keyword arguments.  Passed directly to the
            `_caget` call.

        Returns
        -------
        str
            The full git SHA-1 hash of the FPGA firmware.
        """
        return self._caget(
            self.axi_version + self._fpga_git_hash_reg,
            as_string=True, **kwargs)

    _fpga_git_hash_short_reg = 'GitHashShort'

    def get_fpga_git_hash_short(self, **kwargs):
        r"""Get the short FPGA firmware SHA-1 git hash.

        Args
        ----
        \**kwargs
            Arbitrary keyword arguments.  Passed directly to the
            `_caget` call.

        Returns
        -------
        str
            The short git SHA-1 hash of the FPGA firmware.
        """
        return self._caget(
            self.axi_version + self._fpga_git_hash_short_reg,
            as_string=True, **kwargs)


    _fpga_build_stamp_reg = 'BuildStamp'

    def get_fpga_build_stamp(self, **kwargs):
        r"""Get the FPGA build stamp.

        Args
        ----
        \**kwargs
            Arbitrary keyword arguments.  Passed directly to the
            `_caget` call.

        Returns
        -------
        str
            The FPGA build stamp.
        """
        return self._caget(
            self.axi_version + self._fpga_build_stamp_reg,
            as_string=True, **kwargs)

    _input_mux_sel_reg = 'InputMuxSel[{}]'

    def set_input_mux_sel(self, bay, lane, val, **kwargs):
        """
        """
        self._caput(
            self.daq_mux_root.format(bay) +
            self._input_mux_sel_reg.format(lane),
            val, **kwargs)

    def get_input_mux_sel(self, bay, lane, **kwargs):
        """
        """
        self._caget(
            self.daq_mux_root.format(bay) +
            self._input_mux_sel_reg.format(lane),
            **kwargs)

    _data_buffer_size_reg = 'DataBufferSize'

    def set_data_buffer_size(self, bay, val, **kwargs):
        """
        Sets the data buffer size for the DAQx
        """
        self._caput(
            self.daq_mux_root.format(bay) +
            self._data_buffer_size_reg,
            val, **kwargs)

    def get_data_buffer_size(self, bay, **kwargs):
        """
        Gets the data buffer size for the DAQs
        """
        return self._caget(
            self.daq_mux_root.format(bay) +
            self._data_buffer_size_reg,
            **kwargs)

    # Waveform engine commands
    _start_addr_reg = 'StartAddr[{}]'

    def set_waveform_start_addr(self, bay, engine, val, convert=True, **kwargs):
        """
        Args
        ----
        bay : int
            Which bay.
        engine : int
            Which waveform engine.
        val : int or str
            What value to set.
        convert : bool, optional, default True
            Convert the input from an integer to a string of hex
            values before setting.
        """
        if convert:
            val = self.int_to_hex_string(val)
        self._caput(
            self.waveform_engine_buffers_root.format(bay) +
            self._start_addr_reg.format(engine),
            val, **kwargs)

    def get_waveform_start_addr(self, bay, engine, convert=True, **kwargs):
        """
        Args
        ----
        bay : int
            Which bay.
        engine : int
            Which waveform engine.
        convert : bool, optional, default True
            Convert the output from a string of hex values to an int.
        """

        val = self._caget(
            self.waveform_engine_buffers_root.format(bay) +
            self._start_addr_reg.format(engine),
            **kwargs)

        if convert:
            return self.hex_string_to_int(val)
        else:
            return val

    _end_addr_reg = 'EndAddr[{}]'

    def set_waveform_end_addr(self, bay, engine, val, convert=True, **kwargs):
        """
        Args
        ----
        bay : int
            Which bay.
        engine : int
            Which waveform engine.
        val : int
            What val to set.
        convert : bool, optional, default True
            Convert the output from a string of hex values to an int.
        """
        if convert:
            val = self.int_to_hex_string(val)
        self._caput(
            self.waveform_engine_buffers_root.format(bay) +
            self._end_addr_reg.format(engine),
            val, **kwargs)

    def get_waveform_end_addr(self, bay, engine, convert=True, **kwargs):
        """
        Args
        ----
        bay : int
            Which bay.
        engine : int
            Which waveform engine.
        convert : bool, optional, default True
            Convert the output from a string of hex values to an int.

        Returns
        -------
        val : str or int
            Waveform end address (a string of hex values if convert is
            False, otherwise an integer if convert is True).
        """
        val = self._caget(
            self.waveform_engine_buffers_root.format(bay) +
            self._end_addr_reg.format(engine),
            **kwargs)

        if convert:
            return self.hex_string_to_int(val)
        else:
            return val

    _wr_addr_reg = 'WrAddr[{}]'

    def set_waveform_wr_addr(self, bay, engine, val, convert=True, **kwargs):
        """
        Args
        ----
        bay : int
            Which bay.
        engine : int
            Which waveform engine.
        val : int
            What val to set.
        convert : bool, optional, default True
            Convert the output from a string of hex values to an int.
        """
        if convert:
            val = self.int_to_hex_string(val)
        self._caput(
            self.waveform_engine_buffers_root.format(bay) +
            self._wr_addr_reg.format(engine),
            val, **kwargs)

    def get_waveform_wr_addr(self, bay, engine, convert=True, **kwargs):
        """
        Args
        ----
        bay : int
            Which bay.
        engine : int
            Which waveform engine.
        convert : bool, optional, default True
            Convert the output from a string of hex values to an int.

        Returns
        -------
        val : str or int
            Waveform end address (a string of hex values if convert is
            False, otherwise an integer if convert is True).
        """
        val = self._caget(
            self.waveform_engine_buffers_root.format(bay) +
            self._wr_addr_reg.format(engine),
            **kwargs)

        if convert:
            return self.hex_string_to_int(val)
        else:
            return val

    _empty_reg = 'Empty[{}]'

    def set_waveform_empty(self, bay, engine, val, **kwargs):
        """
        Args
        ----
        bay : int
            Which bay.
        engine : int
            Which waveform engine.
        val : int
            What val to set.
        """
        self._caput(
            self.waveform_engine_buffers_root.format(bay) +
            self._empty_reg.format(engine),
            **kwargs)

    def get_waveform_empty(self, bay, engine, **kwargs):
        """
        Args
        ----
        bay : int
            Which bay.
        engine : int
            Which waveform engine.
        """
        return self._caget(
            self.waveform_engine_buffers_root.format(bay) +
            self._empty_reg.format(engine),
            **kwargs)

    _data_file_reg = 'DataFile'

    def set_streamdatawriter_datafile(self, datafile_path, **kwargs):
        """
        Sets the output path for the StreamDataWriter. This is what is
        used for take_debug_data.

        Args
        ----
        datafile_path : str
            The full path for the output.
        """
        self._caput(
            self.stream_data_writer_root + self._data_file_reg,
            datafile_path, **kwargs)

    def get_streamdatawriter_datafile(self, as_str=True, **kwargs):
        r"""Gets output path for the StreamDataWriter.

        This is what is used for take_debug_data.

        Args
        ----
        \**kwargs
            Arbitrary keyword arguments.  Passed directly to the
            `_caget` call.

        Returns
        -------
        str
            The full path for the output.
        """
        return self._caget(
            self.stream_data_writer_root + self._data_file_reg,
            as_string=True, **kwargs)

    _datawriter_open_reg = 'Open'

    def set_streamdatawriter_open(self, val, **kwargs):
        """
        """
        self._caput(
            self.stream_data_writer_root + self._datawriter_open_reg,
            val, **kwargs)


    def get_streamdatawriter_open(self, **kwargs):
        """
        """
        return self._caget(
            self.stream_data_writer_root + self._datawriter_open_reg,
            **kwargs)

    _datawriter_close_reg = 'Close'

    def set_streamdatawriter_close(self, val, **kwargs):
        """
        """
        self._caput(
            self.stream_data_writer_root + self._datawriter_close_reg,
            val, **kwargs)

    def get_streamdatawriter_close(self, **kwargs):
        """
        """
        return self._caget(
            self.stream_data_writer_root + self._datawriter_close_reg,
            **kwargs)

    _trigger_daq_reg = 'TriggerDaq'

    def set_trigger_daq(self, bay, val, **kwargs):
        """
        """
        self._caput(
            self.daq_mux_root.format(bay) + self._trigger_daq_reg,
            val, **kwargs)

    def get_trigger_daq(self, bay, **kwargs):
        """
        """
        self._caget(
            self.daq_mux_root.format(bay) + self._trigger_daq_reg,
            **kwargs)

    _arm_hw_trigger_reg = "ArmHwTrigger"

    def set_arm_hw_trigger(self, bay, val, **kwargs):
        """
        """
        self._caput(
            self.daq_mux_root.format(bay) + self._arm_hw_trigger_reg,
            val, **kwargs)

    _trigger_hw_arm_reg = 'TriggerHwArm'

    def set_trigger_hw_arm(self, bay, val, **kwargs):
        """
        """
        self._caput(
            self.daq_mux_root.format(bay) + self._trigger_hw_arm_reg,
            val, **kwargs)

    def get_trigger_hw_arm(self, bay, **kwargs):
        """
        """
        return self._caget(
            self.daq_mux_root.format(bay) + self._trigger_hw_arm_reg,
            **kwargs)

    # rtm commands

    #########################################################
    ## start rtm arbitrary waveform

    _rtm_arb_waveform_lut_table_reg = 'Lut[{}]:MemArray'

    def set_rtm_arb_waveform_lut_table(self, reg, arr, pad=0, **kwargs):
        """
        Loads provided array into the LUT table indexed by reg.  If
        array is empty, loads zeros into table.  If array exceeds
        maximum length of 2048 entries, array is truncated.  If array
        is less than 2048 entries, the table is padded on the end with
        the value in the pad argument.

        Args
        ----
        reg : int
            LUT table index in [0,1].
        arr : int array
            Array of values to load into LUT table.  Each entry must
            be an integer and in [0,2^20).
        pad : int, optional, default 0
            Value to pad end of array with if provided array's length
            is less than 2048.  Default is 0.
        """
        # cast as numpy array
        lut_arr=np.pad(arr[:self._lut_table_array_length],
            (0, self._lut_table_array_length-len(arr[:self._lut_table_array_length])),
            'constant', constant_values=pad)

        # round entries and type as integer
        lut_arr=np.around(lut_arr).astype(int)

        # clip exceed max number of DAC output bits
        dac_nbits_fullscale=self._rtm_slow_dac_nbits
        # warn user if some points get clipped
        num_clip_above=len(np.where(lut_arr>(2**(dac_nbits_fullscale-1)-1))[0])
        if num_clip_above>0:
            self.log(f'{num_clip_above} points in LUT table exceed' +
                f' (2**{dac_nbits_fullscale-1})-1. ' +
                f' Will be clipped to (2**{dac_nbits_fullscale-1})-1.')
        num_clip_below=len(np.where(lut_arr<(-2**(dac_nbits_fullscale-1)))[0])
        if num_clip_below>0:
            self.log(f'{num_clip_below} points in LUT table are less than' +
                f' -2**{dac_nbits_fullscale-1}.  ' +
                f'Will be clipped to -2**{dac_nbits_fullscale-1}.')
        # clip the array
        lut_arr=np.clip(lut_arr,a_min=-2**(dac_nbits_fullscale-1),
            a_max=2**(dac_nbits_fullscale-1)-1)

        self._caput(
            self.rtm_lut_ctrl_root +
            self._rtm_arb_waveform_lut_table_reg.format(reg),
            lut_arr, **kwargs)

    def get_rtm_arb_waveform_lut_table(self, reg, **kwargs):
        """
        Gets the table currently loaded into the LUT table indexed by
        reg.
        """
        assert (reg in range(2)), 'reg must be in [0,1]'
        return self._caget(
            self.rtm_lut_ctrl_root +
            self._rtm_arb_waveform_lut_table_reg.format(reg),
            **kwargs)

    _rtm_arb_waveform_busy_reg = 'Busy'

    def get_rtm_arb_waveform_busy(self, **kwargs):
        """
        =1 if waveform if Continuous=1 and the RTM arbitrary waveform
        is being continously generated.  Can be toggled low again by
        setting Continuous=0.
        """
        return self._caget(
            self.rtm_lut_ctrl + self._rtm_arb_waveform_busy_reg,
            **kwargs)

    _rtm_arb_waveform_trig_cnt_reg = 'TrigCnt'

    def get_rtm_arb_waveform_trig_cnt(self, **kwargs):
        """
        Counts the number of RTM arbitrary waveform software triggers
        since boot up or the last CntRst.
        """
        return self._caget(
            self.rtm_lut_ctrl + self._rtm_arb_waveform_trig_cnt_reg,
            **kwargs)

    _rtm_arb_waveform_continuous_reg = 'Continuous'

    def set_rtm_arb_waveform_continuous(self, val, **kwargs):
        """
        If =1, RTM arbitrary waveform generation is continuous and
        repeats, otherwise if =0, waveform in LUT tables is only
        broadcast once on software trigger.

        Args
        ----
        val : int
            Whether or not arbitrary waveform generation is continuous
            on software trigger.  Must be in [0,1].
        """
        assert (val in range(2)), 'val must be in [0,1]'
        self._caput(
            self.rtm_lut_ctrl + self._rtm_arb_waveform_continuous_reg,
            val, **kwargs)

    def get_rtm_arb_waveform_continuous(self, **kwargs):
        """
        If =1, RTM arbitrary waveform generation is continuous and
        repeats, otherwise if =0, waveform in LUT tables is only
        broadcast once on software trigger.
        """
        return self._caget(
            self.rtm_lut_ctrl + self._rtm_arb_waveform_continuous_reg,
            **kwargs)

    _rtm_arb_waveform_software_trigger_reg = 'SwTrig'

    def trigger_rtm_arb_waveform(self, continuous=False, **kwargs):
        """
        Software trigger for arbitrary waveform generation on the slow
        RTM DACs.  This will cause the RTM to play the LUT tables only
        once.

        Args
        ----
        continuous : bool, optional, default False
            Whether or not to continously broadcast the arbitrary
            waveform on software trigger.
        """
        if continuous is True:
            self.set_rtm_arb_waveform_continuous(1)
        else:
            self.set_rtm_arb_waveform_continuous(0)

        triggerPV=self.rtm_lut_ctrl + \
            self._rtm_arb_waveform_software_trigger_reg

        self._caput(triggerPV, 1, **kwargs)
        self.log(f'{triggerPV} sent', self.LOG_USER)

    _dac_axil_addr_reg = 'DacAxilAddr[{}]'

    def set_dac_axil_addr(self, reg, val, **kwargs):
        """
        Sets the DacAxilAddr[#] registers.
        """
        assert (reg in range(2)), 'reg must be in [0,1]'
        self._caput(
            self.rtm_lut_ctrl + self._dac_axil_addr_reg.format(reg),
            val, **kwargs)

    def get_dac_axil_addr(self, reg, **kwargs):
        """
        Gets the DacAxilAddr[#] registers.
        """
        assert (reg in range(2)), 'reg must be in [0,1]'
        return self._caget(
            self.rtm_lut_ctrl + self._dac_axil_addr_reg.format(reg),
            **kwargs)

    _rtm_arb_waveform_timer_size_reg = 'TimerSize'

    def set_rtm_arb_waveform_timer_size(self, val, **kwargs):
        """
        Arbitrary waveforms are written to the slow RTM DACs with time
        between samples TimerSize*6.4ns.

        Args
        ----
        val : int
            The value to set TimerSize to.  Must be an integer in
            [0,2**24).
        """
        assert (val in range(2**24)), 'reg must be in [0,16777216)'
        self._caput(
            self.rtm_lut_ctrl + self._rtm_arb_waveform_timer_size_reg,
            val, **kwargs)

    def get_rtm_arb_waveform_timer_size(self, **kwargs):
        """
        Arbitrary waveforms are written to the slow RTM DACs with time
        between samples TimerSize*6.4ns.
        """
        return self._caget(
            self.rtm_lut_ctrl + self._rtm_arb_waveform_timer_size_reg,
            **kwargs)

    _rtm_arb_waveform_max_addr_reg = 'MaxAddr'

    def set_rtm_arb_waveform_max_addr(self, val, **kwargs):
        """
        Slow RTM DACs will play the sequence [0...MaxAddr] of points
        out of the loaded LUT tables before stopping or repeating on
        software trigger (if in continuous mode).  MaxAddr is an
        11-bit number (must be in [0,2048), because that's the maximum
        length of the LUT tables that store the waveforms.

        Args
        ----
        val : int
            The value to set MaxAddr to.  Must be an integer in
            [0,2048).
        """
        assert (val in range(2**11)), 'reg must be in [0,2048)'
        self._caput(
            self.rtm_lut_ctrl + self._rtm_arb_waveform_max_addr_reg,
            val, **kwargs)

    def get_rtm_arb_waveform_max_addr(self, **kwargs):
        """
        Slow RTM DACs will play the sequence [0...MaxAddr] of points
        out of the loaded LUT tables before stopping or repeating on
        software trigger (if in continuous mode).  MaxAddr is an
        11-bit number (must be in [0,2048), because that's the maximum
        length of the LUT tables that store the waveforms.
        """
        return self._caget(
            self.rtm_lut_ctrl + self._rtm_arb_waveform_max_addr_reg,
            **kwargs)

    _rtm_arb_waveform_enable_reg = 'EnableCh'

    def set_rtm_arb_waveform_enable(self, val, **kwargs):
        """
        Sets the enable for generation of arbitrary waveforms on the
        RTM slow DACs.

        Args
        ----
        val : int
            The value to set enable to.  EnableCh = 0x0 is disable,
            0x1 is Addr[0], 0x2 is Addr[1], and 0x3 is Addr[0] and
            Addr[1]
        """
        assert (val in range(4)), 'reg must be in [0,1,2,3]'
        self._caput(
            self.rtm_lut_ctrl + self._rtm_arb_waveform_enable_reg,
            val, **kwargs)

    def get_rtm_arb_waveform_enable(self, **kwargs):
        """
        Enable for generation of arbitrary waveforms on the RTM slow
        DACs.

        EnableCh = 0x0 is disable
        0x1 is Addr[0]
        0x2 is Addr[1]
        0x3 is Addr[0] and Addr[1]
        """
        return self._caget(
            self.rtm_lut_ctrl + self._rtm_arb_waveform_enable_reg,
            **kwargs)

    ## end rtm arbitrary waveform
    #########################################################

    _reset_rtm_reg = 'resetRtm'

    def reset_rtm(self, **kwargs):
        """
        Resets the rear transition module (RTM)
        """
        self._caput(
            self.rtm_cryo_det_root + self._reset_rtm_reg,
            1, **kwargs)

    _cpld_reset_reg = 'CpldReset'

    def set_cpld_reset(self, val, **kwargs):
        """
        Args
        ----
        val : int
            Set to 1 for a cpld reset.
        """
        self._caput(
            self.rtm_cryo_det_root + self._cpld_reset_reg,
            val, **kwargs)

    def get_cpld_reset(self, **kwargs):
        """
        """
        return self._caget(
            self.rtm_cryo_det_root + self._cpld_reset_reg,
            **kwargs)

    def cpld_toggle(self, **kwargs):
        """
        Toggles the cpld reset bit.
        """
        self.set_cpld_reset(1, wait_done=True, **kwargs)
        self.set_cpld_reset(0, wait_done=True, **kwargs)

    _k_relay_reg = 'KRelay'

    def set_k_relay(self, val, **kwargs):
        """
        """
        self._caput(
            self.rtm_cryo_det_root + self._k_relay_reg,
            val, **kwargs)

    def get_k_relay(self, **kwargs):
        """
        """
        return self._caget(
            self.rtm_cryo_det_root + self._k_relay_reg,
            **kwargs)

    _timing_crate_root_reg = ":AMCc:FpgaTopLevel:AmcCarrierCore:AmcCarrierTiming:EvrV2CoreTriggers"
    _trigger_rate_sel_reg = ":EvrV2ChannelReg[0]:RateSel"

    def set_ramp_rate(self, val, **kwargs):
        """
        flux ramp sawtooth reset rate in kHz

        If using timing system, the allowed rates are: 1, 2, 3, 4, 5,
        6, 8, 10, 12, 15kHz (hardcoded by timing)
        """
        rate_sel = self.flux_ramp_rate_to_PV(val)

        if rate_sel is not None:
            self._caput(
                self.epics_root +
                self._timing_crate_root_reg +
                self._trigger_rate_sel_reg,
                rate_sel, **kwargs)
        else:
            print(
                "Rate requested is not allowed by timing" +
                "triggers. Allowed rates are 1, 2, 3, 4, 5, 6, 8, 10," +
                "12, 15kHz only")

    def get_ramp_rate(self, **kwargs):
        """
        flux ramp sawtooth reset rate in kHz
        """

        rate_sel = self._caget(
            self.epics_root +
            self._timing_crate_root_reg +
            self._trigger_rate_sel_reg,
            **kwargs)

        reset_rate = self.flux_ramp_PV_to_rate(rate_sel)

        return reset_rate

    _trigger_delay_reg = ":EvrV2TriggerReg[0]:Delay"

    def set_trigger_delay(self, val, **kwargs):
        """
        Adds an offset to flux ramp trigger.  Only really useful if
        you're using two carriers at once and you're trying to
        synchronize them.  Mitch thinks it's in units of 122.88MHz
        ticks.
        """
        self._caput(
            self.epics_root +
            self._timing_crate_root_reg +
            self._trigger_delay_reg,
            val, **kwargs)

    def get_trigger_delay(self, **kwargs):
        """
        The flux ramp trigger offset.  Only really useful if you're
        using two carriers at once and you're trying to synchronize
        them.  Mitch thinks it's in units of 122.88MHz ticks.
        """

        trigger_delay = self._caget(
            self.epics_root +
            self._timing_crate_root_reg +
            self._trigger_delay_reg,
            **kwargs)

        return trigger_delay

    _debounce_width_reg = 'DebounceWidth'

    def set_debounce_width(self, val, **kwargs):
        """
        """
        self._caput(
            self.rtm_cryo_det_root + self._debounce_width_reg,
            val, **kwargs)

    def get_debounce_width(self, **kwargs):
        """
        """
        return self._caget(
            self.rtm_cryo_det_root + self._debounce_width_reg,
            **kwargs)

    _ramp_slope_reg = 'RampSlope'

    def set_ramp_slope(self, val, **kwargs):
        """
        """
        self._caput(
            self.rtm_spi_root + self._ramp_slope_reg,
            val, **kwargs)

    def get_ramp_slope(self, **kwargs):
        """
        """
        return self._caget(
            self.rtm_spi_root + self._ramp_slope_reg,
            **kwargs)

    _flux_ramp_dac_reg = 'LTC1668RawDacData'

    def set_flux_ramp_dac(self, val, **kwargs):
        """
        """
        self._caput(
            self.rtm_spi_root + self._flux_ramp_dac_reg,
            val, **kwargs)

    def get_flux_ramp_dac(self, **kwargs):
        """
        """
        return self._caget(
            self.rtm_spi_root + self._flux_ramp_dac_reg,
            **kwargs)

    _mode_control_reg = 'ModeControl'

    def set_mode_control(self, val, **kwargs):
        """
        """
        self._caput(
            self.rtm_spi_root + self._mode_control_reg,
            val, **kwargs)

    def get_mode_control(self, **kwargs):
        """
        """
        return self._caget(
            self.rtm_spi_root + self._mode_control_reg,
            **kwargs)

    _fast_slow_step_size_reg = 'FastSlowStepSize'

    def set_fast_slow_step_size(self, val, **kwargs):
        """
        """
        self._caput(
            self.rtm_spi_root + self._fast_slow_step_size_reg,
            val, **kwargs)

    def get_fast_slow_step_size(self, **kwargs):
        """
        """
        return self._caget(
            self.rtm_spi_root + self._fast_slow_step_size_reg,
            **kwargs)

    _fast_slow_rst_value_reg = 'FastSlowRstValue'

    def set_fast_slow_rst_value(self, val, **kwargs):
        """
        """
        self._caput(
            self.rtm_spi_root + self._fast_slow_rst_value_reg,
            val, **kwargs)

    def get_fast_slow_rst_value(self, **kwargs):
        """
        """
        return self._caget(
            self.rtm_spi_root + self._fast_slow_rst_value_reg,
            **kwargs)

    _enable_ramp_trigger_reg = 'EnableRampTrigger'

    def set_enable_ramp_trigger(self, val, **kwargs):
        """
        """
        self._caput(
            self.rtm_cryo_det_root + self._enable_ramp_trigger_reg,
            val, **kwargs)

    def get_enable_ramp_trigger(self, **kwargs):
        """
        """
        return self._caget(
            self.rtm_cryo_det_root + self._enable_ramp_trigger_reg,
            **kwargs)

    _cfg_reg_ena_bit_reg = 'CfgRegEnaBit'

    def set_cfg_reg_ena_bit(self, val, **kwargs):
        """
        """
        self._caput(
            self.rtm_spi_root + self._cfg_reg_ena_bit_reg,
            val, **kwargs)

    def get_cfg_reg_ena_bit(self, **kwargs):
        """
        """
        return self._caget(
            self.rtm_spi_root + self._cfg_reg_ena_bit_reg,
            **kwargs)

    # Right now in pyrogue, this is named as if it's always a TesBias,
    # but pysmurf doesn't only use them as TES biases - e.g. in
    # systems using a 50K follow-on amplifier, one of these DACs is
    # used to drive the amplifier gate.
    _rtm_slow_dac_enable_reg = 'TesBiasDacCtrlRegCh[{}]'

    def set_rtm_slow_dac_enable(self, dac, val, **kwargs):
        """
        Set DacCtrlReg for this DAC, which configures the AD5790
        analog output for the requested DAC number.  Set to 0x2 to
        enable for normal operation, which only needs to be done once
        for each DAC in a boot session.

        Args
        ----
        dac : int
            Which DAC to command.  1-indexed.  If a DAC index outside
            of the valid range is provided (must be within [1,32]),
            will assert.
        val : int
            Value to set the DAC enable to.
        """
        assert (dac in range(1,33)),'dac must be an integer and in [1,32]'

        self._caput(
            self.rtm_spi_max_root +
            self._rtm_slow_dac_enable_reg.format(dac),
            val, **kwargs)

    def get_rtm_slow_dac_enable(self, dac, **kwargs):
        """
        Returns the DacCtrlReg for this DAC, which specifies the
        AD5790 analog output configuration for the requested DAC
        number.  Should be set to 0x2 in normal operation.

        Args
        ----
        dac : int
            Which DAC to query.  1-indexed.  If a DAC index outside of
            the valid range is provided (must be within [1,32]), will
            assert.

        Returns
        -------
        val : int
            The DacCtrlReg setting for the requested DAC.
        """
        assert (dac in range(1,33)),'dac must be an integer and in [1,32]'

        return self._caget(
            self.rtm_spi_max_root +
            self._rtm_slow_dac_enable_reg.format(dac),
            **kwargs)

    _rtm_slow_dac_enable_array_reg = 'TesBiasDacCtrlRegChArray'

    def set_rtm_slow_dac_enable_array(self, val, **kwargs):
        """
        Sets DacCtrlReg for all of the DACs at once.  DacCtrlReg
        configures the AD5790 analog outputs.  Setting to 0x2 enables
        normal operation, and only needs to be done once for each DAC
        in a boot session.  Writing the values as an array should be
        much faster than writing them to each DAC individually using
        the set_rtm_slow_dac_enable function (single versus multiple
        transactions).

        Args
        ----
        val : int array
            Length 32, addresses the DACs in DAC ordering.  If
            provided array is not length 32, asserts.
        """
        assert (len(val)==32),(
            'len(val) must be 32, the number of DACs in hardware.')
        self._caput(
            self.rtm_spi_max_root +
            self._rtm_slow_dac_enable_array_reg,
            val, **kwargs)

    def get_rtm_slow_dac_enable_array(self, **kwargs):
        """
        Returns the current DacCtrlReg setting for all of the DACs at
        once (a 32 element integer array).  DacCtrlReg configures the
        AD5790 analog outputs.  If set to 0x2, then the DAC is
        configured for normal operation, which only needs to be done
        once for each DAC in a boot session.  Reading the values as an
        array should be much faster than reading them for each DAC
        individually using the get_rtm_slow_dac_enable function
        (single versus multiple transactions).

        Returns
        -------
        val : int array
            An array containing the DacCtrlReg settings for all of the
            slow RTM DACs.
        """
        return self._caget(
            self.rtm_spi_max_root +
            self._rtm_slow_dac_enable_array_reg,
            **kwargs)

    _rtm_slow_dac_data_reg = 'TesBiasDacDataRegCh[{}]'

    def set_rtm_slow_dac_data(self, dac, val, **kwargs):
        """
        Sets the data register for the requested DAC, which sets the
        output voltage of the DAC.

        Args
        ----
        dac : int
            Which DAC to command.  1-indexed.  If a DAC index outside
            of the valid range is provided (must be within [1,32]),
            will assert.
        val : int
            The DAC voltage to set in DAC units.  Must be in
            [-2^19,2^19).  If requested value is less (greater) than
            -2^19 (2^19-1), sets DAC to -2^19 (2^19-1).
        """
        assert (dac in range(1,33)),'dac must be an integer and in [1,32]'

        nbits=self._rtm_slow_dac_nbits
        if val > 2**(nbits-1)-1:
            val = 2**(nbits-1)-1
            self.log(f'Bias too high. Must be <= than 2^{nbits-1}-1.  ' +
                     'Setting to max value', self.LOG_ERROR)
        elif val < -2**(nbits-1):
            val = -2**(nbits-1)
            self.log(f'Bias too low. Must be >= than -2^{nbits-1}.  ' +
                     'Setting to min value', self.LOG_ERROR)
        self._caput(
            self.rtm_spi_max_root +
            self._rtm_slow_dac_data_reg.format(dac),
            val, **kwargs)

    def get_rtm_slow_dac_data(self, dac, **kwargs):
        """
        Gets the value in the data register for the requested DAC,
        which sets the output voltage of the DAC.

        Args
        ----
        dac : int
            Which DAC to command.  1-indexed.  If a DAC index outside
            of the valid range is provided (must be within [1,32]),
            will assert.

        Returns
        -------
        int
            The data register setting for the requested DAC, in DAC
            units.  The data register sets the output voltage of the
            DAC.
        """
        assert (dac in range(1,33)),'dac must be an integer and in [1,32]'
        return self._caget(
            self.rtm_spi_max_root +
            self._rtm_slow_dac_data_reg.format(dac),
            **kwargs)

    _rtm_slow_dac_data_array_reg = 'TesBiasDacDataRegChArray'

    def set_rtm_slow_dac_data_array(self, val, **kwargs):
        """
        Sets the data registers for all 32 DACs, which sets their
        output voltages.  Must provide all 32 values.

        Args
        ----
        val : int array
            The DAC voltages to set in DAC units.  Each element of the
            array must Must be in [-2^19,2^19).  If a requested value
            is less (greater) than -2^19 (2^19-1), sets that DAC to
            -2^19 (2^19-1).  (32,) in DAC units.  If provided array is
            not 32 elements long, asserts.
        """
        assert (len(val)==32),'len(val) must be 32, the number of DACs in hardware.'

        nbits=self._rtm_slow_dac_nbits
        val=np.array(val)
        if len(np.ravel(np.where(val > 2**(nbits-1)-1))) > 0:
            self.log('Bias too high for some values. Must be ' +
                     f'<= 2^{nbits-1}-1. Setting to max value',
                     self.LOG_ERROR)
        val[np.ravel(np.where(val > 2**(nbits-1)-1))] = 2**(nbits-1)-1

        if len(np.ravel(np.where(val < - 2**(nbits-1)))) > 0:
            self.log('Bias too low for some values. Must be ' +
                     f'>= -2^{nbits-1}. Setting to min value',
                     self.LOG_ERROR)
        val[np.ravel(np.where(val < - 2**(nbits-1)))] = -2**(nbits-1)

        self._caput(
            self.rtm_spi_max_root + self._rtm_slow_dac_data_array_reg,
            val, **kwargs)

    def get_rtm_slow_dac_data_array(self, **kwargs):
        """
        Gets the value in the data register, in DAC units, for all 32
        DACs.  The value in these registers set the output voltages of
        the DACs.

        Returns
        -------
        array : int array
            Size (32,) array of DAC values, in DAC units.  The value
            of these registers set the output voltages of the DACs.
        """
        return self._caget(
            self.rtm_spi_max_root + self._rtm_slow_dac_data_array_reg,
            **kwargs)

    def set_rtm_slow_dac_volt(self, dac, val, **kwargs):
        """
        Sets the output voltage for the requested DAC.

        Args
        ----
        dac : int
            Which DAC to command.  1-indexed.  If a DAC index outside
            of the valid range is provided (must be within [1,32]),
            will assert.
        val : int
            The DAC voltage to set in volts.
        """
        assert (dac in range(1,33)),'dac must be an integer and in [1,32]'
        self.set_rtm_slow_dac_data(
            dac, val/self._rtm_slow_dac_bit_to_volt, **kwargs)


    def get_rtm_slow_dac_volt(self, dac, **kwargs):
        """
        Gets the current output voltage for the requested DAC.

        Args
        ----
        dac : int
            Which DAC to query.  1-indexed.  If a DAC index outside of
            the valid range is provided (must be within [1,32]), will
            assert.

        Returns
        -------
        float
            The DAC voltage in volts.
        """
        assert (dac in range(1,33)),'dac must be an integer and in [1,32]'
        return (
            self._rtm_slow_dac_bit_to_volt *
            self.get_rtm_slow_dac_data(dac, **kwargs))

    def set_rtm_slow_dac_volt_array(self, val, **kwargs):
        """
        Sets the output voltage for all 32 DACs at once.  Writing the
        values as an array should be much faster than writing them to
        each DAC individually using the set_rtm_slow_dac_volt
        function (single versus multiple transactions).

        Args
        ----
        val : float array
            TES biases to set for each DAC in Volts. Expects an array
            of size (32,).  If provided array is not 32 elements,
            asserts.
        """
        assert (len(val)==32),(
            'len(val) must be 32, the number of DACs in hardware.')
        int_val = (
            np.array(np.array(val) /
                     self._rtm_slow_dac_bit_to_volt, dtype=int))
        self.set_rtm_slow_dac_data_array(int_val, **kwargs)

    def get_rtm_slow_dac_volt_array(self, **kwargs):
        """
        Returns the output voltage for all 32 DACs at once, in volts.
        Reading the values as an array should be much faster than
        reading them for each DAC individually using the
        get_rtm_slow_dac_volt function (single versus multiple
        transactions).

        Returns
        -------
        volt_array : float array
            Size (32,) array of DAC values in volts.
        """
        return (self._rtm_slow_dac_bit_to_volt *
                self.get_rtm_slow_dac_data_array(**kwargs))

    def set_50k_amp_gate_voltage(self, voltage, override=False, **kwargs):
        """
        Sets the 50K amplifier gate votlage.

        Args
        ----
        voltage : float
            The amplifier gate voltage between 0 and -1.
        override : bool, optional, default False
            Whether to override the software limit on the gate
            voltage. This allows you to go outside the range of 0 and
            -1.
        """
        if (voltage > 0 or voltage < -1.) and not override:
            self.log('Voltage must be between -1 and 0. Doing nothing.')
        else:
            self.set_rtm_slow_dac_data(
                self._fiftyk_dac_num,
                voltage/self._fiftyk_bit_to_V,
                **kwargs)

    def get_50k_amp_gate_voltage(self, **kwargs):
        """
        """
        return (
            self._fiftyk_bit_to_V *
            self.get_rtm_slow_dac_data(self._fiftyk_dac_num,
                                       **kwargs))

    def set_50k_amp_enable(self, disable=False, **kwargs):
        """
        Sets the 50K amp bit to 2 for enable and 0 for disable.

        Args
        ----
        disable : bool, optional, default False
            Disable the 50K amplifier.
        """
        if disable:
            self.set_rtm_slow_dac_enable(
                self._fiftyk_dac_num, 0, **kwargs)
        else:
            self.set_rtm_slow_dac_enable(
                self._fiftyk_dac_num, 2, **kwargs)

    def flux_ramp_on(self, **kwargs):
        """
        Turns on the flux ramp - a useful wrapper for set_cfg_reg_ena_bit
        """
        self.set_cfg_reg_ena_bit(1, **kwargs)

    def flux_ramp_off(self, **kwargs):
        """
        Turns off the flux ramp - a useful wrapper for set_cfg_reg_ena_bit
        """
        self.set_cfg_reg_ena_bit(0, **kwargs)

    _ramp_max_cnt_reg = 'RampMaxCnt'

    def set_ramp_max_cnt(self, val, **kwargs):
        """
        Internal Ramp's maximum count. Sets the trigger repetition rate. This
        is effectively the flux ramp frequency.

        RampMaxCnt = 307199 means flux ramp is 1kHz (307.2e6/(RampMaxCnt+1))
        """
        self._caput(
            self.rtm_cryo_det_root + self._ramp_max_cnt_reg,
            val, **kwargs)

    def get_ramp_max_cnt(self, **kwargs):
        """
        Internal Ramp's maximum count. Sets the trigger repetition rate. This
        is effectively the flux ramp frequency.

        RampMaxCnt = 307199 means flux ramp is 1kHz (307.2e6/(RampMaxCnt+1))
        """
        return self._caget(
            self.rtm_cryo_det_root + self._ramp_max_cnt_reg,
            **kwargs)

    def set_flux_ramp_freq(self, val, **kwargs):
        r"""Sets flux ramp reset rate in kHz.

        Sets the flux ramp reset rate.  In units of kHz.  Wrapper
        function for :func:`set_ramp_max_cnt`.

        The flux ramp reset rate is specified by setting the trigger
        repetition rate (the `RampMaxCnt` register in
        `RtmCryoDet`).  `RampMaxCnt` is a 32-bit counter where each
        count represents a 307.2 MHz tick.

        Args
        ----
        val : float
            The frequency to set the flux ramp reset rate to in kHz.
        \**kwargs
            Arbitrary keyword arguments.  Passed directly to the
            `_caput` call.

        Note
        ----
           Because `RampMaxCnt` is specified in 307.2 MHz ticks, the
           flux ramp rate must be an integer divisor of 307.2 MHz.
           For example, for this reason it is not possible to set the
           flux ramp rate to exactly 7 kHz.
           :func:`set_flux_ramp_freq` rounds the `RampMaxCnt` computed
           for the desired flux ramp reset rate to the nearest integer
           using the built-in `round` routine, and if the
           computed `RampMaxCnt` differs from the rounded value,
           reports the flux ramp reset rate that will actually be
           programmed.

        Warning
        -------
           If `RampMaxCnt` is set too low, then it will invert and
           produce a train of pulses 1x or 2x 307.2 MHz ticks wide,
           but it will be mostly high.

        See Also
        --------
        get_flux_ramp_freq : Gets the flux ramp reset rate.
        set_ramp_max_cnt : Sets the flux ramp trigger repetition rate.
        """
        # the digitizer frequency is 2x the default fw rate because
        # the digitizer clocks an I and a Q sample both at 307.2MHz,
        # or data at 614.4MHz.  For some reason I don't understand,
        # there's too much precision error to get the right value out
        # of rogue, unless I poll the digitizer frequency as a string
        # and then cast to float in python.
        ramp_max_cnt_clock_hz = 1.e6*(
            float(
                self.get_digitizer_frequency_mhz(as_string=True)
            ) / 2.
        )
        ramp_max_cnt_rate_khz = ramp_max_cnt_clock_hz/1.e3
        cnt_estimate = ramp_max_cnt_rate_khz/float(val)-1.
        cnt_rounded  = round(cnt_estimate)
        if cnt_estimate != cnt_rounded:
            val_rounded = ramp_max_cnt_rate_khz/(cnt_rounded+1.)
            self.log(
                f'WARNING : Requested flux ramp reset rate of {val} '
                'kHz does not integer divide '
                f'{ramp_max_cnt_rate_khz/1e3} MHz.  Setting flux ramp'
                f' reset rate to {val_rounded} kHz instead.',
                self.LOG_ERROR)
        self.set_ramp_max_cnt(cnt_rounded, **kwargs)

    def get_flux_ramp_freq(self, **kwargs):
        r"""Returns flux ramp reset rate in kHz.

        Returns the current flux ramp reset rate.  In units of kHz.

        The flux ramp reset rate is determined by polling the trigger
        repetition rate (the `RampMaxCnt` register in `RtmCryoDet`).
        `RampMaxCnt` is a 32-bit counter where each count represents a
        307.2 MHz tick.

        Args
        ----
        \**kwargs
            Arbitrary keyword arguments.  Passed directly to the
            `_caget` call.

        Returns
        -------
        float
            Currently programmed flux ramp reset rate, in kHz.

        See Also
        --------
        set_flux_ramp_freq : Sets the flux ramp reset rate.
        get_ramp_max_cnt : Gets the flux ramp trigger repetition rate.
        """
        if self.offline: # FIX ME - this is a stupid hard code
            return 4.0
        else:
            # the digitizer frequency is 2x the default fw rate
            # because the digitizer clocks an I and a Q sample both at
            # 307.2MHz, or data at 614.4MHz.  For some reason I don't
            # understand, there's too much precision error to get the
            # right value out of rogue, unless I poll the digitizer
            # frequency as a string and then cast to float in python.
            ramp_max_cnt_clock_hz = 1.e6*(
                float(
                    self.get_digitizer_frequency_mhz(as_string=True)
                ) / 2.
            )
            ramp_max_cnt_rate_khz = ramp_max_cnt_clock_hz/1.e3
            return ramp_max_cnt_rate_khz/(
                self.get_ramp_max_cnt(**kwargs)+1)

    _low_cycle_reg = 'LowCycle'

    def set_low_cycle(self, val, **kwargs):
        """
        CPLD's clock: low cycle duration (zero inclusive).  Along with
        HighCycle, sets the frequency of the clock going to the RTM.
        """
        self._caput(
            self.rtm_cryo_det_root + self._low_cycle_reg,
            val, **kwargs)

    def get_low_cycle(self, val, **kwargs):
        """
        CPLD's clock: low cycle duration (zero inclusive).  Along with
        HighCycle, sets the frequency of the clock going to the RTM.
        """
        return self._caget(
            self.rtm_cryo_det_root + self._low_cycle_reg,
            **kwargs)

    _high_cycle_reg = 'HighCycle'

    def set_high_cycle(self, val, **kwargs):
        """
        CPLD's clock: high cycle duration (zero inclusive).  Along
        with LowCycle, sets the frequency of the clock going to the
        RTM.
        """
        self._caput(
            self.rtm_cryo_det_root + self._high_cycle_reg,
            val, **kwargs)

    def get_high_cycle(self, val, **kwargs):
        """
        CPLD's clock: high cycle duration (zero inclusive).  Along
        with LowCycle, sets the frequency of the clock going to the
        RTM.
        """
        return self._caget(
            self.rtm_cryo_det_root + self._high_cycle_reg,
            **kwargs)

    _select_ramp_reg = 'SelectRamp'

    def set_select_ramp(self, val, **kwargs):
        """
        Select Ramp to the CPLD
        0x1 = Fast flux Ramp
        0x0 = Slow flux ramp
        """
        self._caput(
            self.rtm_cryo_det_root + self._select_ramp_reg,
            val, **kwargs)

    def get_select_ramp(self, **kwargs):
        """
        Select Ramp to the CPLD
        0x1 = Fast flux Ramp
        0x0 = Slow flux ramp
        """
        return self._caget(
            self.rtm_cryo_det_root + self._select_ramp_reg,
            **kwargs)

    _enable_ramp_reg = 'EnableRamp'

    def set_enable_ramp(self, val, **kwargs):
        """
        Select Ramp to the CPLD
        0x1 = Fast flux Ramp
        0x0 = Slow flux ramp
        """
        self._caput(
            self.rtm_cryo_det_root + self._enable_ramp_reg,
            val, **kwargs)

    def get_enable_ramp(self, **kwargs):
        """
        Select Ramp to the CPLD
        0x1 = Fast flux Ramp
        0x0 = Slow flux ramp
        """
        return self._caget(
            self.rtm_cryo_det_root + self._enable_ramp_reg,
            **kwargs)

    _ramp_start_mode_reg = 'RampStartMode'

    def set_ramp_start_mode(self, val, **kwargs):
        """
        Select Ramp to the CPLD
        0x2 = trigger from external system
        0x1 = trigger from timing system
        0x0 = trigger from internal system
        """
        self._caput(
            self.rtm_cryo_det_root + self._ramp_start_mode_reg,
            val, **kwargs)

    def get_ramp_start_mode(self, **kwargs):
        """
        Select Ramp to the CPLD
        0x2 = trigger from external system
        0x1 = trigger from timing system
        0x0 = trigger from internal system
        """
        return self._caget(
            self.rtm_cryo_det_root + self._ramp_start_mode_reg,
            **kwargs)

    _pulse_width_reg = 'PulseWidth'

    def set_pulse_width(self, val, **kwargs):
        """
        Select Ramp to the CPLD
        0x1 = Fast flux Ramp
        0x0 = Slow flux ramp
        """
        self._caput(
            self.rtm_cryo_det_root + self._pulse_width_reg,
            val, **kwargs)

    def get_pulse_width(self, **kwargs):
        """
        Select Ramp to the CPLD
        0x1 = Fast flux Ramp
        0x0 = Slow flux ramp
        """
        return self._caget(
            self.rtm_cryo_det_root + self._pulse_width_reg,
            **kwargs)

    # can't write a get for this right now because read back isn't implemented
    # I think...
    _hemt_v_enable_reg = 'HemtBiasDacCtrlRegCh[33]'

    def set_hemt_enable(self, disable=False, **kwargs):
        """
        Sets bit to 2 for enable and 0 for disable.

        Args
        ----
        disable : bool, optional, default False
            If True, sets the HEMT enable bit to 0.
        """
        if disable:
            self._caput(
                self.rtm_spi_max_root + self._hemt_v_enable_reg,
                0, **kwargs)
        else:
            self._caput(
                self.rtm_spi_max_root + self._hemt_v_enable_reg,
                2, **kwargs)

    def set_hemt_gate_voltage(self, voltage, override=False,
                              **kwargs):
        """
        Sets the HEMT gate voltage in units of volts.

        Args
        ----
        voltage : float
            The voltage applied to the HEMT gate. Must be between 0
            and .75.
        override bool, optional, default False
            Override thee limits on HEMT gate voltage.
        """
        self.set_hemt_enable()
        if (voltage > self._hemt_gate_max_voltage or voltage <
                self._hemt_gate_min_voltage ) and not override:
            self.log(
                'Input voltage too high. Not doing anything.' +
                ' If you really want it higher, use the ' +
                'override optional arg.')
        else:
            self.set_hemt_bias(int(voltage/self._hemt_bit_to_V),
                override=override, **kwargs)

    _hemt_v_reg = 'HemtBiasDacDataRegCh[33]'

    def set_hemt_bias(self, val, override=False, **kwargs):
        """
        Sets the HEMT voltage in units of bits. Need to figure out the
        conversion into real units.

        There is a hardcoded maximum value. If exceeded, no voltage is
        set. This check can be ignored using the override optional
        argument.

        Args
        ----
        val : int
            The voltage in bits.
        override : bool, optional, default False
            Allows exceeding the hardcoded limit. Default False.
        """
        if val > 350E3 and not override:
            self.log('Input voltage too high. Not doing anything.' +
                ' If you really want it higher, use the override optinal arg.')
        else:
            self._caput(
                self.rtm_spi_max_root + self._hemt_v_reg,
                val, **kwargs)

    def get_hemt_bias(self, **kwargs):
        """
        Returns the HEMT voltage in bits.
        """
        return self._caget(
            self.rtm_spi_max_root + self._hemt_v_reg,
            **kwargs)

    def get_hemt_gate_voltage(self, **kwargs):
        """
        Returns the HEMT voltage in bits.
        """
        return self._hemt_bit_to_V*(self.get_hemt_bias(**kwargs))

    _stream_datafile_reg = 'dataFile'

    def set_streaming_datafile(self, datafile, as_string=True,
                               **kwargs):
        """
        Sets the datafile to write streaming data

        Args
        ----
        datafile : str or length 300 int array
            The name of the datafile.
        as_string : bool, optional, default True
            The input data is a string. If False, the input data must
            be a length 300 character int.
        """
        if as_string:
            datafile = [ord(x) for x in datafile]
            # must be exactly 300 elements long. Pad with trailing zeros
            datafile = np.append(
                datafile, np.zeros(300-len(datafile), dtype=int))
        self._caput(
            self.streaming_root + self._stream_datafile_reg,
            datafile, **kwargs)

    def get_streaming_datafile(self, as_string=True, **kwargs):
        """
        Gets the datafile that streaming data is written to.

        Args
        ----
        as_string : bool, optional, default True
            The output data returns as a string. If False, the input
            data must be a length 300 character int.

        Returns
        -------
        datafile : str or length 300 int array
            The name of the datafile.
        """
        datafile = self._caget(
            self.streaming_root + self._stream_datafile_reg,
            **kwargs)
        if as_string:
            datafile = ''.join([chr(x) for x in datafile])
        return datafile

    _streaming_file_open_reg = 'open'

    def set_streaming_file_open(self, val, **kwargs):
        """
        Sets the streaming file open. 1 for streaming on. 0 for
        streaming off.

        Args
        ----
        val : int
            The streaming status.
        """
        self._caput(
            self.streaming_root + self._streaming_file_open_reg,
            val, **kwargs)

    def get_streaming_file_open(self, **kwargs):
        """
        Gets the streaming file status. 1 is streaming, 0 is not.

        Returns
        -------
        val : int
            The streaming status.
        """
        return self._caget(
            self.streaming_root + self._streaming_file_open_reg,
            **kwargs)

    # Carrier slot number
    _slot_number_reg = "SlotNumber"

    def get_slot_number(self, **kwargs):
        """
        Gets the slot number of the crate that the carrier is installed into.

        Returns
        -------
        val : int
            The slot number of the crate that the carrier is installed into.
        """
        return self._caget(
            self.amc_carrier_bsi + self._slot_number_reg,
            **kwargs)

    # Crate id
    _crate_id_reg = "CrateId"

    def get_crate_id(self, **kwargs):
        """
        Gets the crate id.

        Returns
        -------
        val : int
            The crate id.
        """
        return self._caget(
            self.amc_carrier_bsi + self._crate_id_reg,
            **kwargs)

    # UltraScale+ FPGA
    _fpga_temperature_reg = "Temperature"

    def get_fpga_temp(self, **kwargs):
        """
        Gets the temperature of the UltraScale+ FPGA.  Returns float32,
        the temperature in degrees Celsius.

        Returns
        -------
        val : float
            The UltraScale+ FPGA temperature in degrees Celsius.
        """
        return self._caget(
            self.epics_root +
            self.ultrascale +
            self._fpga_temperature_reg,
            **kwargs)

    _fpga_vccint_reg = ":VccInt"

    def get_fpga_vccint(self, **kwargs):
        """
        Returns
        -------
        val : float
            The UltraScale+ FPGA VccInt in Volts.
        """
        return self._caget(
            self.epics_root +
            self.ultrascale +
            self._fpga_vccint_reg,
            **kwargs)

    _fpga_vccaux_reg = "VccAux"

    def get_fpga_vccaux(self, **kwargs):
        """
        Returns
        -------
        val : float
            The UltraScale+ FPGA VccAux in Volts.
        """
        return self._caget(
            self.epics_root +
            self.ultrascale +
            self._fpga_vccaux_reg,
            **kwargs)

    _fpga_vccbram_reg = "VccBram"

    def get_fpga_vccbram(self, **kwargs):
        """
        Returns
        -------
        val : float
            The UltraScale+ FPGA VccBram in Volts.
        """
        return self._caget(
            self.epics_root +
            self.ultrascale +
            self._fpga_vccbram_reg,
            **kwargs)

    # Regulator
    _regulator_iout_reg = "IOUT"

    def get_regulator_iout(self, **kwargs):
        """
        Returns
        -------
        value : float
            Regulator current in amperes.
        """
        return float(
            self._caget(
                self.regulator + self._regulator_iout_reg,
                as_string=True, **kwargs))

    _regulator_temp1_reg = "TEMPERATURE[1]"

    def get_regulator_temp1(self, **kwargs):
        """
        Returns
        -------
        value : float
            Regulator PT temperature in C.
        """
        return float(
            self._caget(
                self.regulator + self._regulator_temp1_reg,
                as_string=True, **kwargs))

    _regulator_temp2_reg = "TEMPERATURE[2]"

    def get_regulator_temp2(self, **kwargs):
        """
        Returns
        -------
        value : float
            A regulator CTRL temperature in C.
        """
        return float(
            self._caget(
                self.regulator + self._regulator_temp2_reg,
                as_string=True, **kwargs))

    # Cryo card comands
    def get_cryo_card_temp(self, enable_poll=False, disable_poll=False):
        """
        Returns
        -------
        temp : float
            Temperature of the cryostat card in Celsius.
        """
        if enable_poll:
            epics.caput(
                self.epics_root + self._global_poll_enable_reg,
                True)

        T = self.C.read_temperature()

        if disable_poll:
            epics.caput(
                self.epics_root + self._global_poll_enable_reg,
                False)

        return T


    def get_cryo_card_hemt_bias(self, enable_poll=False, disable_poll=False):
        """
        Returns
        -------
        bias : float
            The HEMT bias in volts.
        """
        if enable_poll:
            epics.caput(
                self.epics_root + self._global_poll_enable_reg,
                True)

        hemt_bias = self.C.read_hemt_bias()

        if disable_poll:
            epics.caput(
                self.epics_root + self._global_poll_enable_reg,
                False)

        return hemt_bias

    def get_cryo_card_50k_bias(self, enable_poll=False, disable_poll=False):
        """
        Returns
        -------
        bias : float
            The 50K bias in volts.
        """
        if enable_poll:
            epics.caput(
                self.epics_root + self._global_poll_enable_reg,
                True)

        bias = self.C.read_50k_bias()

        if disable_poll:
            epics.caput(
                self.epics_root + self._global_poll_enable_reg,
                False)

        return bias

    def get_cryo_card_cycle_count(self, enable_poll=False,
                                  disable_poll=False):
        """
        Returns
        -------
        cycle_count : float
            The cycle count.
        """
        self.log(
            'Not doing anything because not implemented in '
            'cryo_card.py')
        # return self.C.read_cycle_count()

    def get_cryo_card_relays(self, enable_poll=False,
                             disable_poll=False):
        """
        Returns
        -------
        relays : hex
            The cryo card relays value.
        """
        if enable_poll:
            epics.caput(
                self.epics_root + self._global_poll_enable_reg,
                True)

        relay = self.C.read_relays()

        if disable_poll:
            epics.caput(
                self.epics_root + self._global_poll_enable_reg,
                False)

        return relay

    def set_cryo_card_relay_bit(self, bitPosition, oneOrZero):
        """
        Sets a single cryo card relay to the value provided

        Args
        ----
        bitPosition : int
            Which bit to set.  Must be in [0-16].
        oneOrZero : int
            What value to set the bit to.  Must be either 0 or 1.
        """
        assert (bitPosition in range(17)), (
            'bitPosition must be in [0,...,16]')
        assert (oneOrZero in [0,1]), (
            'oneOrZero must be either 0 or 1')
        currentRelay = self.get_cryo_card_relays()
        nextRelay = currentRelay & ~(1<<bitPosition)
        nextRelay = nextRelay | (oneOrZero<<bitPosition)
        self.set_cryo_card_relays(nextRelay)



    def set_cryo_card_relays(self, relay, write_log=False, enable_poll=False,
                             disable_poll=False):

        """
        Sets the cryo card relays

        Args
        ----
        relays : hex
            The cryo card relays
        """
        if write_log:
            self.log(f'Writing relay using cryo_card object. {relay}')

        if enable_poll:
            epics.caput(
                self.epics_root + self._global_poll_enable_reg,
                True)

        self.C.write_relays(relay)

        if disable_poll:
            epics.caput(
                self.epics_root + self._global_poll_enable_reg,
                True)


    def set_cryo_card_delatch_bit(self, bit, write_log=False, enable_poll=False,
                                  disable_poll=False):
        """
        Delatches the cryo card for a bit.

        Args
        ----
        bit : int
            The bit to temporarily delatch.
        """
        if enable_poll:
            epics.caput(
                self.epics_root + self._global_poll_enable_reg,
                True)

        if write_log:
            self.log('Setting delatch bit using cryo_card ' +
                     f'object. {bit}')
        self.C.delatch_bit(bit)

        if disable_poll:
            epics.caput(
                self.epics_root + self._global_poll_enable_reg,
                False)

    def set_cryo_card_hemt_ps_en(self, enable, write_log=False):
        """
        Set the cryo card HEMT power supply enable.

        Args
        ----
        enable : bool
            Power supply enable (True = enable, False = disable).
        """
        if write_log:
            self.log('Writing HEMT PS enable using cryo_card object '+
                f'to {enable}')

        # Read the current enable word and merge this bit in position 0
        current_en_value = self.C.read_ps_en()
        if (enable):
            # Set bit 0
            new_en_value = current_en_value | 0x1
        else:
            # Clear bit 0
            new_en_value = current_en_value & 0x2

        # Write back the new value
        self.C.write_ps_en(new_en_value)

    def set_cryo_card_50k_ps_en(self, enable, write_log=False):
        """
        Set the cryo card 50k power supply enable.

        Args
        ----
        enable : bool
            Power supply enable (True = enable, False = disable).
        """
        if write_log:
            self.log('Writing 50k PS enable using cryo_card object '+
                f'to {enable}')

        # Read the current enable word and merge this bit in position 1
        current_en_value = self.C.read_ps_en()
        if (enable):
            # Set bit 2
            new_en_value = current_en_value | 0x2
        else:
            # Clear bit 1
            new_en_value = current_en_value & 0x1

        # Write back the new value
        self.C.write_ps_en(new_en_value)

    def set_cryo_card_ps_en(self, enable=3, write_log=False):
        """
        Write the cryo card power supply enables. Can use this to set both
        power supplies at once rather than setting them individually

        Args
        ----
        enables : int, optional, default 3
            2-bit number with status of the power supplies enables
            Bit 0 for HEMT supply
            Bit 1 for 50K supply
            Bit == 1 means enabled
            Bit == 0 means disabled

            therefore:
            0 = all off
            1 = 50K on, HEMT off
            2 = HEMT on, 50K off
            3 = both on

            Default (enable=3) turns on both power supplies.
        """
        if write_log:
            self.log('Writing Cryocard PS enable using cryo_card ' +
                f'object to {enable}')
        self.C.write_ps_en(enable)

    def get_cryo_card_ps_en(self):
        """
        Read the cryo card power supply enable signals

        Returns
        -------
        enables : int
            2-bit number with status of the power supplies enables

            Bit 0 for HEMT supply
            Bit 1 for 50K supply
            Bit == 1 means enabled
            Bit == 0 means disabled

            therefore:
            0 = all off
            1 = 50K on, HEMT off
            2 = HEMT on, 50K off
            3 = both on
        """
        en_value = self.C.read_ps_en()
        return en_value


    def get_cryo_card_hemt_ps_en(self):
        """
        Get the cryo card HEMT power supply enable.

        Returns
        -------
        enable : bool
            Power supply enable (True = enable, False = disable).
        """

        # Read the power supply enable word and extract the status of bit 0
        en_value = self.C.read_ps_en()

        return (en_value & 0x1 == 0x1)

    def get_cryo_card_50k_ps_en(self):
        """
        Set the cryo card HEMT power supply enable.

        Returns
        -------
        enable : bool
            Power supply enable (True = enable, False = disable).
        """

        # Read the power supply enable word and extract the status of bit 1
        en_value = self.C.read_ps_en()

        return (en_value & 0x2 == 0x2)

    def get_cryo_card_ac_dc_mode(self):
        """
        Get the operation mode, AC or DC, based on the readback of the relays.

        Returns
        -------
        mode : str
            String describing the operation mode. If the relays
            readback don't match, then the string 'ERROR' is returned.
        """

        # Read the relays status
        status = self.C.read_ac_dc_relay_status()

        # Both bit
        if status == 0x0:
            # When both readbacks are '0' we are in DC mode
            return("DC")
        elif status == 0x3:
            # When both readback are '1' we are in AC mode
            return("AC")
        else:
            # Anything else is an error
            return("ERROR")


    _smurf_to_gcp_stream_reg = 'userConfig[0]'  # bit for streaming

    def get_user_config0(self, as_binary=False, **kwargs):
        """
        """
        val =  self._caget(
            self.timing_header + self._smurf_to_gcp_stream_reg,
            **kwargs)

        if as_binary:
            val = bin(val)

        return val


    def set_user_config0(self, val, as_binary=False, **kwargs):
        """
        """
        self._caput(
            self.timing_header + self._smurf_to_gcp_stream_reg,
            val, **kwargs)


    def clear_unwrapping_and_averages(self, epics_poll=True, **kwargs):
        """
        Resets unwrapping and averaging for all channels, in all bands.
        """

        # Set bit 0 of userConfig[0] high.  Use SyncGroup to detect
        # when register changes so we're sure.
        user_config0_pv=(
            self.timing_header + self._smurf_to_gcp_stream_reg)

        # Toggle using SyncGroup so we can confirm state as we toggle.
        sg=SyncGroup([user_config0_pv])

        # what is it now?
        sg.wait(epics_poll=epics_poll) # wait for value
        uc0=sg.get_values()[user_config0_pv]

        # set bit high, keeping all other bits the same
        self.set_user_config0(uc0 | (1 << 0))
        sg.wait(epics_poll=epics_poll) # wait for change
        uc0=sg.get_values()[user_config0_pv]
        assert ( ( uc0 >> 0) & 1 ),(
            'Failed to set averaging/clear bit high ' +
            f'(userConfig0={uc0})')

        # toggle bit back to low, keeping all other bits the same
        self.set_user_config0(uc0 & ~(1 << 0))
        sg.wait(epics_poll=epics_poll) # wait for change
        uc0=sg.get_values()[user_config0_pv]
        assert ( ~( uc0 >> 0) & 1 ),(
            'Failed to set averaging/clear bit low after setting ' +
            f'it high (userConfig0={uc0}).')

        self.log('Successfully toggled averaging/clearing bit ' +
                 f'(userConfig[0]={uc0}).',self.LOG_USER)

    # Triggering commands
    _trigger_width_reg = 'EvrV2TriggerReg[{}]:Width'

    def set_trigger_width(self, chan, val, **kwargs):
        """
        Mystery value that seems to make the timing system work
        """
        self._caput(
            self.trigger_root + self._trigger_width_reg.format(chan),
            val, **kwargs)

    _trigger_enable_reg = 'EvrV2TriggerReg[{}]:EnableTrig'

    def set_trigger_enable(self, chan, val, **kwargs):
        """
        """
        self._caput(
            self.trigger_root + self._trigger_enable_reg.format(chan),
            val, **kwargs)

    _trigger_channel_reg_enable_reg = 'EvrV2ChannelReg[{}]:EnableReg'

    def set_evr_channel_reg_enable(self, chan, val, **kwargs):
        """
        """
        self._caput(
            self.trigger_root +
            self._trigger_channel_reg_enable_reg.format(chan),
            val, **kwargs)

    # Crashing in rogue 4, and not clear it's ever needed.
    _trigger_reg_enable_reg = 'EvrV2TriggerReg[{}]:enable'

    def set_evr_trigger_reg_enable(self, chan, val, **kwargs):
        """
        """
        self._caput(
            self.trigger_root +
            self._trigger_reg_enable_reg.format(chan),
            val, **kwargs)

    _trigger_channel_reg_count_reg = 'EvrV2ChannelReg[{}]:Count'

    def get_evr_channel_reg_count(self, chan, **kwargs):
        """
        """
        return self._caget(
            self.trigger_root +
            self._trigger_channel_reg_count_reg.format(chan),
            **kwargs)

    _trigger_channel_reg_dest_sel_reg = 'EvrV2ChannelReg[{}]:DestSel'

    def set_evr_trigger_channel_reg_dest_sel(self, chan, val, **kwargs):
        """
        """
        self._caput(
            self.trigger_root +
            self._trigger_channel_reg_dest_sel_reg.format(chan),
            val, **kwargs)

    _dac_reset_reg = 'dacReset[{}]'

    def set_dac_reset(self, bay, dac, val, **kwargs):
        """
        Toggles the physical reset line to DAC. Set to 1 then 0

        Args
        ----
        bay : int
            Which bay [0 or 1].
        dac : int
            Which DAC no. [0 or 1].
        """
        self._caput(
            self.DBG.format(bay) + self._dac_reset_reg.format(dac),
            val, **kwargs)

    def get_dac_reset(self, bay, dac, **kwargs):
        """
        Reads the physical reset DAC register.  Will be either 0 or 1.

        Args
        ----
        bay : int
            Which bay [0 or 1].
        dac : int
            Which DAC no. [0 or 1].
        """
        return self._caget(
            self.DBG.format(bay) + self._dac_reset_reg.format(dac),
            **kwargs)

    _debug_select_reg = "DebugSelect[{}]"

    def set_debug_select(self, bay, val, **kwargs):
        """
        """
        self._caput(
            self.app_core + self._debug_select_reg.format(bay),
            val, **kwargs)

    def get_debug_select(self, bay, **kwargs):
        """
        """
        return self._caget(
            self.app_core + self._debug_select_reg.format(bay),
            **kwargs)

    ### Start Ultrascale OT protection

    _ultrascale_ot_upper_threshold_reg = "OTUpperThreshold"

    def set_ultrascale_ot_upper_threshold(self, val, **kwargs):
        """
        Over-temperature (OT) upper threshold in degC for Ultrascale+
        FPGA.
        """
        self._caput(
            self.ultrascale + self._ultrascale_ot_upper_threshold_reg,
            val, **kwargs)

    def get_ultrascale_ot_upper_threshold(self, **kwargs):
        """
        Over-temperature (OT) upper threshold in degC for Ultrascale+
        FPGA.
        """
        return self._caget(
            self.ultrascale + self._ultrascale_ot_upper_threshold_reg,
            **kwargs)

    ### End Ultrascale OT protection

    _output_config_reg = "OutputConfig[{}]"

    def set_crossbar_output_config(self, index, val, **kwargs):
        """
        """
        self._caput(
            self.crossbar + self._output_config_reg.format(index),
            val, **kwargs)

    def get_crossbar_output_config(self, index, **kwargs):
        """
        """
        return self._caget(
            self.crossbar + self._output_config_reg.format(index),
            **kwargs)

    _timing_link_up_reg = "RxLinkUp"

    def get_timing_link_up(self, **kwargs):
        """
        """
        return self._caget(
            self.timing_status + self._timing_link_up_reg,
            **kwargs)

    # assumes it's handed the decimal equivalent
    _lmk_reg = "LmkReg_0x{:04X}"

    def set_lmk_reg(self, bay, reg, val, **kwargs):
        """
        Can call like this get_lmk_reg(bay=0,reg=0x147,val=0xA)
        to see only hex as in gui.
        """
        self._caput(
            self.lmk.format(bay) + self._lmk_reg.format(reg),
            val, **kwargs)

    def get_lmk_reg(self, bay, reg, **kwargs):
        """
        Can call like this hex(get_lmk_reg(bay=0,reg=0x147))
        to see only hex as in gui.
        """
        return self._caget(
            self.lmk.format(bay) + self._lmk_reg.format(reg),
            **kwargs)

    _mcetransmit_debug_reg = ':AMCc:mcetransmitDebug'

    def set_mcetransmit_debug(self, val, **kwargs):
        """
        Sets the mcetransmit debug bit. If 1, the debugger will
        print to the pyrogue screen.

        Args
        ----
        val : int
            0 or 1 for the debug bit.
        """
        self._caput(
            self.epics_root + self._mcetransmit_debug_reg,
            val, **kwargs)

    _frame_count_reg = 'FrameCnt'

    def get_frame_count(self, **kwargs):
        """
        Gets the frame count going into the SmurfProcessor. This
        must be incrementing if you are attempting to stream
        data.

        Returns
        -------
        int
            The frame count number
        """
        return self._caget(
            self.frame_rx_stats + self._frame_count_reg,
            **kwargs)

    _frame_size_reg = 'FrameSize'

    def get_frame_size(self, **kwargs):
        """
        Gets the size of the frame going into the smurf processor.

        Returns
        -------
        int
            The size of the data frame into the smurf processor.
        """
        return self._caget(
            self.frame_rx_stats + self._frame_size_reg,
            **kwargs)

    _frame_loss_count_reg = 'FrameLossCnt'

    def get_frame_loss_cnt(self, **kwargs):
        """
        The number of frames that did not make it to the smurf
        processor
        """
        return self._caget(
            self.frame_rx_stats + self._frame_loss_count_reg,
            **kwargs)

    _frame_out_order_count_reg = 'FrameOutOrderCnt'

    def get_frame_out_order_count(self, **kwargs):
        """
        """
        return self._caget(
            self.frame_rx_stats + self._frame_out_order_count_reg,
            **kwargs)

    _channel_mask_reg = 'ChannelMapper:Mask'

    def set_channel_mask(self, mask, **kwargs):
        """
        Set the smurf processor channel mask.

        Args
        ----
        mask : list
            The channel mask.
        """
        self._caput(
            self.smurf_processor + self._channel_mask_reg,
            mask, **kwargs)


    def get_channel_mask(self, **kwargs):
        """
        Gets the smuf processor channel mask.

        Returns
        -------
        mask : list
            The channel mask.
        """
        return self._caget(
            self.smurf_processor + self._channel_mask_reg,
            **kwargs)

    _unwrapper_reset_reg = 'Unwrapper:reset'

    def set_unwrapper_reset(self, **kwargs):
        """
        Resets the unwrap filter. There is no get function because
        it is an executed command.
        """
        self._caput(
            self.smurf_processor + self._unwrapper_reset_reg,
            1, **kwargs)

    _filter_reset_reg = 'Filter:reset'

    def set_filter_reset(self, **kwargs):
        """
        Resets the downsample filter
        """
        self._caput(
            self.smurf_processor + self._filter_reset_reg,
            1, **kwargs)

    _filter_a_reg = 'Filter:A'

    def set_filter_a(self, coef, **kwargs):
        """
        Set the smurf processor filter A coefficients.

        Args
        ----
        coef : list
            The filter A coefficients.
        """
        self._caput(
            self.smurf_processor + self._filter_a_reg,
            coef, **kwargs)


    def get_filter_a(self, **kwargs):
        """
        Gets the smurf processor filter A coefficients.

        Returns
        -------
        coef : list
            The filter A coefficients.
        """
        if self.offline:  # FIX ME - STUPPID HARDCODE
            return np.array(
                [ 1., -3.74145562,  5.25726624,
                  -3.28776591, 0.77203984])

        return self._caget(
            self.smurf_processor + self._filter_a_reg,
            **kwargs)

    _filter_b_reg = 'Filter:B'

    def set_filter_b(self, coef, **kwargs):
        """
        Set the smurf processor filter B coefficients.

        Args
        ----
        coef : list
            The filter B coefficients.
        """
        self._caput(
            self.smurf_processor + self._filter_b_reg,
            coef, **kwargs)


    def get_filter_b(self, **kwargs):
        """
        Get the smurf processor filter B coefficients.

        Returns
        -------
        coef : list
            The filter B coefficients.
        """
        if self.offline:
            return np.array(
                [5.28396689e-06, 2.11358676e-05, 3.17038014e-05,
                 2.11358676e-05, 5.28396689e-06])

        return self._caget(
            self.smurf_processor + self._filter_b_reg,
            **kwargs)

    _filter_order_reg = 'Filter:Order'

    def set_filter_order(self, order, **kwargs):
        """
        Set the smurf processor filter order.

        Args
        ----
        int
            The filter order.
        """
        self._caput(
            self.smurf_processor + self._filter_order_reg,
            order, **kwargs)

    def get_filter_order(self, **kwargs):
        """
        Get the smurf processor filter order.

        Args
        ----
        int
            The filter order.
        """
        return self._caget(
            self.smurf_processor + self._filter_order_reg,
            **kwargs)

    _filter_gain_reg = 'Filter:Gain'

    def set_filter_gain(self, gain, **kwargs):
        """
        Set the smurf processor filter gain.

        Args
        ----
        float
            The filter gain.
        """
        self._caput(
            self.smurf_processor + self._filter_gain_reg,
            gain, **kwargs)

    def get_filter_gain(self, **kwargs):
        """
        Get the smurf processor filter gain.

        Returns
        -------
        float
            The filter gain.
        """
        return self._caget(
            self.smurf_processor + self._filter_gain_reg,
            **kwargs)

    _downsampler_factor_reg = 'Downsampler:Factor'

    def set_downsample_factor(self, factor, **kwargs):
        """
        Set the smurf processor down-sampling factor.

        Args
        ----
        int
            The down-sampling factor.
        """
        self._caput(
            self.smurf_processor + self._downsampler_factor_reg,
            factor, **kwargs)

    def get_downsample_factor(self, **kwargs):
        """
        Get the smurf processor down-sampling factor.

        Returns
        -------
        int
            The down-sampling factor.
        """
        if self.offline:  # FIX ME - STUPID HARD CODE
            return 20

        else:
            return self._caget(
                self.smurf_processor + self._downsampler_factor_reg,
                **kwargs)

    _filter_disable_reg = "Filter:Disable"

    def set_filter_disable(self, disable_status, **kwargs):
        """
        If Disable is set to True, then the downsampling filter is
        off.

        Args
        ----
        bool
            The status of the Disable bit.
        """
        self._caput(
            self.smurf_processor + self._filter_disable_reg,
            disable_status, **kwargs)

    def get_filter_disable(self, **kwargs):
        """
        If Disable is set to True, then the downsampling filter is
        off.

        Returns
        -------
        bool
            The status of the Disable bit.
        """
        return self._caget(
            self.smurf_processor + self._filter_disable_reg,
            **kwargs)

    _data_file_name_reg = 'FileWriter:DataFile'

    def set_data_file_name(self, name, **kwargs):
        """
        Set the data file name.

        Args
        ----
        str
            The file name.
        """
        self._caput(
            self.smurf_processor + self._data_file_name_reg,
            name, **kwargs)

    def get_data_file_name(self, **kwargs):
        """
        Set the data file name.

        Returns
        -------
        str
            The file name.
        """
        return self._caget(
            self.smurf_processor + self._data_file_name_reg,
            **kwargs)

    _data_file_open_reg = 'FileWriter:Open'

    def open_data_file(self, **kwargs):
        """
        Open the data file.
        """
        self._caput(
            self.smurf_processor + self._data_file_open_reg,
            1, **kwargs)

    _data_file_close_reg = 'FileWriter:Close'

    def close_data_file(self, **kwargs):
        """
        Close the data file.
        """
        self._caput(
            self.smurf_processor + self._data_file_close_reg,
            1, **kwargs)

    _num_channels_reg = "NumChannels"

    def get_smurf_processor_num_channels(self, **kwargs):
        """
        This is the number of channels that smurf_processor (the thing that
        does the downsampling, filtering, etc and then swrites to disk/streams
        data to the DAQ) thinks are on.

        This value is read only.
        """
        return self._caget(
            self.channel_mapper + self._num_channels_reg,
            **kwargs)

    _payload_size_reg = "PayloadSize"

    def set_payload_size(self, payload_size, **kwargs):
        """
        The payload size defines the number of available channels to
        write to disk/stream. Payload size must be larger than the
        number of channels going into the channel mapper

        Args
        ----
        int
            The number of channels written to disk.  This is
            independent of the number of active channels.
        """
        self._caput(
            self.channel_mapper + self._payload_size_reg,
            payload_size, **kwargs)

    def get_payload_size(self, **kwargs):
        """
        The payload size defines the number of available channels
        to write to disk/stream. Payload size must be larger than
        the number of channels going into the channel mapper

        Returns
        -------
        int
            The number of channels written to disk.  This is
            independent of the number of active channels.
        """
        return self._caget(
            self.channel_mapper + self._payload_size_reg,
            **kwargs)<|MERGE_RESOLUTION|>--- conflicted
+++ resolved
@@ -1336,13 +1336,12 @@
             self.app_core + self._stream_enable_reg,
             **kwargs)
 
-<<<<<<< HEAD
-    _rf_iq_stream_enable = 'rfIQStreamEnable'
+    _rf_iq_stream_enable_reg = 'rfIQStreamEnable'
 
     def set_rf_iq_stream_enable(self, band, val, **kwargs):
         """
         Sets the bit that turns on RF IQ streaming for take_debug_data
-
+        
         Args
         ----
         band : int
@@ -1350,8 +1349,9 @@
         val : int or bool
             Whether to set the mode to RF IQ.
         """
-        self._caput(self._band_root(band) + self._rf_iq_stream_enable, val,
-            **kwargs)
+        self._caput(self._band_root(band) +
+                    self._rf_iq_stream_enable_reg,
+                    val, **kwargs)
 
     def get_rf_iq_stream_enable(self, band, **kwargs):
         """
@@ -1367,14 +1367,12 @@
         rf_iq_stream_bit : int
             The bit that sets the RF streaming
         """
-        return self._caget(self._band_root(band) + self._rf_iq_stream_enable,
-            **kwargs)
-
-
-    _build_dsp_g = 'BUILD_DSP_G'
-=======
+        return self._caget(self._band_root(band) +
+                           self._rf_iq_stream_enable_reg,
+                           **kwargs)
+
+
     _build_dsp_g_reg = 'BUILD_DSP_G'
->>>>>>> fcf349ac
 
     def get_build_dsp_g(self, **kwargs):
         """
