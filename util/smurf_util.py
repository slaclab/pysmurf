--- conflicted
+++ resolved
@@ -1318,28 +1318,12 @@
         # print amplifier biases after setting Vgs
         self.print_amplifier_bias()
 
-<<<<<<< HEAD
-
-    # alias
-    set_amplifier_biases=set_amplifier_bias
-
-    def print_amplifier_biases(self, write_log=False):
-=======
-    def get_amplifier_biases(self):
->>>>>>> 4f8a0f36
-        # for printout
-        s=[]
-
+
+    def get_amplifier_biases(self, write_log=True):
         # 4K
         hemt_Id_mA=self.get_hemt_drain_current()
         hemt_gate_bias_volts=self.get_hemt_gate_voltage()
 
-<<<<<<< HEAD
-        s.append('Commanded hemtVg= %0.3fV '%hemt_gate_bias_volts)
-        s.append('Read hemtId= %0.3fmA '%hemt_Id_mA)
-
-=======
->>>>>>> 4f8a0f36
         # 50K
         fiftyk_Id_mA=self.get_50k_amp_drain_current()
         fiftyk_amp_gate_bias_volts=self.get_50k_amp_gate_voltage()
@@ -1351,20 +1335,13 @@
             '50K_Id' : fiftyk_Id_mA
         }
 
-<<<<<<< HEAD
-        s.append('Commanded 50kVg= %0.3fV '%fiftyk_amp_gate_bias_volts)
-        s.append('Read 50kId= %0.3fmA '%fiftyk_Id_mA)
-
-        print((("{: >20}"*len(s)).rstrip()).format(*s))
-=======
+        if write_log:
+            self.log(ret)
+
         return ret
->>>>>>> 4f8a0f36
-
-        if write_log:
-            self.log((("{: >20}"*len(s)).rstrip()).format(*s))
 
     # alias
-    print_amplifier_bias = print_amplifier_biases
+    get_amplifier_bias = get_amplifier_biases
 
     def get_hemt_drain_current(self, hemt_offset=.100693):
         """
@@ -1680,9 +1657,4 @@
             "filter_b": b
         }
 
-<<<<<<< HEAD
-        self.log(np.random.choice(aphorisms))
-        return
-=======
-        return ret
->>>>>>> 4f8a0f36
+        return ret