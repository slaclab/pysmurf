--- conflicted
+++ resolved
@@ -49,9 +49,5 @@
 
       plot datafile u (stringcolumn(1) eq smurf_server ? $2 : 1/0):3 title 'fpga\_temp', datafile u (stringcolumn(1) eq smurf_server ? $2 : 1/0):7 title 'cc\_temp', datafile u (stringcolumn(1) eq smurf_server ? $2 : 1/0):12 title 'atca\_temp\_fpga', datafile u (stringcolumn(1) eq smurf_server ? $2 : 1/0):13 title 'atca\_temp\_rtm', datafile u (stringcolumn(1) eq smurf_server ? $2 : 1/0):14 title 'atca\_temp\_amc0', datafile u (stringcolumn(1) eq smurf_server ? $2 : 1/0):15 title 'atca\_temp\_amc2', datafile u (stringcolumn(1) eq smurf_server ? $2 : 1/0):16 title 'atca\_jct\_temp\_fpga', datafile u (stringcolumn(1) eq smurf_server ? $2 : 1/0):17 title 'regulator\_iout', datafile u (stringcolumn(1) eq smurf_server ? $2 : 1/0):18 title 'regulator\_temp1', datafile u (stringcolumn(1) eq smurf_server ? $2 : 1/0):19 title 'regulator\_temp2'
 
-<<<<<<< HEAD
-      pause 3
-=======
       pause 6
->>>>>>> 43de5e33
 }