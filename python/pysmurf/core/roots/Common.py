--- conflicted
+++ resolved
@@ -38,12 +38,9 @@
                  configure      = False,
                  VariableGroups = None,
                  server_port    = 0,
-<<<<<<< HEAD
                  pcie           = None,
-=======
                  disable_bay0   = False,
                  disable_bay1   = False,
->>>>>>> 8320dce3
                  **kwargs):
 
         pyrogue.Root.__init__(self, name="AMCc", initRead=True, pollEn=polling_en,
@@ -173,7 +170,6 @@
                                                                   autoPrefix='config',
                                                                   autoCompress=False))
 
-<<<<<<< HEAD
         self._pcie = pcie
 
         if self._pcie:
@@ -181,10 +177,9 @@
                 name='RestartRssi',
                 description='Restart RSSI Link',
                 function=lambda : self._pcie.restart_rssi))
-=======
+
         # List of enabled bays
         self._enabled_bays = [i for i,e in enumerate([disable_bay0, disable_bay1]) if not e]
->>>>>>> 8320dce3
 
     def start(self):
         pyrogue.Root.start(self)
