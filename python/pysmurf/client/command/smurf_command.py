#!/usr/bin/env python
#-----------------------------------------------------------------------------
# Title      : pysmurf command module - SmurfCommandMixin class
#-----------------------------------------------------------------------------
# File       : pysmurf/command/smurf_command.py
# Created    : 2018-08-29
#-----------------------------------------------------------------------------
# This file is part of the pysmurf software package. It is subject to
# the license terms in the LICENSE.txt file found in the top-level directory
# of this distribution and at:
#    https://confluence.slac.stanford.edu/display/ppareg/LICENSE.html.
# No part of the pysmurf software package, including this file, may be
# copied, modified, propagated, or distributed except according to the terms
# contained in the LICENSE.txt file.
#-----------------------------------------------------------------------------
import os
import time

import numpy as np

from pysmurf.client.base import SmurfBase
from pysmurf.client.command.sync_group import SyncGroup as SyncGroup
from pysmurf.client.util import tools

try:
    import epics
except ModuleNotFoundError:
    print("smurf_command.py - epics not found.")

class SmurfCommandMixin(SmurfBase):

    _global_poll_enable_reg = ':AMCc:enable'

    def _caput(self, cmd, val, write_log=False, execute=True,
            wait_before=None, wait_after=None, wait_done=True,
            log_level=0, enable_poll=False, disable_poll=False,
            new_epics_root=None, **kwargs):
        r"""Puts variables into epics.

        Wrapper around pyrogue lcaput. Puts variables into epics.

        Args
        ----
        cmd : str
            The pyrogue command to be executed.
        val: any
            The value to put into epics
        write_log : bool, optional, default False
            Whether to log the data or not.
        execute : bool, optional, default True
            Whether to actually execute the command.
        wait_before : int, optional, default None
            If not None, the number of seconds to wait before issuing
            the command.
        wait_after : int, optional, default None
            If not None, the number of seconds to wait after issuing
            the command.
        wait_done : bool, optional, default True
            Wait for the command to be finished before returning.
        log_level : int, optional, default 0
            Log level.
        enable_poll : bool, optional, default False
            Allows requests of all PVs.
        disable_poll : bool, optional, default False
            Disables requests of all PVs after issueing command.
        new_epics_root : str, optional, default None
            Temporarily replaces current epics root with a new one.
        \**kwargs
            Arbitrary keyword arguments.  Passed directly to the
            `epics.caput` call.
        """
        if new_epics_root is not None:
            self.log(f'Temporarily using new epics root: {new_epics_root}')
            old_epics_root = self.epics_root
            self.epics_root = new_epics_root
            cmd = cmd.replace(old_epics_root, self.epics_root)

        if enable_poll:
            epics.caput(self.epics_root + self._global_poll_enable_reg, True)

        if wait_before is not None:
            if write_log:
                self.log(f'Waiting {wait_before:3.2f} seconds before...',
                         self.LOG_USER)
            time.sleep(wait_before)

        if write_log:
            log_str = 'caput ' + cmd + ' ' + str(val)
            if self.offline:
                log_str = 'OFFLINE - ' + log_str
            self.log(log_str, log_level)

        if execute and not self.offline:
            epics.caput(cmd, val, wait=wait_done, **kwargs)

        if wait_after is not None:
            if write_log:
                self.log(f'Waiting {wait_after:3.2f} seconds after...',
                    self.LOG_USER)
            time.sleep(wait_after)
            if write_log:
                self.log('Done waiting.', self.LOG_USER)

        if disable_poll:
            epics.caput(self.epics_root + self._global_poll_enable_reg, False)

        if new_epics_root is not None:
            self.epics_root = old_epics_root
            self.log('Returning back to original epics root'+
                     f' : {self.epics_root}')

    def _caget(self, cmd, write_log=False, execute=True, count=None,
               log_level=0, enable_poll=False, disable_poll=False,
               new_epics_root=None, yml=None, **kwargs):
        r"""Gets variables from epics.

        Wrapper around pyrogue lcaget. Gets variables from epics.

        Args
        ----
        cmd : str
            The pyrogue command to be exectued.
        write_log : bool, optional, default False
            Whether to log the data or not.
        execute : bool, optional, default True
            Whether to actually execute the command.
        count : int or None, optional, default None
            Number of elements to return for array data.
        log_level : int, optional, default 0
            Log level.
        enable_poll : bool, optional, default False
            Allows requests of all PVs.
        disable_poll : bool, optional, default False
            Disables requests of all PVs after issueing command.
        new_epics_root : str or None, optional, default None
            Temporarily replaces current epics root with a new one.
        yml : str or None, optional, default None
            If not None, yaml file to parse for the result.
        \**kwargs
            Arbitrary keyword arguments.  Passed directly to the
            `epics.caget` call.

        Returns
        -------
        ret : str
            The requested value.
        """
        if new_epics_root is not None:
            self.log(f'Temporarily using new epics root: {new_epics_root}')
            old_epics_root = self.epics_root
            self.epics_root = new_epics_root
            cmd = cmd.replace(old_epics_root, self.epics_root)

        if enable_poll:
            epics.caput(self.epics_root+ self._global_poll_enable_reg, True)

        if write_log:
            self.log('caget ' + cmd, log_level)

        # load the data from yml file if provided
        if yml is not None:
            if write_log:
                self.log(f'Reading from yml file\n {cmd}')
            return tools.yaml_parse(yml, cmd)

        elif execute and not self.offline:
            ret = epics.caget(cmd, count=count, **kwargs)
            if write_log:
                self.log(ret)
        else:
            ret = None

        if disable_poll:
            epics.caput(self.epics_root+ self._global_poll_enable_reg, False)

        if new_epics_root is not None:
            self.epics_root = old_epics_root
            self.log('Returning back to original epics root'+
                     f' : {self.epics_root}')

        return ret


    #### Start SmurfApplication gets/sets
    _smurf_version_reg = 'SmurfVersion'

    def get_pysmurf_version(self, **kwargs):
        r"""Returns the pysmurf version.

        Alias for `pysmurf.__version__`.

        Args
        ----
        \**kwargs
            Arbitrary keyword arguments.  Passed to directly to the
            `_caget` call.

        Returns
        -------
        str
            pysmurf version.
        """
        return self._caget(self.smurf_application +
                           self._smurf_version_reg, as_string=True,
                           **kwargs)

    _smurf_directory_reg = 'SmurfDirectory'

    def get_pysmurf_directory(self, **kwargs):
        r"""Returns path to the pysmurf python files.

        Path to the files from which the pysmurf module was loaded.
        Alias for `pysmurf__file__`.

        Args
        ----
        \**kwargs
            Arbitrary keyword arguments.  Passed to directly to the
            `_caget` call.

        Returns
        -------
        str
            Path to pysmurf files.
        """
        return self._caget(self.smurf_application +
                           self._smurf_directory_reg, as_string=True,
                           **kwargs)

    _smurf_startup_script_reg = 'StartupScript'

    def get_smurf_startup_script(self, **kwargs):
        r"""Returns path to the pysmurf server startup script.

        Args
        ----
        \**kwargs
            Arbitrary keyword arguments.  Passed to directly to the
            `_caget` call.

        Returns
        -------
        str
            Path to pysmurf server startup script.
        """
        return self._caget(self.smurf_application +
                           self._smurf_startup_script_reg, as_string=True,
                           **kwargs)

    _smurf_startup_arguments_reg = 'StartupArguments'

    def get_smurf_startup_args(self, **kwargs):
        r"""Returns pysmurf server startup arguments.

        Args
        ----
        \**kwargs
            Arbitrary keyword arguments.  Passed to directly to the
            `_caget` call.

        Returns
        -------
        str
            pysmurf server startup arguments.
        """
        return self._caget(self.smurf_application +
                           self._smurf_startup_arguments_reg,
                           as_string=True, **kwargs)

    _enabled_bays_reg = "EnabledBays"

    def get_enabled_bays(self, **kwargs):
        """
        Gets list of enabled bays.

        Returns
        -------
        bays : list of int
            Which bays were enabled on pysmurf server startup.
        """
<<<<<<< HEAD
        return list(
            self._caget(
                self.smurf_application +
                self._enabled_bays_reg,
                **kwargs))
=======
        enabled_bays = self._caget(self.smurf_application + self._enabled_bays, **kwargs)
        try:
            return list(enabled_bays)
        except Exception:
            return enabled_bays
>>>>>>> b21b5e05

    #### End SmurfApplication gets/sets

    _rogue_version_reg = 'RogueVersion'

    def get_rogue_version(self, **kwargs):
        r"""Get rogue version

        Args
        ----
        \**kwargs
            Arbitrary keyword arguments.  Passed to directly to the
            `_caget` call.

        Returns
        -------
        str
            The rogue version
        """
        return self._caget(self.amcc + self._rogue_version_reg,
                           as_string=True, **kwargs)

    def get_enable(self, **kwargs):
        """
        Returns
        -------
        str
            The status of the global poll bit epics_root:AMCc:enable.
            If False, pyrogue is not currently polling the server. PVs
            will not be updating.
        """
        return self._caget(self.epics_root + self._global_poll_enable_reg,
                           enable_poll=False, disable_poll=False, **kwargs)


    _number_sub_bands_reg = 'numberSubBands'

    def get_number_sub_bands(self, band=None, **kwargs):
        """
        Returns the number of subbands in a band.
        To do - possibly hide this function.

        Args
        ----
        band : int or None, optional, default None
            Which band.  If None, assumes all bands have the same
            number of sub bands, and pulls the number of sub bands
            from the first band in the list of bands specified in the
            experiment.cfg.

        Returns
        -------
        int
            The number of subbands in the band.
        """
        if self.offline:
            return 128

        if band is None:
            # assume all bands have the same number of channels, and
            # pull the number of channels from the first band in the
            # list of bands specified in experiment.cfg.
            band = self._bands[0]

        return self._caget(self._band_root(band) + self._number_sub_bands_reg,
            **kwargs)


    _number_channels_reg = 'numberChannels'

    def get_number_channels(self, band=None, **kwargs):
        """
        Returns the number of channels in a band.

        Args
        ----
        band : int or None, optional, default None
            Which band.  If None, assumes all bands have the same
            number of channels, and pulls the number of channels from
            the first band in the list of bands specified in the
            experiment.cfg.

        Returns
        -------
        int
            The number of channels in the band.
        """
        if self.offline:
            return 512  # Hard coded offline mode 512

        if band is None:
            # assume all bands have the same number of channels, and
            # pull the number of channels from the first band in the
            # list of bands specified in experiment.cfg.
            band = self._bands[0]

        return self._caget(self._band_root(band) + self._number_channels_reg,
            **kwargs)

    def get_number_processed_channels(self, band=None, **kwargs):
        """
        Returns the number of processed channels in a band.

        Args
        ----
        band : int or None, optional, default None
            Which band.  If None, assumes all bands have the same
            number of channels, and pulls the number of channels from
            the first band in the list of bands specified in the
            experiment.cfg.

        Returns
        -------
        n_processed_channels : int
            The number of processed channels in the band.
        """
        n_channels=self.get_number_channels(band)

        n_processed_channels=int(0.8125*n_channels)
        return n_processed_channels

    def set_defaults_pv(self, **kwargs):
        """
        Sets the default epics variables
        """
        self._caput(
            self.epics_root + ':AMCc:setDefaults',
            1, wait_after=20, **kwargs)
        self.log('Defaults are set.', self.LOG_INFO)

    def set_read_all(self, **kwargs):
        """
        ReadAll sends a command to read all register to the pyrogue server
        Registers must upated in order to PVs to update.
        This call is necesary to read register with pollIntervale=0.
        """
        self._caput(
            self.epics_root + ':AMCc:ReadAll',
            1, wait_after=5, **kwargs)
        self.log('ReadAll sent', self.LOG_INFO)

    def run_pwr_up_sys_ref(self,bay, **kwargs):
        """
        """
        triggerPV=self.lmk.format(bay) + 'PwrUpSysRef'
        self._caput(triggerPV, 1, wait_after=5, **kwargs)
        self.log(f'{triggerPV} sent', self.LOG_USER)

    _eta_scan_in_progress_reg = 'etaScanInProgress'

    def get_eta_scan_in_progress(self, band, **kwargs):
        """
        """
        return self._caget(self._cryo_root(band) + self._eta_scan_in_progress_reg,
                    **kwargs)

    _gradient_descent_max_iters_reg = 'gradientDescentMaxIters'

    def set_gradient_descent_max_iters(self, band, val, **kwargs):
        """
        """
        self._caput(
            self._cryo_root(band) +
            self._gradient_descent_max_iters_reg,
            val, **kwargs)

    def get_gradient_descent_max_iters(self, band, **kwargs):
        """
        """
        return self._caget(
            self._cryo_root(band) +
            self._gradient_descent_max_iters_reg,
            **kwargs)

    _gradient_descent_averages_reg = 'gradientDescentAverages'

    def set_gradient_descent_averages(self, band, val, **kwargs):
        """
        """
        self._caput(
            self._cryo_root(band) +
            self._gradient_descent_averages_reg,
            val, **kwargs)

    def get_gradient_descent_averages(self, band, **kwargs):
        """
        """
        return self._caget(
            self._cryo_root(band) +
            self._gradient_descent_averages_reg,
            **kwargs)

    _gradient_descent_gain_reg = 'gradientDescentGain'

    def set_gradient_descent_gain(self, band, val, **kwargs):
        """
        """
        self._caput(
            self._cryo_root(band) +
            self._gradient_descent_gain_reg,
            val, **kwargs)

    def get_gradient_descent_gain(self, band, **kwargs):
        """
        """
        return self._caget(
            self._cryo_root(band) +
            self._gradient_descent_gain_reg,
            **kwargs)

    _gradient_descent_converge_hz_reg = 'gradientDescentConvergeHz'

    def set_gradient_descent_converge_hz(self, band, val, **kwargs):
        """
        """
        self._caput(
            self._cryo_root(band) +
            self._gradient_descent_converge_hz_reg,
            val, **kwargs)

    def get_gradient_descent_converge_hz(self, band, **kwargs):
        """
        """
        return self._caget(
            self._cryo_root(band) +
            self._gradient_descent_converge_hz_reg,
            **kwargs)

    _gradient_descent_step_hz_reg = 'gradientDescentStepHz'

    def set_gradient_descent_step_hz(self, band, val, **kwargs):
        """
        Sets the step size of the gradient descent in units of Hz
        """
        self._caput(
            self._cryo_root(band) +
            self._gradient_descent_step_hz_reg,
            val, **kwargs)

    def get_gradient_descent_step_hz(self, band, **kwargs):
        """
        """
        return self._caget(
            self._cryo_root(band) +
            self._gradient_descent_step_hz_reg,
            **kwargs)

    _gradient_descent_momentum_reg = 'gradientDescentMomentum'

    def set_gradient_descent_momentum(self, band, val, **kwargs):
        """
        Sets the momentum term of the gradient descent
        """
        self._caput(
            self._cryo_root(band) +
            self._gradient_descent_momentum_reg,
            val, **kwargs)

    def get_gradient_descent_momentum(self, band, **kwargs):
        """
        """
        return self._caget(
            self._cryo_root(band) +
            self._gradient_descent_momentum_reg,
            **kwargs)

    _gradient_descent_beta_reg = 'gradientDescentBeta'

    def set_gradient_descent_beta(self, band, val, **kwargs):
        """
        """
        self._caput(
            self._cryo_root(band) +
            self._gradient_descent_beta_reg,
            val, **kwargs)

    def get_gradient_descent_beta(self, band, **kwargs):
        """
        """
        return self._caget(
            self._cryo_root(band) +
            self._gradient_descent_beta_reg,
            **kwargs)

    def run_parallel_eta_scan(self, band, sync_group=True, **kwargs):
        """
        runParallelScan
        """
        triggerPV=self._cryo_root(band) + 'runParallelEtaScan'
        monitorPV=(
            self._cryo_root(band) + self._eta_scan_in_progress_reg)

        self._caput(triggerPV, 1, wait_after=5, **kwargs)
        self.log(f'{triggerPV} sent', self.LOG_USER)

        if sync_group:
            sg = SyncGroup([monitorPV])
            sg.wait()
            vals = sg.get_values()
            self.log(
                'parallel etaScan complete ; etaScanInProgress = ' +
                f'{vals[monitorPV]}', self.LOG_USER)

    _run_serial_eta_scan_reg = 'runSerialEtaScan'

    def run_serial_eta_scan(self, band, sync_group=True, timeout=240,
                            **kwargs):
        """
        Does an eta scan serially across the entire band. You must
        already be tuned close to the resontor dip. Use
        run_serial_gradient_descent to get it.

        Args
        ----
        band  : int
            The band to eta scan.
        sync_group : bool, optional, default True
            Whether to use the sync group to monitor the PV.
        timeout : float, optional, default 240
            The maximum amount of time to wait for the PV.
        """

        # need flux ramp off for this - enforce
        self.flux_ramp_off()

        triggerPV = self._cryo_root(band) + self._run_serial_eta_scan_reg
        monitorPV = self._cryo_root(band) + self._eta_scan_in_progress_reg

        self._caput(triggerPV, 1, wait_after=5, **kwargs)

        if sync_group:
            sg = SyncGroup([monitorPV], timeout=timeout)
            sg.wait()
            sg.get_values()


    _run_serial_min_search_reg = 'runSerialMinSearch'

    def run_serial_min_search(self, band, sync_group=True, timeout=240,
                              **kwargs):
        """
        Does a brute force search for the resonator minima. Starts at
        the currently set frequency.

        Args
        ----
        band : int
            The band the min search.
        sync_group : bool, optional, default True
            Whether to use the sync group to monitor the PV.
        timeout : float, optional, default 240
            The maximum amount of time to wait for the PV.
        """
        triggerPV = (
            self._cryo_root(band) + self._run_serial_min_search_reg)
        monitorPV = (
            self._cryo_root(band) + self._eta_scan_in_progress_reg)

        self._caput(triggerPV, 1, wait_after=5, **kwargs)
        if sync_group:
            sg = SyncGroup([monitorPV], timeout=timeout)
            sg.wait()
            sg.get_values()


    _run_serial_gradient_descent_reg = 'runSerialGradientDescent'

    def run_serial_gradient_descent(self, band, sync_group=True,
                                    timeout=240, **kwargs):
        """
        Does a gradient descent search for the minimum.

        Args
        ----
        band : int
            The band to run serial gradient descent on.
        sync_group : bool, optional, default True
            Whether to use the sync group to monitor the PV.
        timeout : float, optional, default 240
            The maximum amount of time to wait for the PV.
        """

        # need flux ramp off for this - enforce
        self.flux_ramp_off()

        triggerPV = self._cryo_root(band) + self._run_serial_gradient_descent_reg
        monitorPV = self._cryo_root(band) + self._eta_scan_in_progress_reg

        self._caput(triggerPV, 1, wait_after=5, **kwargs)

        if sync_group:
            sg = SyncGroup([monitorPV], timeout=timeout)
            sg.wait()
            sg.get_values()


    _sel_ext_ref_reg = "SelExtRef"

    def sel_ext_ref(self, bay, **kwargs):
        """
        Selects this bay to trigger off of external reference (through
        front panel)

        Args
        ----
        bay : int
            Which bay to set to ext ref.  Either 0 or 1.
        """
        assert (bay in [0,1]),'bay must be an integer and in [0,1]'
        triggerPV=(self.microwave_mux_core.format(bay) +
                   self._sel_ext_ref_reg)
        self._caput(triggerPV, 1, wait_after=5, **kwargs)
        self.log(f'{triggerPV} sent', self.LOG_USER)

    # name changed in Rogue 4 from WriteState to SaveState.  Keeping
    # the write_state function for backwards compatibilty.
    _save_state_reg = ":AMCc:SaveState"

    def save_state(self, val, **kwargs):
        """
        Dumps all PyRogue state variables to a yml file.

        Args
        ----
        val : str
            The path (including file name) to write the yml file to.
        """
        self._caput(self.epics_root + self._save_state_reg,
                    val, **kwargs)

    # alias older rogue 3 write_state function to save_state
    write_state = save_state

    # name changed in Rogue 4 from WriteConfig to SaveConfig.  Keeping
    # the write_config function for backwards compatibilty.
    _save_config_reg = ":AMCc:SaveConfig"

    def save_config(self, val, **kwargs):
        """
        Writes the current (un-masked) PyRogue settings to a yml file.

        Args
        ----
        val : str
            The path (including file name) to write the yml file to.
        """
        self._caput(self.epics_root + self._save_config_reg,
                    val, **kwargs)

    # alias older rogue 3 write_config function to save_config
    write_config = save_config

    _tone_file_path_reg = 'CsvFilePath'

    def get_tone_file_path(self, bay, **kwargs):
        r"""Get tone file path.

        Returns the tone file path that's currently being used for
        this bay.

        Args
        ----
        bay : int
            Which AMC bay (0 or 1).
        \**kwargs
            Arbitrary keyword arguments.  Passed to directly to the
            `_caget` call.

        Returns
        -------
        str
            Full path to tone file.
        """

        return self._caget(
            self.dac_sig_gen.format(bay) + self._tone_file_path_reg,
            as_string=True, **kwargs)

    def set_tone_file_path(self, bay, val, **kwargs):
        """
        Sets the tone file path for this bay.

        Args
        ----
        bay : int
            Which AMC bay (0 or 1).
        val : str
            Path (including csv file name) to tone file.
        """
        # make sure file exists before setting

        if not os.path.exists(val):
            self.log(f'Tone file {val} does not exist!  Doing nothing!',
                     self.LOG_ERROR)
            raise ValueError('Must provide a path to an existing tone file.')

        self._caput(
            self.dac_sig_gen.format(bay) + self._tone_file_path_reg,
            val, **kwargs)

    _load_tone_file_reg = 'LoadCsvFile'

    def load_tone_file(self, bay, val=None, **kwargs):
        """
        Loads tone file specified in tone_file_path.

        Args
        ----
        bay : int
            Which AMC bay (0 or 1).
        val : str or None, optional, default None
            Path (including csv file name) to tone file.  If none
            provided, assumes something valid has already been loaded
            into DacSigGen[#]:CsvFilePath
        """

        # Set tone file path if provided.
        if val is not None:
            self.set_tone_file_path(bay, val)
        else:
            val=self.get_tone_file_path(bay)


        self.log(f'Loading tone file : {val}',
                 self.LOG_USER)
        self._caput(
            self.dac_sig_gen.format(bay) + self._load_tone_file_reg,
            val, **kwargs)

    _tune_file_path_reg = 'tuneFilePath'

    def set_tune_file_path(self, val, **kwargs):
        """
        """
        self._caput(
            self.sysgencryo + self._tune_file_path_reg,
            val, **kwargs)

    def get_tune_file_path(self, **kwargs):
        """
        """
        return self._caget(
            self.sysgencryo + self._tune_file_path_reg,
            **kwargs)

    _load_tune_file_reg = 'loadTuneFile'

    def set_load_tune_file(self, band, val, **kwargs):
        """
        """
        self._caput(
            self._cryo_root(band) + self._load_tune_file_reg,
            val, **kwargs)

    def get_load_tune_file(self, band, **kwargs):
        """
        """
        return self._caget(
            self._cryo_root(band) + self._load_tune_file_reg,
            **kwargs)

    _eta_scan_del_f_reg = 'etaScanDelF'

    def set_eta_scan_del_f(self, band, val, **kwargs):
        """Sets offset frequency for serial eta scan estimation.

        The rogue serial eta scan routine (run using
        :func:`run_serial_eta_scan`) estimates the eta parameter for each
        tone with nonzero amplitude in the provided `band` by sampling
        the frequency error at the tone frequency +/- this offset
        frequency.  Units are Hz.

        Args
        ----
        band : int
           Which band.
        val : int
           Offset frequency in Hz about each resonator's central
           frequency at which to sample the frequency error in order
           to estimate the eta parameters of each resonator in the
           rogue serial eta scan routine.

        See Also
        --------
        :func:`run_serial_eta_scan` : Runs rogue serial eta scan, which uses
                this parameter.
        :func:`get_eta_scan_del_f` : Gets the current value of this
                parameter in rogue.
        """
        self._caput(
            self._cryo_root(band) + self._eta_scan_del_f_reg,
            val, **kwargs)

    def get_eta_scan_del_f(self, band, **kwargs):
        """Gets offset frequency for serial eta scan estimation.

        The rogue serial eta scan routine (run using
        :func:`run_serial_eta_scan`) estimates the eta parameter for each
        tone with nonzero amplitude in the provided `band` by sampling
        the frequency error at the tone frequency +/- this offset
        frequency.  Units are Hz.

        Args
        ----
        band : int
           Which band.

        Returns
        -------
        val : int
           Offset frequency in Hz about each resonator's central
           frequency at which to sample the frequency error in order
           to estimate the eta parameters of each resonator in the
           rogue serial eta scan routine.

        See Also
        --------
        :func:`run_serial_eta_scan` : Runs rogue serial eta scan, which uses
                this parameter.
        :func:`set_eta_scan_del_f` : Sets the value of this parameter in
                rogue.
        """
        return self._caget(
            self._cryo_root(band) + self._eta_scan_del_f_reg,
            **kwargs)

    _eta_scan_freqs_reg = 'etaScanFreqs'

    def set_eta_scan_freq(self, band, val, **kwargs):
        """
        Sets the frequency to do the eta scan

        Args
        ----
        band : int
            The band to count.
        val : int
            The frequency to scan.
        """
        self._caput(
            self._cryo_root(band) + self._eta_scan_freqs_reg,
            val, **kwargs)


    def get_eta_scan_freq(self, band, **kwargs):
        """
        Args
        ----
        band : int
            The band to count.

        Returns
        -------
        freq : int
            The frequency of the scan.
        """
        return self._caget(
            self._cryo_root(band) + self._eta_scan_freqs_reg,
            **kwargs)

    _eta_scan_amplitude_reg = 'etaScanAmplitude'

    def set_eta_scan_amplitude(self, band, val, **kwargs):
        """
        Sets the amplitude of the eta scan.

        Args
        ----
        band : int
            The band to set.
        val : int
            The eta scan amplitude. Typical value is 9 to 11.
        """
        self._caput(
            self._cryo_root(band) + self._eta_scan_amplitude_reg,
            val, **kwargs)

    def get_eta_scan_amplitude(self, band, **kwargs):
        """
        Gets the amplitude of the eta scan.

        Args
        ----
        band : int
            The band to set.

        Returns
        -------
        amp : int
            The eta scan amplitude.
        """
        return self._caget(
            self._cryo_root(band) + self._eta_scan_amplitude_reg,
            **kwargs)

    _eta_scan_channel_reg = 'etaScanChannel'

    def set_eta_scan_channel(self, band, val, **kwargs):
        """
        Sets the channel to eta scan.

        Args
        ----
        band : int
            The band to set.
        val : int
            The channel to set.
        """
        self._caput(
            self._cryo_root(band) + self._eta_scan_channel_reg,
            val, **kwargs)

    def get_eta_scan_channel(self, band, **kwargs):
        """
        Gets the channel to eta scan.

        Args
        ----
        band : int
            The band to set.

        Returns
        -------
        chan : int
            The channel that is being eta scanned.
        """
        return self._caget(
            self._cryo_root(band) + self._eta_scan_channel_reg,
            **kwargs)

    _eta_scan_averages_reg = 'etaScanAverages'

    def set_eta_scan_averages(self, band, val, **kwargs):
        """
        Sets the number of frequency error averages to take at each point of
        the etaScan.

        Args
        ----
        band : int
            The band to set.
        val : int
            The channel to set.
        """
        self._caput(
            self._cryo_root(band) + self._eta_scan_averages_reg,
            val, **kwargs)

    def get_eta_scan_averages(self, band, **kwargs):
        """
        Gets the number of frequency error averages taken at each point of
        the etaScan.

        Args
        ----
        band : int
            The band to set.

        Returns
        -------
        int
            The number of frequency error averages taken at each point
            of the etaScan.
        """
        return self._caget(
            self._cryo_root(band) + self._eta_scan_averages_reg,
            **kwargs)

    _eta_scan_dwell_reg = 'etaScanDwell'

    def set_eta_scan_dwell(self, band, val, **kwargs):
        """
        Swets how long to dwell while eta scanning.

        Args
        ----
        band : int
            The band to eta scan.
        val : int
            The time to dwell.
        """
        self._caput(
            self._cryo_root(band) + self._eta_scan_dwell_reg,
            val, **kwargs)

    def get_eta_scan_dwell(self, band, **kwargs):
        """
        Gets how long to dwell

        Args
        ----
        band : int
            The band being eta scanned.

        Returns
        -------
        dwell : int
            The time to dwell during an eta scan.
        """
        return self._caget(
            self._cryo_root(band) + self._eta_scan_dwell_reg,
            **kwargs)

    _run_eta_scan_reg = 'runEtaScan'

    def set_run_eta_scan(self, band, val, **kwargs):
        """
        Runs the eta scan. Set the channel using set_eta_scan_channel()

        Args
        ----
        band : int
            The band to eta scan.
        val : bool
            Start the eta scan.
        """
        self._caput(
            self._cryo_root(band) + self._run_eta_scan_reg,
            val, **kwargs)

    def get_run_eta_scan(self, band, **kwargs):
        """
        Gets the status of eta scan.

        Args
        ----
        band : int
            The band that is being checked.

        Returns
        -------
        status : int
            Whether the band is eta scanning.
        """
        return self._caget(
            self._cryo_root(band) + self._run_eta_scan_reg,
            **kwargs)

    _eta_scan_results_real_reg = 'etaScanResultsReal'

    def get_eta_scan_results_real(self, band, count, **kwargs):
        """
        Gets the real component of the eta scan.

        Args
        ----
        band : int
            The to get eta scans.
        count : int
            The number of samples to read.

        Returns
        -------
        resp : float array
            The real component of the most recent eta scan.
        """
        return self._caget(
            self._cryo_root(band) + self._eta_scan_results_real_reg,
            count=count, **kwargs)

    _eta_scan_results_imag_reg = 'etaScanResultsImag'

    def get_eta_scan_results_imag(self, band, count, **kwargs):
        """
        Gets the imaginary component of the eta scan.

        Args
        ----
        band : int
            The to get eta scans.
        count : int
            The number of samples to read.

        Returns
        -------
        resp : float array
            The imaginary component of the most recent eta scan.
        """
        return self._caget(
            self._cryo_root(band) + self._eta_scan_results_imag_reg,
            count=count, **kwargs)

    _amplitude_scales_reg = 'setAmplitudeScales'

    def set_amplitude_scales(self, band, val, **kwargs):
        """
        """
        self._caput(
            self._cryo_root(band) + self._amplitude_scales_reg,
            val, **kwargs)

    def get_amplitude_scales(self, band, **kwargs):
        """
        """
        return self._caget(
            self._cryo_root(band) + self._amplitude_scales_reg,
            **kwargs)

    _amplitude_scale_array_reg = 'amplitudeScaleArray'

    def set_amplitude_scale_array(self, band, val, **kwargs):
        """
        """
        self._caput(
            self._cryo_root(band) + self._amplitude_scale_array_reg,
            val, **kwargs)

    def get_amplitude_scale_array(self, band, **kwargs):
        """
        Gets the array of amplitudes

        Args
        ----
        band : int
            The band to search.

        Returns
        -------
        amplitudes : array
            The tone amplitudes.
        """
        return self._caget(
            self._cryo_root(band) + self._amplitude_scale_array_reg,
            **kwargs)

    def set_amplitude_scale_array_currentchans(self, band, drive,
                                               **kwargs):
        """
        Set only the currently on channels to a new drive power. Essentially
        a more convenient wrapper for set_amplitude_scale_array to only change
        the channels that are on.

        Args
        ----
        band : int
            The band to change.
        drive : int
            Tone power to change to.
        """

        old_amp = self.get_amplitude_scale_array(band, **kwargs)
        n_channels=self.get_number_channels(band)
        new_amp = np.zeros((n_channels,),dtype=int)
        new_amp[np.where(old_amp!=0)] = drive
        self.set_amplitude_scale_array(self, new_amp, **kwargs)

    _feedback_enable_array_reg = 'feedbackEnableArray'

    def set_feedback_enable_array(self, band, val, **kwargs):
        """
        """
        self._caput(
            self._cryo_root(band) + self._feedback_enable_array_reg,
            val, **kwargs)

    def get_feedback_enable_array(self, band, **kwargs):
        """
        Gets the array of feedbacks enables

        Args
        ----
        band : int
            The band to search.

        Returns
        -------
        fb_on : bool array
            An array of whether the feedback is on or off.
        """
        return self._caget(
            self._cryo_root(band) + self._feedback_enable_array_reg,
            **kwargs)

    _single_channel_readout_reg = 'singleChannelReadout'

    def set_single_channel_readout(self, band, val, **kwargs):
        """
        Sets the singleChannelReadout bit.

        Args
        ----
        band : int
            The band to set to single channel readout.
        """
        self._caput(
            self._band_root(band) + self._single_channel_readout_reg,
            val, **kwargs)

    def get_single_channel_readout(self, band, **kwargs):
        """

        """
        return self._caget(
            self._band_root(band) + self._single_channel_readout_reg,
            **kwargs)

    _single_channel_readout2_reg = 'singleChannelReadoutOpt2'

    def set_single_channel_readout_opt2(self, band, val, **kwargs):
        """
        Sets the singleChannelReadout2 bit.

        Args
        ----
        band : int
            The band to set to single channel readout.
        """
        self._caput(
            self._band_root(band) + self._single_channel_readout2_reg,
            val, **kwargs)

    def get_single_channel_readout_opt2(self, band, **kwargs):
        """
        """
        return self._caget(
            self._band_root(band) + self._single_channel_readout2_reg,
            **kwargs)

    _readout_channel_select_reg = 'readoutChannelSelect'

    def set_readout_channel_select(self, band, channel, **kwargs):
        """
        """
        self._caput(
            self._band_root(band) + self._readout_channel_select_reg,
            channel, **kwargs)

    def get_readout_channel_select(self, band, **kwargs):
        """
        """
        return self._caget(
            self._band_root(band) + self._readout_channel_select_reg,
            **kwargs)

    _stream_enable_reg = 'enableStreaming'

    def set_stream_enable(self, val, **kwargs):
        """
        Enable/disable streaming data, for all bands.
        """
        self._caput(
            self.app_core + self._stream_enable_reg,
            val, **kwargs)

    def get_stream_enable(self, **kwargs):
        """
        Enable/disable streaming data, for all bands.
        """
        return self._caget(
            self.app_core + self._stream_enable_reg,
            **kwargs)

    _build_dsp_g_reg = 'BUILD_DSP_G'

    def get_build_dsp_g(self, **kwargs):
        """
        BUILD_DSP_G encodes which bands the fw being used was built for.
        E.g. 0xFF means Base[0...7], 0xF is Base[0...3], etc.

        """
        return self._caget(
            self.app_core + self._build_dsp_g_reg,
            **kwargs)

    _decimation_reg = 'decimation'

    def set_decimation(self, band, val, **kwargs):
        """
        """
        self._caput(
            self._band_root(band) + self._decimation_reg,
            val, **kwargs)

    def get_decimation(self, band, **kwargs):
        """
        """
        return self._caget(
            self._band_root(band) + self._decimation_reg,
            **kwargs)

    _filter_alpha_reg = 'filterAlpha'

    def set_filter_alpha(self, band, val, **kwargs):
        """
        Coefficient for single pole low pass fitler before readout
        (when channels are multiplexed, decimated)
        y[n] = alpha*x[n] + (1 - alpha)*y[n-1]
        matlab to visualize
        h = fvtool([alpha], [1 -(1-alpha)]); h.Fs = 2.4e6;
        """
        self._caput(
            self._band_root(band) + self._filter_alpha_reg,
            val, **kwargs)

    def get_filter_alpha(self, band, **kwargs):
        """
        Coefficient for single pole low pass fitler before readout
        (when channels are multiplexed, decimated)
        y[n] = alpha*x[n] + (1 - alpha)*y[n-1]
        matlab to visualize
        h = fvtool([alpha], [1 -(1-alpha)]); h.Fs = 2.4e6;
        """
        return self._caget(
            self._band_root(band) + self._filter_alpha_reg,
            **kwargs)

    _iq_swap_in_reg = 'iqSwapIn'

    def set_iq_swap_in(self, band, val, **kwargs):
        """
        Swaps I&Q into DSP (from ADC).  Tones being output by the
        system will flip about the band center (e.g. 4.25GHz, 5.25GHz
        etc.)
        """
        self._caput(
            self._band_root(band) + self._iq_swap_in_reg,
            val, **kwargs)

    def get_iq_swap_in(self, band, **kwargs):
        """
        Swaps I&Q into DSP (from ADC).  Tones being output by the
        system will flip about the band center (e.g. 4.25GHz, 5.25GHz
        etc.)
        """
        return self._caget(
            self._band_root(band) + self._iq_swap_in_reg,
            **kwargs)

    _iq_swap_out_reg = 'iqSwapOut'

    def set_iq_swap_out(self, band, val, **kwargs):
        """
        Swaps I&Q out of DSP (to DAC).  Swapping I&Q flips spectrum
        around band center.
        """
        self._caput(
            self._band_root(band) + self._iq_swap_out_reg,
            val, **kwargs)

    def get_iq_swap_out(self, band, **kwargs):
        """
        Swaps I&Q out of DSP (to DAC).  Swapping I&Q flips spectrum
        around band center.
        """
        return self._caget(
            self._band_root(band) + self._iq_swap_out_reg,
            **kwargs)

    _ref_phase_delay_reg = 'refPhaseDelay'

    def set_ref_phase_delay(self, band, val, **kwargs):
        """
        Corrects for roundtrip cable delay freqError = IQ * etaMag,
        rotated by etaPhase+refPhaseDelay
        """
        self._caput(
            self._band_root(band) + self._ref_phase_delay_reg,
            val, **kwargs)

    def get_ref_phase_delay(self, band, **kwargs):
        """
        Corrects for roundtrip cable delay freqError = IQ * etaMag,
        rotated by etaPhase+refPhaseDelay
        """
        return self._caget(
            self._band_root(band) + self._ref_phase_delay_reg,
            **kwargs)

    _ref_phase_delay_fine_reg = 'refPhaseDelayFine'

    def set_ref_phase_delay_fine(self, band, val, **kwargs):
        """
        """
        self._caput(
            self._band_root(band) + self._ref_phase_delay_fine_reg,
            val, **kwargs)

    def get_ref_phase_delay_fine(self, band, **kwargs):
        """
        """
        return self._caget(
            self._band_root(band) + self._ref_phase_delay_fine_reg,
            **kwargs)

    _tone_scale_reg = 'toneScale'

    def set_tone_scale(self, band, val, **kwargs):
        """
        Scales the sum of 16 tones before synthesizer.
        """
        self._caput(
            self._band_root(band) + self._tone_scale_reg,
            val, **kwargs)

    def get_tone_scale(self, band, **kwargs):
        """
        Scales the sum of 16 tones before synthesizer.
        """
        return self._caget(
            self._band_root(band) + self._tone_scale_reg,
            **kwargs)

    _waveform_select_reg = 'waveformSelect'

    def set_waveform_select(self, band, val, **kwargs):
        """
        0x0 select DSP -> DAC
        0x1 selects waveform table -> DAC (toneFile)
        """
        self._caput(
            self._band_root(band) + self._waveform_select_reg,
            val, **kwargs)

    def get_waveform_select(self, band, **kwargs):
        """
        0x0 select DSP -> DAC
        0x1 selects waveform table -> DAC (toneFile)
        """
        return self._caget(
            self._band_root(band) + self._waveform_select_reg,
            **kwargs)

    _waveform_start_reg = 'waveformStart'

    def set_waveform_start(self, band, val, **kwargs):
        """
        0x1 enables waveform table
        """
        self._caput(
            self._band_root(band) + self._waveform_start_reg,
            val, **kwargs)

    def get_waveform_start(self, band, **kwargs):
        """
        0x1 enables waveform table
        """
        return self._caget(
            self._band_root(band) + self._waveform_start_reg,
            **kwargs)

    _rf_enable_reg = 'rfEnable'

    def set_rf_enable(self, band, val, **kwargs):
        """
        0x0 output all 0s to DAC
        0x1 enable output to DAC (from DSP or waveform table)
        """
        self._caput(
            self._band_root(band) + self._rf_enable_reg,
            val, **kwargs)

    def get_rf_enable(self, band, **kwargs):
        """
        0x0 output all 0s to DAC
        0x1 enable output to DAC (from DSP or waveform table)
        """
        return self._caget(
            self._band_root(band) + self._rf_enable_reg,
            **kwargs)

    _analysis_scale_reg = 'analysisScale'

    def set_analysis_scale(self, band, val, **kwargs):
        """
        """
        self._caput(
            self._band_root(band) + self._analysis_scale_reg,
            val, **kwargs)

    def get_analysis_scale(self, band, **kwargs):
        """
        """
        return self._caget(
            self._band_root(band) + self._analysis_scale_reg,
            **kwargs)

    _feedback_enable_reg = 'feedbackEnable'

    def set_feedback_enable(self, band, val, **kwargs):
        """
        """
        self._caput(
            self._band_root(band) + self._feedback_enable_reg,
            val, **kwargs)

    def get_feedback_enable(self, band, **kwargs):
        """
        """
        return self._caget(
            self._band_root(band) + self._feedback_enable_reg,
            **kwargs)

    _loop_filter_output_array_reg = 'loopFilterOutputArray'

    def get_loop_filter_output_array(self, band, **kwargs):
        """
        """
        return self._caget(
            self._cryo_root(band) +
            self._loop_filter_output_array_reg,
            **kwargs)

    _tone_frequency_offset_mhz_reg = 'toneFrequencyOffsetMHz'

    def set_tone_frequency_offset_mhz(self, band, val, **kwargs):
        """
        """
        self._caput(
            self._band_root(band) +
            self._tone_frequency_offset_mhz_reg,
            val, **kwargs)

    def get_tone_frequency_offset_mhz(self, band, **kwargs):
        """
        """
        return self._caget(
            self._band_root(band) +
            self._tone_frequency_offset_mhz_reg,
            **kwargs)

    _center_frequency_array_reg = 'centerFrequencyArray'

    def set_center_frequency_array(self, band, val, **kwargs):
        """
        Sets all the center frequencies in a band
        """
        self._caput(
            self._cryo_root(band) + self._center_frequency_array_reg,
            val, **kwargs)

    def get_center_frequency_array(self, band, **kwargs):
        """
        """
        return self._caget(
            self._cryo_root(band) + self._center_frequency_array_reg,
            **kwargs)

    _feedback_gain_reg = 'feedbackGain'

    def set_feedback_gain(self, band, val, **kwargs):
        """
        """
        self._caput(
            self._band_root(band) + self._feedback_gain_reg,
            val, **kwargs)

    def get_feedback_gain(self, band, **kwargs):
        """
        """
        return self._caget(
            self._band_root(band) + self._feedback_gain_reg,
            **kwargs)

    _eta_phase_array_reg = 'etaPhaseArray'

    def set_eta_phase_array(self, band, val, **kwargs):
        """
        """
        self._caput(
            self._cryo_root(band) + self._eta_phase_array_reg,
            val, **kwargs)

    def get_eta_phase_array(self, band, **kwargs):
        """
        """
        return self._caget(
            self._cryo_root(band) + self._eta_phase_array_reg,
            **kwargs)

    _frequency_error_array_reg = 'frequencyErrorArray'

    def set_frequency_error_array(self, band, val, **kwargs):
        """
        """
        self._caput(
            self._cryo_root(band) + self._frequency_error_array_reg,
            val, **kwargs)

    def get_frequency_error_array(self, band, **kwargs):
        """
        """
        return self._caget(
            self._cryo_root(band) + self._frequency_error_array_reg,
            **kwargs)

    _eta_mag_array_reg = 'etaMagArray'

    def set_eta_mag_array(self, band, val, **kwargs):
        """
        """
        self._caput(
            self._cryo_root(band) + self._eta_mag_array_reg,
            val, **kwargs)

    def get_eta_mag_array(self, band, **kwargs):
        """
        """
        return self._caget(
            self._cryo_root(band) + self._eta_mag_array_reg,
            **kwargs)

    _feedback_limit_reg = 'feedbackLimit'

    def set_feedback_limit(self, band, val, **kwargs):
        """
        freq = centerFreq + feedbackFreq
        abs(freq) < centerFreq + feedbackLimit
        """
        self._caput(
            self._band_root(band) + self._feedback_limit_reg,
            val, **kwargs)

    def get_feedback_limit(self, band, **kwargs):
        """
        freq = centerFreq + feedbackFreq
        abs(freq) < centerFreq + feedbackLimit
        """
        return self._caget(
            self._band_root(band) + self._feedback_limit_reg,
            **kwargs)

    _noise_select_reg = 'noiseSelect'

    def set_noise_select(self, band, val, **kwargs):
        """
        """
        self._caput(
            self._band_root(band) + self._noise_select_reg,
            val, **kwargs)

    def get_noise_select(self, band, **kwargs):
        """
        """
        return self._caget(
            self._band_root(band) + self._noise_select_reg,
            **kwargs)

    _lms_delay_reg = 'lmsDelay'

    def set_lms_delay(self, band, val, **kwargs):
        """
        Match system latency for LMS feedback (2.4MHz ticks)
        """
        self._caput(
            self._band_root(band) + self._lms_delay_reg,
            val, **kwargs)

    def get_lms_delay(self, band, **kwargs):
        """
        Match system latency for LMS feedback (2.4MHz ticks)
        """
        return self._caget(
            self._band_root(band) + self._lms_delay_reg,
            **kwargs)

    _lms_gain_reg = 'lmsGain'

    def set_lms_gain(self, band, val, **kwargs):
        """
        LMS gain, powers of 2
        """
        self._caput(
            self._band_root(band) + self._lms_gain_reg,
            val, **kwargs)

    def get_lms_gain(self, band, **kwargs):
        """
        LMS gain, powers of 2
        """
        return self._caget(
            self._band_root(band) + self._lms_gain_reg,
            **kwargs)

    _trigger_reset_delay_reg = 'trigRstDly'

    def set_trigger_reset_delay(self, band, val, **kwargs):
        """
        Trigger reset delay, set such that the ramp resets at the flux
        ramp glitch.  2.4 MHz ticks.

        Args
        ----
        band : int
            Which band.
        """
        self._caput(
            self._band_root(band) + self._trigger_reset_delay_reg,
            val, **kwargs)

    def get_trigger_reset_delay(self, band, **kwargs):
        """
        Trigger reset delay, set such that the ramp resets at the flux
        ramp glitch.  2.4 MHz ticks.

        Args
        ----
        band : int
            Which band.
        """
        return self._caget(
            self._band_root(band) + self._trigger_reset_delay_reg,
            **kwargs)

    _feedback_start_reg = 'feedbackStart'

    def set_feedback_start(self, band, val, **kwargs):
        """
        The flux ramp DAC value at which to start applying feedback in
        each flux ramp cycle.  In 2.4 MHz ticks.

        Args
        ----
        band : int
            Which band.
        """
        self._caput(
            self._band_root(band) + self._feedback_start_reg,
            val, **kwargs)

    def get_feedback_start(self, band, **kwargs):
        """
        The flux ramp DAC value at which to start applying feedback in
        each flux ramp cycle.  In 2.4 MHz ticks.

        Args
        ----
        band : int
            Which band.
        """
        return self._caget(
            self._band_root(band) + self._feedback_start_reg,
            **kwargs)

    _feedback_end_reg = 'feedbackEnd'

    def set_feedback_end(self, band, val, **kwargs):
        """
        The flux ramp DAC value at which to stop applying feedback in
        each flux ramp cycle.  In 2.4 MHz ticks.

        Args
        ----
        band : int
            Which band.
        """
        self._caput(
            self._band_root(band) + self._feedback_end_reg,
            val, **kwargs)

    def get_feedback_end(self, band, **kwargs):
        """
        The flux ramp DAC value at which to stop applying feedback in
        each flux ramp cycle.  In 2.4 MHz ticks.

        Args
        ----
        band : int
            Which band.
        """
        return self._caget(
            self._band_root(band) + self._feedback_end_reg,
            **kwargs)

    _lms_enable1_reg = 'lmsEnable1'

    def set_lms_enable1(self, band, val, **kwargs):
        """
        Enable 1st harmonic tracking
        """
        self._caput(
            self._band_root(band) + self._lms_enable1_reg,
            val, **kwargs)

    def get_lms_enable1(self, band, **kwargs):
        """
        Enable 1st harmonic tracking
        """
        return self._caget(
            self._band_root(band) + self._lms_enable1_reg,
            **kwargs)

    _lms_enable2_reg = 'lmsEnable2'

    def set_lms_enable2(self, band, val, **kwargs):
        """
        Enable 2nd harmonic tracking
        """
        self._caput(
            self._band_root(band) + self._lms_enable2_reg,
            val, **kwargs),

    def get_lms_enable2(self, band, **kwargs):
        """
        Enable 2nd harmonic tracking
        """
        return self._caget(
            self._band_root(band) + self._lms_enable2_reg,
            **kwargs)

    _lms_enable3_reg = 'lmsEnable3'

    def set_lms_enable3(self, band, val, **kwargs):
        """
        Enable 3rd harmonic tracking
        """
        self._caput(
            self._band_root(band) + self._lms_enable3_reg,
            val, **kwargs)

    def get_lms_enable3(self, band, **kwargs):
        """
        Enable 3rd harmonic tracking
        """
        return self._caget(
            self._band_root(band) + self._lms_enable3_reg,
            **kwargs)

    _lms_rst_dly_reg = 'lmsRstDly'

    def set_lms_rst_dly(self, band, val, **kwargs):
        """
        Disable feedback after reset (2.4MHz ticks)
        """
        self._caput(
            self._band_root(band) + self._lms_rst_dly_reg,
            val, **kwargs)

    def get_lms_rst_dly(self, band, **kwargs):
        """
        Disable feedback after reset (2.4MHz ticks)
        """
        return self._caget(
            self._band_root(band) + self._lms_rst_dly_reg,
            **kwargs)

    _lms_freq_reg = 'lmsFreq'

    def set_lms_freq(self, band, val, **kwargs):
        """
        LMS frequency = flux ramp freq * nPhi0
        """
        self._caput(
            self._band_root(band) + self._lms_freq_reg,
            val, **kwargs)

    def get_lms_freq(self, band, **kwargs):
        """
        LMS frequency = flux ramp freq * nPhi0
        """
        return self._caget(
            self._band_root(band) + self._lms_freq_reg,
            **kwargs)

    _lms_freq_hz_reg = 'lmsFreqHz'

    def set_lms_freq_hz(self, band, val, **kwargs):
        """
        LMS frequency = flux ramp freq * nPhi0
        """
        self._caput(
            self._band_root(band) + self._lms_freq_hz_reg,
            val, **kwargs)

    def get_lms_freq_hz(self, band, **kwargs):
        """
        LMS frequency = flux ramp freq * nPhi0
        """
        return self._caget(
            self._band_root(band) + self._lms_freq_hz_reg,
            **kwargs)

    _lms_dly_fine_reg = 'lmsDlyFine'

    def set_lms_dly_fine(self, band, val, **kwargs):
        """
        fine delay control (38.4MHz ticks)
        """
        self._caput(
            self._band_root(band) + self._lms_dly_fine_reg,
            val, **kwargs)

    def get_lms_dly_fine(self, band, **kwargs):
        """
        fine delay control (38.4MHz ticks)
        """
        return self._caget(
            self._band_root(band) + self._lms_dly_fine_reg,
            **kwargs)

    _iq_stream_enable_reg = 'iqStreamEnable'

    def set_iq_stream_enable(self, band, val, **kwargs):
        """
        """
        self._caput(
            self._band_root(band) + self._iq_stream_enable_reg,
            val, **kwargs)

    def get_iq_stream_enable(self, band, **kwargs):
        """
        """
        return self._caget(
            self._band_root(band) + self._iq_stream_enable_reg,
            **kwargs)

    _feedback_polarity_reg = 'feedbackPolarity'

    def set_feedback_polarity(self, band, val, **kwargs):
        """
        """
        self._caput(
            self._band_root(band) + self._feedback_polarity_reg,
            val, **kwargs)

    def get_feedback_polarity(self, band, **kwargs):
        """
        """
        return self._caget(
            self._band_root(band) + self._feedback_polarity_reg,
            **kwargs)

    _band_center_mhz_reg = 'bandCenterMHz'

    def set_band_center_mhz(self, band, val, **kwargs):
        """
        """
        self._caput(
            self._band_root(band) + self._band_center_mhz_reg,
            val, **kwargs)

    def get_band_center_mhz(self, band, **kwargs):
        """
        Returns the center frequency of the band in MHz
        """
        if self.offline:
            bc = (4250 + band*500)
            return bc
        else:
            return self._caget(
                self._band_root(band) + self._band_center_mhz_reg,
                **kwargs)


    _channel_frequency_mhz_reg = 'channelFrequencyMHz'

    def get_channel_frequency_mhz(self, band=None, **kwargs):
        """
        Returns the channel frequency in MHz.  The channel frequency
        is the rate at which channels are processed.

        Args
        ----
        band : int or None, optional, default None
           Which band.  If None, assumes all bands have the same
           channel frequency, and pulls the channel frequency from the
           first band in the list of bands specified in the
           experiment.cfg.

        Returns
        -------
        float
            The rate at which channels in this band are processed.
        """

        if band is None:
            # assume all bands have the same number of channels, and
            # pull the number of channels from the first band in the
            # list of bands specified in experiment.cfg.
            band = self._bands[0]

        if self.offline:
            return 2.4
        else:
            return self._caget(
                self._band_root(band) +
                self._channel_frequency_mhz_reg,
                **kwargs)

    _digitizer_frequency_mhz_reg = 'digitizerFrequencyMHz'

    def get_digitizer_frequency_mhz(self, band=None, **kwargs):
        """
        Returns the digitizer frequency in MHz.

        Args
        ----
        band : int or None, optional, default None
           Which band.  If None, assumes all bands have the same
           channel frequency, and pulls the channel frequency from the
           first band in the list of bands specified in the
           experiment.cfg.

        Returns
        -------
        float
            The digitizer frequency for this band in MHz.
        """
        if self.offline:
            return 614.4

        if band is None:
            # assume all bands have the same number of channels, and
            # pull the number of channels from the first band in the
            # list of bands specified in experiment.cfg.
            band = self._bands[0]

        return self._caget(
            self._band_root(band) + self._digitizer_frequency_mhz_reg,
            **kwargs)

    _synthesis_scale_reg = 'synthesisScale'

    def set_synthesis_scale(self, band, val, **kwargs):
        """
        """
        self._caput(
            self._band_root(band) + self._synthesis_scale_reg,
            val, **kwargs)

    def get_synthesis_scale(self, band, **kwargs):
        """
        """
        return self._caget(
            self._band_root(band) + self._synthesis_scale_reg,
            **kwargs)

    _dsp_enable_reg = 'dspEnable'

    def set_dsp_enable(self, band, val, **kwargs):
        """
        """
        self._caput(
            self._band_root(band) + self._dsp_enable_reg,
            val, **kwargs)

    def get_dsp_enable(self, band, **kwargs):
        """
        """
        return self._caget(
            self._band_root(band) + self._dsp_enable_reg,
            **kwargs)

    # Single channel commands
    _feedback_enable_reg = 'feedbackEnable'

    def set_feedback_enable_channel(self, band, channel, val,
                                    **kwargs):
        """
        Set the feedback for a single channel
        """
        self._caput(
            self._channel_root(band, channel) +
            self._feedback_enable_reg,
            val, **kwargs)

    def get_feedback_enable_channel(self, band, channel, **kwargs):
        """
        Get the feedback for a single channel
        """
        return self._caget(
            self._channel_root(band, channel) +
            self._feedback_enable_reg,
            **kwargs)

    _eta_mag_scaled_channel_reg = 'etaMagScaled'

    def set_eta_mag_scaled_channel(self, band, channel, val,
                                   **kwargs):
        """
        """
        self._caput(
            self._channel_root(band, channel) +
            self._eta_mag_scaled_channel_reg,
            val, **kwargs)

    def get_eta_mag_scaled_channel(self, band, channel, **kwargs):
        """
        """
        return self._caget(
            self._channel_root(band, channel) +
            self._eta_mag_scaled_channel_reg,
            **kwargs)

    _center_frequency_mhz_channel_reg = 'centerFrequencyMHz'

    def set_center_frequency_mhz_channel(self, band, channel, val,
                                         **kwargs):
        """
        """
        self._caput(
            self._channel_root(band, channel) +
            self._center_frequency_mhz_channel_reg,
            val, **kwargs)

    def get_center_frequency_mhz_channel(self, band, channel,
                                         **kwargs):
        """
        """
        return self._caget(
            self._channel_root(band, channel) +
            self._center_frequency_mhz_channel_reg,
            **kwargs)


    _amplitude_scale_channel_reg = 'amplitudeScale'

    def set_amplitude_scale_channel(self, band, channel, val,
                                    **kwargs):
        """
        """
        self._caput(
            self._channel_root(band, channel) +
            self._amplitude_scale_channel_reg,
            val, **kwargs)

    def get_amplitude_scale_channel(self, band, channel, **kwargs):
        """
        """
        return self._caget(
            self._channel_root(band, channel) +
            self._amplitude_scale_channel_reg,
            **kwargs)

    _eta_phase_degree_channel_reg = 'etaPhaseDegree'

    def set_eta_phase_degree_channel(self, band, channel, val,
                                     **kwargs):
        """
        """
        self._caput(
            self._channel_root(band, channel) +
            self._eta_phase_degree_channel_reg,
            val, **kwargs)

    def get_eta_phase_degree_channel(self, band, channel, **kwargs):
        """
        """
        return self._caget(
            self._channel_root(band, channel) +
            self._eta_phase_degree_channel_reg,
            **kwargs)

    _frequency_error_mhz_reg = 'frequencyErrorMHz'

    def get_frequency_error_mhz(self, band, channel, **kwargs):
        """
        """
        return self._caget(
            self._channel_root(band, channel) +
            self._frequency_error_mhz_reg,
            **kwargs)


    def band_to_bay(self,b):
        """
        Returns the bay index for the band.
        Assumes LB is plugged into bay 0,  corresponding to bands [0,1,2,3] and that
        HB is plugged into bay 1, corresponding to bands [4,5,6,7].

        Args
        ----
        b : int
            Band number.
        """
        if b in [0,1,2,3]:
            bay=0
        elif b in [4,5,6,7]:
            bay=1
        else:
            assert False, 'band supplied to band_to_bay() must be and ' + \
                'integer in [0,1,2,3,4,5,6,7] ...'
        return bay

    # Attenuator
    _uc_reg = 'UC[{}]'

    def set_att_uc(self, b, val, **kwargs):
        """
        Set the upconverter attenuator

        Args
        ----
        b : int
            The band number.
        val : int
            The attenuator value.
        """
        att = int(self.band_to_att(b))
        bay = self.band_to_bay(b)
        self._caput(
            self.att_root.format(bay) + self._uc_reg.format(att),
            val, **kwargs)

    def get_att_uc(self, b, **kwargs):
        """
        Get the upconverter attenuator value

        Args
        ----
        b : int
            The band number.
        """
        att = int(self.band_to_att(b))
        bay = self.band_to_bay(b)
        return self._caget(
            self.att_root.format(bay) + self._uc_reg.format(att),
            **kwargs)


    _dc_reg = 'DC[{}]'

    def set_att_dc(self, b, val, **kwargs):
        """
        Set the down-converter attenuator

        Args
        ----
        b : int
            The band number.
        val : int
            The attenuator value
        """
        att = int(self.band_to_att(b))
        bay = self.band_to_bay(b)
        self._caput(
            self.att_root.format(bay) + self._dc_reg.format(att),
            val, **kwargs)

    def get_att_dc(self, b, **kwargs):
        """
        Get the down-converter attenuator value

        Args
        ----
        b : int
            The band number.
        """
        att = int(self.band_to_att(b))
        bay = self.band_to_bay(b)
        return self._caget(
            self.att_root.format(bay) + self._dc_reg.format(att),
            **kwargs)

    # ADC commands
    _adc_remap_reg = "Remap[0]"  # Why is this hardcoded 0

    def set_remap(self, **kwargs):
        """
        This command should probably be renamed to something more descriptive.
        """
        self._caput(
            self.adc_root + self._adc_remap_reg,
            1, **kwargs)

    # DAC commands
    _dac_temp_reg = "Temperature"

    def get_dac_temp(self, bay, dac, **kwargs):
        """
        Get temperature of the DAC in celsius

        Args
        ----
        bay : int
            Which bay [0 or 1].
        dac : int
            Which DAC no. [0 or 1].
        """
        return self._caget(
            self.dac_root.format(bay,dac) + self._dac_temp_reg,
            **kwargs)

    _dac_enable_reg = "enable"

    def set_dac_enable(self, bay, dac, val, **kwargs):
        """
        Enables DAC

        Args
        ----
        bay : int
            Which bay [0 or 1].
        dac : int
            Which DAC no. [0 or 1].
        val : int
            Value to set the DAC enable register to [0 or 1].
        """
        self._caput(
            self.dac_root.format(bay,dac) + self._dac_enable_reg,
            val, **kwargs)

    def get_dac_enable(self, bay, dac, **kwargs):
        """
        Gets enable status of DAC

        Args
        ----
        bay : int
            Which bay [0 or 1].
        dac : int
            Which DAC no. [0 or 1].
        """
        return self._caget(
            self.dac_root.format(bay,dac) + self._dac_enable_reg,
            **kwargs)

    # Jesd commands
    _data_out_mux_reg = 'dataOutMux[{}]'

    def set_data_out_mux(self, bay, b, val, **kwargs):
        """
        """
        self._caput(
            self.jesd_tx_root.format(bay) +
            self._data_out_mux_reg.format(b),
            val, **kwargs)

    def get_data_out_mux(self, bay, b, **kwargs):
        """
        """
        return self._caget(
            self.jesd_tx_root.format(bay) +
            self._data_out_mux_reg.format(b),
            **kwargs)

    # Jesd DAC commands
    _jesd_reset_n_reg = "JesdRstN"

    def set_jesd_reset_n(self, bay, dac, val, **kwargs):
        """
        Set DAC JesdRstN

        Args
        ----
        bay : int
            Which bay [0 or 1].
        dac : int
            Which DAC no. [0 or 1].
        val : int
            Value to set JesdRstN to [0 or 1].
        """
        self._caput(
            self.dac_root.format(bay,dac) + self._jesd_reset_n_reg,
            val, **kwargs)

    _jesd_rx_enable_reg = 'Enable'

    def set_jesd_rx_enable(self, bay, val, **kwargs):
        self._caput(
            self.jesd_rx_root.format(bay) + self._jesd_rx_enable_reg,
            val, **kwargs)

    def get_jesd_rx_enable(self, bay, **kwargs):
        return self._caget(
            self.jesd_rx_root.format(bay) + self._jesd_rx_enable_reg,
            **kwargs)

    _jesd_rx_status_valid_cnt_reg = 'StatusValidCnt'

    def get_jesd_rx_status_valid_cnt(self, bay, num, **kwargs):
        return self._caget(
            self.jesd_rx_root.format(bay) +
            self._jesd_rx_status_valid_cnt_reg + f'[{num}]',
            **kwargs)

    _jesd_rx_data_valid_reg = 'DataValid'

    def get_jesd_rx_data_valid(self, bay, **kwargs):
        return self._caget(
            self.jesd_rx_root.format(bay) +
            self._jesd_rx_data_valid_reg,
            **kwargs)

    _link_disable_reg = 'LINK_DISABLE'

    def set_jesd_link_disable(self, bay, val, **kwargs):
        """
        Disables jesd link
        """
        self._caput(
            self.jesd_rx_root.format(bay) + self._link_disable_reg,
            val, **kwargs)

    def get_jesd_link_disable(self, bay, **kwargs):
        """
        Disables jesd link
        """
        return self._caget(
            self.jesd_rx_root.format(bay) + self._link_disable_reg,
            **kwargs)

    _jesd_tx_enable_reg = 'Enable'

    def set_jesd_tx_enable(self, bay, val, **kwargs):
        self._caput(
            self.jesd_tx_root.format(bay) + self._jesd_tx_enable_reg,
            val, **kwargs)

    def get_jesd_tx_enable(self, bay, **kwargs):
        return self._caget(
            self.jesd_tx_root.format(bay) + self._jesd_tx_enable_reg,
            **kwargs)

    _jesd_tx_data_valid_reg = 'DataValid'

    def get_jesd_tx_data_valid(self, bay, **kwargs):
        return self._caget(
            self.jesd_tx_root.format(bay) +
            self._jesd_tx_data_valid_reg,
            **kwargs)

    _jesd_tx_status_valid_cnt_reg = 'StatusValidCnt'

    def get_jesd_tx_status_valid_cnt(self, bay, num, **kwargs):
        return self._caget(
            self.jesd_tx_root.format(bay) +
            self._jesd_tx_status_valid_cnt_reg + f'[{num}]',
            **kwargs)

    _fpga_uptime_reg = 'UpTimeCnt'

    def get_fpga_uptime(self, **kwargs):
        """
        Returns
        -------
        uptime : float
            The FPGA uptime.
        """
        return self._caget(
            self.axi_version + self._fpga_uptime_reg,
            **kwargs)

    _fpga_version_reg = 'FpgaVersion'

    def get_fpga_version(self, **kwargs):
        """
        Returns
        -------
        version : str
            The FPGA version.
        """
        return self._caget(
            self.axi_version + self._fpga_version_reg,
            **kwargs)

    _fpga_git_hash_reg = 'GitHash'

    def get_fpga_git_hash(self, **kwargs):
        r"""Get the full FPGA firmware SHA-1 git hash.

        Args
        ----
        \**kwargs
            Arbitrary keyword arguments.  Passed to directly to the
            `_caget` call.

        Returns
        -------
        str
            The full git SHA-1 hash of the FPGA firmware.
        """
        return self._caget(
            self.axi_version + self._fpga_git_hash_reg,
            as_string=True, **kwargs)

    _fpga_git_hash_short_reg = 'GitHashShort'

    def get_fpga_git_hash_short(self, **kwargs):
        r"""Get the short FPGA firmware SHA-1 git hash.

        Args
        ----
        \**kwargs
            Arbitrary keyword arguments.  Passed to directly to the
            `_caget` call.

        Returns
        -------
        str
            The short git SHA-1 hash of the FPGA firmware.
        """
        return self._caget(
            self.axi_version + self._fpga_git_hash_short_reg,
            as_string=True, **kwargs)


    _fpga_build_stamp_reg = 'BuildStamp'

    def get_fpga_build_stamp(self, **kwargs):
        r"""Get the FPGA build stamp.

        Args
        ----
        \**kwargs
            Arbitrary keyword arguments.  Passed to directly to the
            `_caget` call.

        Returns
        -------
        str
            The FPGA build stamp.
        """
        return self._caget(
            self.axi_version + self._fpga_build_stamp_reg,
            as_string=True, **kwargs)

    _input_mux_sel_reg = 'InputMuxSel[{}]'

    def set_input_mux_sel(self, bay, lane, val, **kwargs):
        """
        """
        self._caput(
            self.daq_mux_root.format(bay) +
            self._input_mux_sel_reg.format(lane),
            val, **kwargs)

    def get_input_mux_sel(self, bay, lane, **kwargs):
        """
        """
        self._caget(
            self.daq_mux_root.format(bay) +
            self._input_mux_sel_reg.format(lane),
            **kwargs)

    _data_buffer_size_reg = 'DataBufferSize'

    def set_data_buffer_size(self, bay, val, **kwargs):
        """
        Sets the data buffer size for the DAQx
        """
        self._caput(
            self.daq_mux_root.format(bay) +
            self._data_buffer_size_reg,
            val, **kwargs)

    def get_data_buffer_size(self, bay, **kwargs):
        """
        Gets the data buffer size for the DAQs
        """
        return self._caget(
            self.daq_mux_root.format(bay) +
            self._data_buffer_size_reg,
            **kwargs)

    # Waveform engine commands
    _start_addr_reg = 'StartAddr[{}]'

    def set_waveform_start_addr(self, bay, engine, val, convert=True, **kwargs):
        """
        Args
        ----
        bay : int
            Which bay.
        engine : int
            Which waveform engine.
        val : int or str
            What value to set.
        convert : bool, optional, default True
            Convert the input from an integer to a string of hex
            values before setting.
        """
        if convert:
            val = self.int_to_hex_string(val)
        self._caput(
            self.waveform_engine_buffers_root.format(bay) +
            self._start_addr_reg.format(engine),
            val, **kwargs)

    def get_waveform_start_addr(self, bay, engine, convert=True, **kwargs):
        """
        Args
        ----
        bay : int
            Which bay.
        engine : int
            Which waveform engine.
        convert : bool, optional, default True
            Convert the output from a string of hex values to an int.
        """

        val = self._caget(
            self.waveform_engine_buffers_root.format(bay) +
            self._start_addr_reg.format(engine),
            **kwargs)

        if convert:
            return self.hex_string_to_int(val)
        else:
            return val

    _end_addr_reg = 'EndAddr[{}]'

    def set_waveform_end_addr(self, bay, engine, val, convert=True, **kwargs):
        """
        Args
        ----
        bay : int
            Which bay.
        engine : int
            Which waveform engine.
        val : int
            What val to set.
        convert : bool, optional, default True
            Convert the output from a string of hex values to an int.
        """
        if convert:
            val = self.int_to_hex_string(val)
        self._caput(
            self.waveform_engine_buffers_root.format(bay) +
            self._end_addr_reg.format(engine),
            val, **kwargs)

    def get_waveform_end_addr(self, bay, engine, convert=True, **kwargs):
        """
        Args
        ----
        bay : int
            Which bay.
        engine : int
            Which waveform engine.
        convert : bool, optional, default True
            Convert the output from a string of hex values to an int.

        Returns
        -------
        val : str or int
            Waveform end address (a string of hex values if convert is
            False, otherwise an integer if convert is True).
        """
        val = self._caget(
            self.waveform_engine_buffers_root.format(bay) +
            self._end_addr_reg.format(engine),
            **kwargs)

        if convert:
            return self.hex_string_to_int(val)
        else:
            return val

    _wr_addr_reg = 'WrAddr[{}]'

    def set_waveform_wr_addr(self, bay, engine, val, convert=True, **kwargs):
        """
        Args
        ----
        bay : int
            Which bay.
        engine : int
            Which waveform engine.
        val : int
            What val to set.
        convert : bool, optional, default True
            Convert the output from a string of hex values to an int.
        """
        if convert:
            val = self.int_to_hex_string(val)
        self._caput(
            self.waveform_engine_buffers_root.format(bay) +
            self._wr_addr_reg.format(engine),
            val, **kwargs)

    def get_waveform_wr_addr(self, bay, engine, convert=True, **kwargs):
        """
        Args
        ----
        bay : int
            Which bay.
        engine : int
            Which waveform engine.
        convert : bool, optional, default True
            Convert the output from a string of hex values to an int.

        Returns
        -------
        val : str or int
            Waveform end address (a string of hex values if convert is
            False, otherwise an integer if convert is True).
        """
        val = self._caget(
            self.waveform_engine_buffers_root.format(bay) +
            self._wr_addr_reg.format(engine),
            **kwargs)

        if convert:
            return self.hex_string_to_int(val)
        else:
            return val

    _empty_reg = 'Empty[{}]'

    def set_waveform_empty(self, bay, engine, val, **kwargs):
        """
        Args
        ----
        bay : int
            Which bay.
        engine : int
            Which waveform engine.
        val : int
            What val to set.
        """
        self._caput(
            self.waveform_engine_buffers_root.format(bay) +
            self._empty_reg.format(engine),
            **kwargs)

    def get_waveform_empty(self, bay, engine, **kwargs):
        """
        Args
        ----
        bay : int
            Which bay.
        engine : int
            Which waveform engine.
        """
        return self._caget(
            self.waveform_engine_buffers_root.format(bay) +
            self._empty_reg.format(engine),
            **kwargs)

    _data_file_reg = 'DataFile'

    def set_streamdatawriter_datafile(self, datafile_path, **kwargs):
        """
        Sets the output path for the StreamDataWriter. This is what is
        used for take_debug_data.

        Args
        ----
        datafile_path : str
            The full path for the output.
        """
        self._caput(
            self.stream_data_writer_root + self._data_file_reg,
            datafile_path, **kwargs)

    def get_streamdatawriter_datafile(self, as_str=True, **kwargs):
        r"""Gets output path for the StreamDataWriter.

        This is what is used for take_debug_data.

        Args
        ----
        \**kwargs
            Arbitrary keyword arguments.  Passed to directly to the
            `_caget` call.

        Returns
        -------
        str
            The full path for the output.
        """
        return self._caget(
            self.stream_data_writer_root + self._data_file_reg,
            as_string=True, **kwargs)

    _datawriter_open_reg = 'Open'

    def set_streamdatawriter_open(self, val, **kwargs):
        """
        """
        self._caput(
            self.stream_data_writer_root + self._datawriter_open_reg,
            val, **kwargs)


    def get_streamdatawriter_open(self, **kwargs):
        """
        """
        return self._caget(
            self.stream_data_writer_root + self._datawriter_open_reg,
            **kwargs)

    _datawriter_close_reg = 'Close'

    def set_streamdatawriter_close(self, val, **kwargs):
        """
        """
        self._caput(
            self.stream_data_writer_root + self._datawriter_close_reg,
            val, **kwargs)

    def get_streamdatawriter_close(self, **kwargs):
        """
        """
        return self._caget(
            self.stream_data_writer_root + self._datawriter_close_reg,
            **kwargs)

    _trigger_daq_reg = 'TriggerDaq'

    def set_trigger_daq(self, bay, val, **kwargs):
        """
        """
        self._caput(
            self.daq_mux_root.format(bay) + self._trigger_daq_reg,
            val, **kwargs)

    def get_trigger_daq(self, bay, **kwargs):
        """
        """
        self._caget(
            self.daq_mux_root.format(bay) + self._trigger_daq_reg,
            **kwargs)

    _arm_hw_trigger_reg = "ArmHwTrigger"

    def set_arm_hw_trigger(self, bay, val, **kwargs):
        """
        """
        self._caput(
            self.daq_mux_root.format(bay) + self._arm_hw_trigger_reg,
            val, **kwargs)

    _trigger_hw_arm_reg = 'TriggerHwArm'

    def set_trigger_hw_arm(self, bay, val, **kwargs):
        """
        """
        self._caput(
            self.daq_mux_root.format(bay) + self._trigger_hw_arm_reg,
            val, **kwargs)

    def get_trigger_hw_arm(self, bay, **kwargs):
        """
        """
        return self._caget(
            self.daq_mux_root.format(bay) + self._trigger_hw_arm_reg,
            **kwargs)

    # rtm commands

    #########################################################
    ## start rtm arbitrary waveform

    _rtm_arb_waveform_lut_table_reg = 'Lut[{}]:MemArray'

    def set_rtm_arb_waveform_lut_table(self, reg, arr, pad=0, **kwargs):
        """
        Loads provided array into the LUT table indexed by reg.  If
        array is empty, loads zeros into table.  If array exceeds
        maximum length of 2048 entries, array is truncated.  If array
        is less than 2048 entries, the table is padded on the end with
        the value in the pad argument.

        Args
        ----
        reg : int
            LUT table index in [0,1].
        arr : int array
            Array of values to load into LUT table.  Each entry must
            be an integer and in [0,2^20).
        pad : int, optional, default 0
            Value to pad end of array with if provided array's length
            is less than 2048.  Default is 0.
        """
        # cast as numpy array
        lut_arr=np.pad(arr[:self._lut_table_array_length],
            (0, self._lut_table_array_length-len(arr[:self._lut_table_array_length])),
            'constant', constant_values=pad)

        # round entries and type as integer
        lut_arr=np.around(lut_arr).astype(int)

        # clip exceed max number of DAC output bits
        dac_nbits_fullscale=self._rtm_slow_dac_nbits
        # warn user if some points get clipped
        num_clip_above=len(np.where(lut_arr>(2**(dac_nbits_fullscale-1)-1))[0])
        if num_clip_above>0:
            self.log(f'{num_clip_above} points in LUT table exceed' +
                f' (2**{dac_nbits_fullscale-1})-1. ' +
                f' Will be clipped to (2**{dac_nbits_fullscale-1})-1.')
        num_clip_below=len(np.where(lut_arr<(-2**(dac_nbits_fullscale-1)))[0])
        if num_clip_below>0:
            self.log(f'{num_clip_below} points in LUT table are less than' +
                f' -2**{dac_nbits_fullscale-1}.  ' +
                f'Will be clipped to -2**{dac_nbits_fullscale-1}.')
        # clip the array
        lut_arr=np.clip(lut_arr,a_min=-2**(dac_nbits_fullscale-1),
            a_max=2**(dac_nbits_fullscale-1)-1)

        self._caput(
            self.rtm_lut_ctrl_root +
            self._rtm_arb_waveform_lut_table_reg.format(reg),
            lut_arr, **kwargs)

    def get_rtm_arb_waveform_lut_table(self, reg, **kwargs):
        """
        Gets the table currently loaded into the LUT table indexed by
        reg.
        """
        assert (reg in range(2)), 'reg must be in [0,1]'
        return self._caget(
            self.rtm_lut_ctrl_root +
            self._rtm_arb_waveform_lut_table_reg.format(reg),
            **kwargs)

    _rtm_arb_waveform_busy_reg = 'Busy'

    def get_rtm_arb_waveform_busy(self, **kwargs):
        """
        =1 if waveform if Continuous=1 and the RTM arbitrary waveform
        is being continously generated.  Can be toggled low again by
        setting Continuous=0.
        """
        return self._caget(
            self.rtm_lut_ctrl + self._rtm_arb_waveform_busy_reg,
            **kwargs)

    _rtm_arb_waveform_trig_cnt_reg = 'TrigCnt'

    def get_rtm_arb_waveform_trig_cnt(self, **kwargs):
        """
        Counts the number of RTM arbitrary waveform software triggers
        since boot up or the last CntRst.
        """
        return self._caget(
            self.rtm_lut_ctrl + self._rtm_arb_waveform_trig_cnt_reg,
            **kwargs)

    _rtm_arb_waveform_continuous_reg = 'Continuous'

    def set_rtm_arb_waveform_continuous(self, val, **kwargs):
        """
        If =1, RTM arbitrary waveform generation is continuous and
        repeats, otherwise if =0, waveform in LUT tables is only
        broadcast once on software trigger.

        Args
        ----
        val : int
            Whether or not arbitrary waveform generation is continuous
            on software trigger.  Must be in [0,1].
        """
        assert (val in range(2)), 'val must be in [0,1]'
        self._caput(
            self.rtm_lut_ctrl + self._rtm_arb_waveform_continuous_reg,
            val, **kwargs)

    def get_rtm_arb_waveform_continuous(self, **kwargs):
        """
        If =1, RTM arbitrary waveform generation is continuous and
        repeats, otherwise if =0, waveform in LUT tables is only
        broadcast once on software trigger.
        """
        return self._caget(
            self.rtm_lut_ctrl + self._rtm_arb_waveform_continuous_reg,
            **kwargs)

    _rtm_arb_waveform_software_trigger_reg = 'SwTrig'

    def trigger_rtm_arb_waveform(self, continuous=False, **kwargs):
        """
        Software trigger for arbitrary waveform generation on the slow
        RTM DACs.  This will cause the RTM to play the LUT tables only
        once.

        Args
        ----
        continuous : bool, optional, default False
            Whether or not to continously broadcast the arbitrary
            waveform on software trigger.
        """
        if continuous is True:
            self.set_rtm_arb_waveform_continuous(1)
        else:
            self.set_rtm_arb_waveform_continuous(0)

        triggerPV=self.rtm_lut_ctrl + \
            self._rtm_arb_waveform_software_trigger_reg

        self._caput(triggerPV, 1, **kwargs)
        self.log(f'{triggerPV} sent', self.LOG_USER)

    _dac_axil_addr_reg = 'DacAxilAddr[{}]'

    def set_dac_axil_addr(self, reg, val, **kwargs):
        """
        Sets the DacAxilAddr[#] registers.
        """
        assert (reg in range(2)), 'reg must be in [0,1]'
        self._caput(
            self.rtm_lut_ctrl + self._dac_axil_addr_reg.format(reg),
            val, **kwargs)

    def get_dac_axil_addr(self, reg, **kwargs):
        """
        Gets the DacAxilAddr[#] registers.
        """
        assert (reg in range(2)), 'reg must be in [0,1]'
        return self._caget(
            self.rtm_lut_ctrl + self._dac_axil_addr_reg.format(reg),
            **kwargs)

    _rtm_arb_waveform_timer_size_reg = 'TimerSize'

    def set_rtm_arb_waveform_timer_size(self, val, **kwargs):
        """
        Arbitrary waveforms are written to the slow RTM DACs with time
        between samples TimerSize*6.4ns.

        Args
        ----
        val : int
            The value to set TimerSize to.  Must be an integer in
            [0,2**24).
        """
        assert (val in range(2**24)), 'reg must be in [0,16777216)'
        self._caput(
            self.rtm_lut_ctrl + self._rtm_arb_waveform_timer_size_reg,
            val, **kwargs)

    def get_rtm_arb_waveform_timer_size(self, **kwargs):
        """
        Arbitrary waveforms are written to the slow RTM DACs with time
        between samples TimerSize*6.4ns.
        """
        return self._caget(
            self.rtm_lut_ctrl + self._rtm_arb_waveform_timer_size_reg,
            **kwargs)

    _rtm_arb_waveform_max_addr_reg = 'MaxAddr'

    def set_rtm_arb_waveform_max_addr(self, val, **kwargs):
        """
        Slow RTM DACs will play the sequence [0...MaxAddr] of points
        out of the loaded LUT tables before stopping or repeating on
        software trigger (if in continuous mode).  MaxAddr is an
        11-bit number (must be in [0,2048), because that's the maximum
        length of the LUT tables that store the waveforms.

        Args
        ----
        val : int
            The value to set MaxAddr to.  Must be an integer in
            [0,2048).
        """
        assert (val in range(2**11)), 'reg must be in [0,2048)'
        self._caput(
            self.rtm_lut_ctrl + self._rtm_arb_waveform_max_addr_reg,
            val, **kwargs)

    def get_rtm_arb_waveform_max_addr(self, **kwargs):
        """
        Slow RTM DACs will play the sequence [0...MaxAddr] of points
        out of the loaded LUT tables before stopping or repeating on
        software trigger (if in continuous mode).  MaxAddr is an
        11-bit number (must be in [0,2048), because that's the maximum
        length of the LUT tables that store the waveforms.
        """
        return self._caget(
            self.rtm_lut_ctrl + self._rtm_arb_waveform_max_addr_reg,
            **kwargs)

    _rtm_arb_waveform_enable_reg = 'EnableCh'

    def set_rtm_arb_waveform_enable(self, val, **kwargs):
        """
        Sets the enable for generation of arbitrary waveforms on the
        RTM slow DACs.

        Args
        ----
        val : int
            The value to set enable to.  EnableCh = 0x0 is disable,
            0x1 is Addr[0], 0x2 is Addr[1], and 0x3 is Addr[0] and
            Addr[1]
        """
        assert (val in range(4)), 'reg must be in [0,1,2,3]'
        self._caput(
            self.rtm_lut_ctrl + self._rtm_arb_waveform_enable_reg,
            val, **kwargs)

    def get_rtm_arb_waveform_enable(self, **kwargs):
        """
        Enable for generation of arbitrary waveforms on the RTM slow
        DACs.

        EnableCh = 0x0 is disable
        0x1 is Addr[0]
        0x2 is Addr[1]
        0x3 is Addr[0] and Addr[1]
        """
        return self._caget(
            self.rtm_lut_ctrl + self._rtm_arb_waveform_enable_reg,
            **kwargs)

    ## end rtm arbitrary waveform
    #########################################################

    _reset_rtm_reg = 'resetRtm'

    def reset_rtm(self, **kwargs):
        """
        Resets the rear transition module (RTM)
        """
        self._caput(
            self.rtm_cryo_det_root + self._reset_rtm_reg,
            1, **kwargs)

    _cpld_reset_reg = 'CpldReset'

    def set_cpld_reset(self, val, **kwargs):
        """
        Args
        ----
        val : int
            Set to 1 for a cpld reset.
        """
        self._caput(
            self.rtm_cryo_det_root + self._cpld_reset_reg,
            val, **kwargs)

    def get_cpld_reset(self, **kwargs):
        """
        """
        return self._caget(
            self.rtm_cryo_det_root + self._cpld_reset_reg,
            **kwargs)

    def cpld_toggle(self, **kwargs):
        """
        Toggles the cpld reset bit.
        """
        self.set_cpld_reset(1, wait_done=True, **kwargs)
        self.set_cpld_reset(0, wait_done=True, **kwargs)

    _k_relay_reg = 'KRelay'

    def set_k_relay(self, val, **kwargs):
        """
        """
        self._caput(
            self.rtm_cryo_det_root + self._k_relay_reg,
            val, **kwargs)

    def get_k_relay(self, **kwargs):
        """
        """
        return self._caget(
            self.rtm_cryo_det_root + self._k_relay_reg,
            **kwargs)

    _timing_crate_root_reg = ":AMCc:FpgaTopLevel:AmcCarrierCore:AmcCarrierTiming:EvrV2CoreTriggers"
    _trigger_rate_sel_reg = ":EvrV2ChannelReg[0]:RateSel"

    def set_ramp_rate(self, val, **kwargs):
        """
        flux ramp sawtooth reset rate in kHz

        If using timing system, the allowed rates are: 1, 2, 3, 4, 5,
        6, 8, 10, 12, 15kHz (hardcoded by timing)
        """
        rate_sel = self.flux_ramp_rate_to_PV(val)

        if rate_sel is not None:
            self._caput(
                self.epics_root +
                self._timing_crate_root_reg +
                self._trigger_rate_sel_reg,
                rate_sel, **kwargs)
        else:
            print(
                "Rate requested is not allowed by timing" +
                "triggers. Allowed rates are 1, 2, 3, 4, 5, 6, 8, 10," +
                "12, 15kHz only")

    def get_ramp_rate(self, **kwargs):
        """
        flux ramp sawtooth reset rate in kHz
        """

        rate_sel = self._caget(
            self.epics_root +
            self._timing_crate_root_reg +
            self._trigger_rate_sel_reg,
            **kwargs)

        reset_rate = self.flux_ramp_PV_to_rate(rate_sel)

        return reset_rate

    _trigger_delay_reg = ":EvrV2TriggerReg[0]:Delay"

    def set_trigger_delay(self, val, **kwargs):
        """
        Adds an offset to flux ramp trigger.  Only really useful if
        you're using two carriers at once and you're trying to
        synchronize them.  Mitch thinks it's in units of 122.88MHz
        ticks.
        """
        self._caput(
            self.epics_root +
            self._timing_crate_root_reg +
            self._trigger_delay_reg,
            val, **kwargs)

    def get_trigger_delay(self, **kwargs):
        """
        The flux ramp trigger offset.  Only really useful if you're
        using two carriers at once and you're trying to synchronize
        them.  Mitch thinks it's in units of 122.88MHz ticks.
        """

        trigger_delay = self._caget(
            self.epics_root +
            self._timing_crate_root_reg +
            self._trigger_delay_reg,
            **kwargs)

        return trigger_delay

    _debounce_width_reg = 'DebounceWidth'

    def set_debounce_width(self, val, **kwargs):
        """
        """
        self._caput(
            self.rtm_cryo_det_root + self._debounce_width_reg,
            val, **kwargs)

    def get_debounce_width(self, **kwargs):
        """
        """
        return self._caget(
            self.rtm_cryo_det_root + self._debounce_width_reg,
            **kwargs)

    _ramp_slope_reg = 'RampSlope'

    def set_ramp_slope(self, val, **kwargs):
        """
        """
        self._caput(
            self.rtm_spi_root + self._ramp_slope_reg,
            val, **kwargs)

    def get_ramp_slope(self, **kwargs):
        """
        """
        return self._caget(
            self.rtm_spi_root + self._ramp_slope_reg,
            **kwargs)

    _flux_ramp_dac_reg = 'LTC1668RawDacData'

    def set_flux_ramp_dac(self, val, **kwargs):
        """
        """
        self._caput(
            self.rtm_spi_root + self._flux_ramp_dac_reg,
            val, **kwargs)

    def get_flux_ramp_dac(self, **kwargs):
        """
        """
        return self._caget(
            self.rtm_spi_root + self._flux_ramp_dac_reg,
            **kwargs)

    _mode_control_reg = 'ModeControl'

    def set_mode_control(self, val, **kwargs):
        """
        """
        self._caput(
            self.rtm_spi_root + self._mode_control_reg,
            val, **kwargs)

    def get_mode_control(self, **kwargs):
        """
        """
        return self._caget(
            self.rtm_spi_root + self._mode_control_reg,
            **kwargs)

    _fast_slow_step_size_reg = 'FastSlowStepSize'

    def set_fast_slow_step_size(self, val, **kwargs):
        """
        """
        self._caput(
            self.rtm_spi_root + self._fast_slow_step_size_reg,
            val, **kwargs)

    def get_fast_slow_step_size(self, **kwargs):
        """
        """
        return self._caget(
            self.rtm_spi_root + self._fast_slow_step_size_reg,
            **kwargs)

    _fast_slow_rst_value_reg = 'FastSlowRstValue'

    def set_fast_slow_rst_value(self, val, **kwargs):
        """
        """
        self._caput(
            self.rtm_spi_root + self._fast_slow_rst_value_reg,
            val, **kwargs)

    def get_fast_slow_rst_value(self, **kwargs):
        """
        """
        return self._caget(
            self.rtm_spi_root + self._fast_slow_rst_value_reg,
            **kwargs)

    _enable_ramp_trigger_reg = 'EnableRampTrigger'

    def set_enable_ramp_trigger(self, val, **kwargs):
        """
        """
        self._caput(
            self.rtm_cryo_det_root + self._enable_ramp_trigger_reg,
            val, **kwargs)

    def get_enable_ramp_trigger(self, **kwargs):
        """
        """
        return self._caget(
            self.rtm_cryo_det_root + self._enable_ramp_trigger_reg,
            **kwargs)

    _cfg_reg_ena_bit_reg = 'CfgRegEnaBit'

    def set_cfg_reg_ena_bit(self, val, **kwargs):
        """
        """
        self._caput(
            self.rtm_spi_root + self._cfg_reg_ena_bit_reg,
            val, **kwargs)

    def get_cfg_reg_ena_bit(self, **kwargs):
        """
        """
        return self._caget(
            self.rtm_spi_root + self._cfg_reg_ena_bit_reg,
            **kwargs)

    # Right now in pyrogue, this is named as if it's always a TesBias,
    # but pysmurf doesn't only use them as TES biases - e.g. in
    # systems using a 50K follow-on amplifier, one of these DACs is
    # used to drive the amplifier gate.
    _rtm_slow_dac_enable_reg = 'TesBiasDacCtrlRegCh[{}]'

    def set_rtm_slow_dac_enable(self, dac, val, **kwargs):
        """
        Set DacCtrlReg for this DAC, which configures the AD5790
        analog output for the requested DAC number.  Set to 0x2 to
        enable for normal operation, which only needs to be done once
        for each DAC in a boot session.

        Args
        ----
        dac : int
            Which DAC to command.  1-indexed.  If a DAC index outside
            of the valid range is provided (must be within [1,32]),
            will assert.
        val : int
            Value to set the DAC enable to.
        """
        assert (dac in range(1,33)),'dac must be an integer and in [1,32]'

        self._caput(
            self.rtm_spi_max_root +
            self._rtm_slow_dac_enable_reg.format(dac),
            val, **kwargs)

    def get_rtm_slow_dac_enable(self, dac, **kwargs):
        """
        Returns the DacCtrlReg for this DAC, which specifies the
        AD5790 analog output configuration for the requested DAC
        number.  Should be set to 0x2 in normal operation.

        Args
        ----
        dac : int
            Which DAC to query.  1-indexed.  If a DAC index outside of
            the valid range is provided (must be within [1,32]), will
            assert.

        Returns
        -------
        val : int
            The DacCtrlReg setting for the requested DAC.
        """
        assert (dac in range(1,33)),'dac must be an integer and in [1,32]'

        return self._caget(
            self.rtm_spi_max_root +
            self._rtm_slow_dac_enable_reg.format(dac),
            **kwargs)

    _rtm_slow_dac_enable_array_reg = 'TesBiasDacCtrlRegChArray'

    def set_rtm_slow_dac_enable_array(self, val, **kwargs):
        """
        Sets DacCtrlReg for all of the DACs at once.  DacCtrlReg
        configures the AD5790 analog outputs.  Setting to 0x2 enables
        normal operation, and only needs to be done once for each DAC
        in a boot session.  Writing the values as an array should be
        much faster than writing them to each DAC individually using
        the set_rtm_slow_dac_enable function (single versus multiple
        transactions).

        Args
        ----
        val : int array
            Length 32, addresses the DACs in DAC ordering.  If
            provided array is not length 32, asserts.
        """
        assert (len(val)==32),(
            'len(val) must be 32, the number of DACs in hardware.')
        self._caput(
            self.rtm_spi_max_root +
            self._rtm_slow_dac_enable_array_reg,
            val, **kwargs)

    def get_rtm_slow_dac_enable_array(self, **kwargs):
        """
        Returns the current DacCtrlReg setting for all of the DACs at
        once (a 32 element integer array).  DacCtrlReg configures the
        AD5790 analog outputs.  If set to 0x2, then the DAC is
        configured for normal operation, which only needs to be done
        once for each DAC in a boot session.  Reading the values as an
        array should be much faster than reading them for each DAC
        individually using the get_rtm_slow_dac_enable function
        (single versus multiple transactions).

        Returns
        -------
        val : int array
            An array containing the DacCtrlReg settings for all of the
            slow RTM DACs.
        """
        return self._caget(
            self.rtm_spi_max_root +
            self._rtm_slow_dac_enable_array_reg,
            **kwargs)

    _rtm_slow_dac_data_reg = 'TesBiasDacDataRegCh[{}]'

    def set_rtm_slow_dac_data(self, dac, val, **kwargs):
        """
        Sets the data register for the requested DAC, which sets the
        output voltage of the DAC.

        Args
        ----
        dac : int
            Which DAC to command.  1-indexed.  If a DAC index outside
            of the valid range is provided (must be within [1,32]),
            will assert.
        val : int
            The DAC voltage to set in DAC units.  Must be in
            [-2^19,2^19).  If requested value is less (greater) than
            -2^19 (2^19-1), sets DAC to -2^19 (2^19-1).
        """
        assert (dac in range(1,33)),'dac must be an integer and in [1,32]'

        nbits=self._rtm_slow_dac_nbits
        if val > 2**(nbits-1)-1:
            val = 2**(nbits-1)-1
            self.log(f'Bias too high. Must be <= than 2^{nbits-1}-1.  ' +
                     'Setting to max value', self.LOG_ERROR)
        elif val < -2**(nbits-1):
            val = -2**(nbits-1)
            self.log(f'Bias too low. Must be >= than -2^{nbits-1}.  ' +
                     'Setting to min value', self.LOG_ERROR)
        self._caput(
            self.rtm_spi_max_root +
            self._rtm_slow_dac_data_reg.format(dac),
            val, **kwargs)

    def get_rtm_slow_dac_data(self, dac, **kwargs):
        """
        Gets the value in the data register for the requested DAC,
        which sets the output voltage of the DAC.

        Args
        ----
        dac : int
            Which DAC to command.  1-indexed.  If a DAC index outside
            of the valid range is provided (must be within [1,32]),
            will assert.

        Returns
        -------
        int
            The data register setting for the requested DAC, in DAC
            units.  The data register sets the output voltage of the
            DAC.
        """
        assert (dac in range(1,33)),'dac must be an integer and in [1,32]'
        return self._caget(
            self.rtm_spi_max_root +
            self._rtm_slow_dac_data_reg.format(dac),
            **kwargs)

    _rtm_slow_dac_data_array_reg = 'TesBiasDacDataRegChArray'

    def set_rtm_slow_dac_data_array(self, val, **kwargs):
        """
        Sets the data registers for all 32 DACs, which sets their
        output voltages.  Must provide all 32 values.

        Args
        ----
        val : int array
            The DAC voltages to set in DAC units.  Each element of the
            array must Must be in [-2^19,2^19).  If a requested value
            is less (greater) than -2^19 (2^19-1), sets that DAC to
            -2^19 (2^19-1).  (32,) in DAC units.  If provided array is
            not 32 elements long, asserts.
        """
        assert (len(val)==32),'len(val) must be 32, the number of DACs in hardware.'

        nbits=self._rtm_slow_dac_nbits
        val=np.array(val)
        if len(np.ravel(np.where(val > 2**(nbits-1)-1))) > 0:
            self.log('Bias too high for some values. Must be ' +
                     f'<= 2^{nbits-1}-1. Setting to max value',
                     self.LOG_ERROR)
        val[np.ravel(np.where(val > 2**(nbits-1)-1))] = 2**(nbits-1)-1

        if len(np.ravel(np.where(val < - 2**(nbits-1)))) > 0:
            self.log('Bias too low for some values. Must be ' +
                     f'>= -2^{nbits-1}. Setting to min value',
                     self.LOG_ERROR)
        val[np.ravel(np.where(val < - 2**(nbits-1)))] = -2**(nbits-1)

        self._caput(
            self.rtm_spi_max_root + self._rtm_slow_dac_data_array_reg,
            val, **kwargs)

    def get_rtm_slow_dac_data_array(self, **kwargs):
        """
        Gets the value in the data register, in DAC units, for all 32
        DACs.  The value in these registers set the output voltages of
        the DACs.

        Returns
        -------
        array : int array
            Size (32,) array of DAC values, in DAC units.  The value
            of these registers set the output voltages of the DACs.
        """
        return self._caget(
            self.rtm_spi_max_root + self._rtm_slow_dac_data_array_reg,
            **kwargs)

    def set_rtm_slow_dac_volt(self, dac, val, **kwargs):
        """
        Sets the output voltage for the requested DAC.

        Args
        ----
        dac : int
            Which DAC to command.  1-indexed.  If a DAC index outside
            of the valid range is provided (must be within [1,32]),
            will assert.
        val : int
            The DAC voltage to set in volts.
        """
        assert (dac in range(1,33)),'dac must be an integer and in [1,32]'
        self.set_rtm_slow_dac_data(
            dac, val/self._rtm_slow_dac_bit_to_volt, **kwargs)


    def get_rtm_slow_dac_volt(self, dac, **kwargs):
        """
        Gets the current output voltage for the requested DAC.

        Args
        ----
        dac : int
            Which DAC to query.  1-indexed.  If a DAC index outside of
            the valid range is provided (must be within [1,32]), will
            assert.

        Returns
        -------
        float
            The DAC voltage in volts.
        """
        assert (dac in range(1,33)),'dac must be an integer and in [1,32]'
        return (
            self._rtm_slow_dac_bit_to_volt *
            self.get_rtm_slow_dac_data(dac, **kwargs))

    def set_rtm_slow_dac_volt_array(self, val, **kwargs):
        """
        Sets the output voltage for all 32 DACs at once.  Writing the
        values as an array should be much faster than writing them to
        each DAC individually using the set_rtm_slow_dac_volt
        function (single versus multiple transactions).

        Args
        ----
        val : float array
            TES biases to set for each DAC in Volts. Expects an array
            of size (32,).  If provided array is not 32 elements,
            asserts.
        """
        assert (len(val)==32),(
            'len(val) must be 32, the number of DACs in hardware.')
        int_val = (
            np.array(np.array(val) /
                     self._rtm_slow_dac_bit_to_volt, dtype=int))
        self.set_rtm_slow_dac_data_array(int_val, **kwargs)

    def get_rtm_slow_dac_volt_array(self, **kwargs):
        """
        Returns the output voltage for all 32 DACs at once, in volts.
        Reading the values as an array should be much faster than
        reading them for each DAC individually using the
        get_rtm_slow_dac_volt function (single versus multiple
        transactions).

        Returns
        -------
        volt_array : float array
            Size (32,) array of DAC values in volts.
        """
        return (self._rtm_slow_dac_bit_to_volt *
                self.get_rtm_slow_dac_data_array(**kwargs))

    def set_50k_amp_gate_voltage(self, voltage, override=False, **kwargs):
        """
        Sets the 50K amplifier gate votlage.

        Args
        ----
        voltage : float
            The amplifier gate voltage between 0 and -1.
        override : bool, optional, default False
            Whether to override the software limit on the gate
            voltage. This allows you to go outside the range of 0 and
            -1.
        """
        if (voltage > 0 or voltage < -1.) and not override:
            self.log('Voltage must be between -1 and 0. Doing nothing.')
        else:
            self.set_rtm_slow_dac_data(
                self._fiftyk_dac_num,
                voltage/self._fiftyk_bit_to_V,
                **kwargs)

    def get_50k_amp_gate_voltage(self, **kwargs):
        """
        """
        return (
            self._fiftyk_bit_to_V *
            self.get_rtm_slow_dac_data(self._fiftyk_dac_num,
                                       **kwargs))

    def set_50k_amp_enable(self, disable=False, **kwargs):
        """
        Sets the 50K amp bit to 2 for enable and 0 for disable.

        Args
        ----
        disable : bool, optional, default False
            Disable the 50K amplifier.
        """
        if disable:
            self.set_rtm_slow_dac_enable(
                self._fiftyk_dac_num, 0, **kwargs)
        else:
            self.set_rtm_slow_dac_enable(
                self._fiftyk_dac_num, 2, **kwargs)

    def flux_ramp_on(self, **kwargs):
        """
        Turns on the flux ramp - a useful wrapper for set_cfg_reg_ena_bit
        """
        self.set_cfg_reg_ena_bit(1, **kwargs)

    def flux_ramp_off(self, **kwargs):
        """
        Turns off the flux ramp - a useful wrapper for set_cfg_reg_ena_bit
        """
        self.set_cfg_reg_ena_bit(0, **kwargs)

    _ramp_max_cnt_reg = 'RampMaxCnt'

    def set_ramp_max_cnt(self, val, **kwargs):
        """
        Internal Ramp's maximum count. Sets the trigger repetition rate. This
        is effectively the flux ramp frequency.

        RampMaxCnt = 307199 means flux ramp is 1kHz (307.2e6/(RampMaxCnt+1))
        """
        self._caput(
            self.rtm_cryo_det_root + self._ramp_max_cnt_reg,
            val, **kwargs)

    def get_ramp_max_cnt(self, **kwargs):
        """
        Internal Ramp's maximum count. Sets the trigger repetition rate. This
        is effectively the flux ramp frequency.

        RampMaxCnt = 307199 means flux ramp is 1kHz (307.2e6/(RampMaxCnt+1))
        """
        return self._caget(
            self.rtm_cryo_det_root + self._ramp_max_cnt_reg,
            **kwargs)

    def set_flux_ramp_freq(self, val, **kwargs):
        """
        Wrapper function for set_ramp_max_cnt. Takes input in Hz.
        """
        cnt = 3.072E5/float(val)-1
        self.set_ramp_max_cnt(cnt, **kwargs)

    def get_flux_ramp_freq(self, **kwargs):
        """
        Returns flux ramp freq in units of Hz
        """
        if self.offline: # FIX ME - this is a stupid hard code
            return 4.0
        else:
            return 3.0725E5/(self.get_ramp_max_cnt(**kwargs)+1)

    _low_cycle_reg = 'LowCycle'

    def set_low_cycle(self, val, **kwargs):
        """
        CPLD's clock: low cycle duration (zero inclusive).  Along with
        HighCycle, sets the frequency of the clock going to the RTM.
        """
        self._caput(
            self.rtm_cryo_det_root + self._low_cycle_reg,
            val, **kwargs)

    def get_low_cycle(self, val, **kwargs):
        """
        CPLD's clock: low cycle duration (zero inclusive).  Along with
        HighCycle, sets the frequency of the clock going to the RTM.
        """
        return self._caget(
            self.rtm_cryo_det_root + self._low_cycle_reg,
            **kwargs)

    _high_cycle_reg = 'HighCycle'

    def set_high_cycle(self, val, **kwargs):
        """
        CPLD's clock: high cycle duration (zero inclusive).  Along
        with LowCycle, sets the frequency of the clock going to the
        RTM.
        """
        self._caput(
            self.rtm_cryo_det_root + self._high_cycle_reg,
            val, **kwargs)

    def get_high_cycle(self, val, **kwargs):
        """
        CPLD's clock: high cycle duration (zero inclusive).  Along
        with LowCycle, sets the frequency of the clock going to the
        RTM.
        """
        return self._caget(
            self.rtm_cryo_det_root + self._high_cycle_reg,
            **kwargs)

    _select_ramp_reg = 'SelectRamp'

    def set_select_ramp(self, val, **kwargs):
        """
        Select Ramp to the CPLD
        0x1 = Fast flux Ramp
        0x0 = Slow flux ramp
        """
        self._caput(
            self.rtm_cryo_det_root + self._select_ramp_reg,
            val, **kwargs)

    def get_select_ramp(self, **kwargs):
        """
        Select Ramp to the CPLD
        0x1 = Fast flux Ramp
        0x0 = Slow flux ramp
        """
        return self._caget(
            self.rtm_cryo_det_root + self._select_ramp_reg,
            **kwargs)

    _enable_ramp_reg = 'EnableRamp'

    def set_enable_ramp(self, val, **kwargs):
        """
        Select Ramp to the CPLD
        0x1 = Fast flux Ramp
        0x0 = Slow flux ramp
        """
        self._caput(
            self.rtm_cryo_det_root + self._enable_ramp_reg,
            val, **kwargs)

    def get_enable_ramp(self, **kwargs):
        """
        Select Ramp to the CPLD
        0x1 = Fast flux Ramp
        0x0 = Slow flux ramp
        """
        return self._caget(
            self.rtm_cryo_det_root + self._enable_ramp_reg,
            **kwargs)

    _ramp_start_mode_reg = 'RampStartMode'

    def set_ramp_start_mode(self, val, **kwargs):
        """
        Select Ramp to the CPLD
        0x2 = trigger from external system
        0x1 = trigger from timing system
        0x0 = trigger from internal system
        """
        self._caput(
            self.rtm_cryo_det_root + self._ramp_start_mode_reg,
            val, **kwargs)

    def get_ramp_start_mode(self, **kwargs):
        """
        Select Ramp to the CPLD
        0x2 = trigger from external system
        0x1 = trigger from timing system
        0x0 = trigger from internal system
        """
        return self._caget(
            self.rtm_cryo_det_root + self._ramp_start_mode_reg,
            **kwargs)

    _pulse_width_reg = 'PulseWidth'

    def set_pulse_width(self, val, **kwargs):
        """
        Select Ramp to the CPLD
        0x1 = Fast flux Ramp
        0x0 = Slow flux ramp
        """
        self._caput(
            self.rtm_cryo_det_root + self._pulse_width_reg,
            val, **kwargs)

    def get_pulse_width(self, **kwargs):
        """
        Select Ramp to the CPLD
        0x1 = Fast flux Ramp
        0x0 = Slow flux ramp
        """
        return self._caget(
            self.rtm_cryo_det_root + self._pulse_width_reg,
            **kwargs)

    # can't write a get for this right now because read back isn't implemented
    # I think...
    _hemt_v_enable_reg = 'HemtBiasDacCtrlRegCh[33]'

    def set_hemt_enable(self, disable=False, **kwargs):
        """
        Sets bit to 2 for enable and 0 for disable.

        Args
        ----
        disable : bool, optional, default False
            If True, sets the HEMT enable bit to 0.
        """
        if disable:
            self._caput(
                self.rtm_spi_max_root + self._hemt_v_enable_reg,
                0, **kwargs)
        else:
            self._caput(
                self.rtm_spi_max_root + self._hemt_v_enable_reg,
                2, **kwargs)

    def set_hemt_gate_voltage(self, voltage, override=False,
                              **kwargs):
        """
        Sets the HEMT gate voltage in units of volts.

        Args
        ----
        voltage : float
            The voltage applied to the HEMT gate. Must be between 0
            and .75.
        override bool, optional, default False
            Override thee limits on HEMT gate voltage.
        """
        self.set_hemt_enable()
        if (voltage > self._hemt_gate_max_voltage or voltage <
                self._hemt_gate_min_voltage ) and not override:
            self.log(
                'Input voltage too high. Not doing anything.' +
                ' If you really want it higher, use the ' +
                'override optional arg.')
        else:
            self.set_hemt_bias(int(voltage/self._hemt_bit_to_V),
                override=override, **kwargs)

    _hemt_v_reg = 'HemtBiasDacDataRegCh[33]'

    def set_hemt_bias(self, val, override=False, **kwargs):
        """
        Sets the HEMT voltage in units of bits. Need to figure out the
        conversion into real units.

        There is a hardcoded maximum value. If exceeded, no voltage is
        set. This check can be ignored using the override optional
        argument.

        Args
        ----
        val : int
            The voltage in bits.
        override : bool, optional, default False
            Allows exceeding the hardcoded limit. Default False.
        """
        if val > 350E3 and not override:
            self.log('Input voltage too high. Not doing anything.' +
                ' If you really want it higher, use the override optinal arg.')
        else:
            self._caput(
                self.rtm_spi_max_root + self._hemt_v_reg,
                val, **kwargs)

    def get_hemt_bias(self, **kwargs):
        """
        Returns the HEMT voltage in bits.
        """
        return self._caget(
            self.rtm_spi_max_root + self._hemt_v_reg,
            **kwargs)

    def get_hemt_gate_voltage(self, **kwargs):
        """
        Returns the HEMT voltage in bits.
        """
        return self._hemt_bit_to_V*(self.get_hemt_bias(**kwargs))

    _stream_datafile_reg = 'dataFile'

    def set_streaming_datafile(self, datafile, as_string=True,
                               **kwargs):
        """
        Sets the datafile to write streaming data

        Args
        ----
        datafile : str or length 300 int array
            The name of the datafile.
        as_string : bool, optional, default True
            The input data is a string. If False, the input data must
            be a length 300 character int.
        """
        if as_string:
            datafile = [ord(x) for x in datafile]
            # must be exactly 300 elements long. Pad with trailing zeros
            datafile = np.append(
                datafile, np.zeros(300-len(datafile), dtype=int))
        self._caput(
            self.streaming_root + self._stream_datafile_reg,
            datafile, **kwargs)

    def get_streaming_datafile(self, as_string=True, **kwargs):
        """
        Gets the datafile that streaming data is written to.

        Args
        ----
        as_string : bool, optional, default True
            The output data returns as a string. If False, the input
            data must be a length 300 character int.

        Returns
        -------
        datafile : str or length 300 int array
            The name of the datafile.
        """
        datafile = self._caget(
            self.streaming_root + self._stream_datafile_reg,
            **kwargs)
        if as_string:
            datafile = ''.join([chr(x) for x in datafile])
        return datafile

    _streaming_file_open_reg = 'open'

    def set_streaming_file_open(self, val, **kwargs):
        """
        Sets the streaming file open. 1 for streaming on. 0 for
        streaming off.

        Args
        ----
        val : int
            The streaming status.
        """
        self._caput(
            self.streaming_root + self._streaming_file_open_reg,
            val, **kwargs)

    def get_streaming_file_open(self, **kwargs):
        """
        Gets the streaming file status. 1 is streaming, 0 is not.

        Returns
        -------
        val : int
            The streaming status.
        """
        return self._caget(
            self.streaming_root + self._streaming_file_open_reg,
            **kwargs)

    # Carrier slot number
    _slot_number_reg = "SlotNumber"

    def get_slot_number(self, **kwargs):
        """
        Gets the slot number of the crate that the carrier is installed into.

        Returns
        -------
        val : int
            The slot number of the crate that the carrier is installed into.
        """
        return self._caget(
            self.amc_carrier_bsi + self._slot_number_reg,
            **kwargs)

    # Crate id
    _crate_id_reg = "CrateId"

    def get_crate_id(self, **kwargs):
        """
        Gets the crate id.

        Returns
        -------
        val : int
            The crate id.
        """
        return self._caget(
            self.amc_carrier_bsi + self._crate_id_reg,
            **kwargs)

    # UltraScale+ FPGA
    _fpga_temperature_reg = "Temperature"

    def get_fpga_temp(self, **kwargs):
        """
        Gets the temperature of the UltraScale+ FPGA.  Returns float32,
        the temperature in degrees Celsius.

        Returns
        -------
        val : float
            The UltraScale+ FPGA temperature in degrees Celsius.
        """
        return self._caget(
            self.epics_root +
            self.ultrascale +
            self._fpga_temperature_reg,
            **kwargs)

    _fpga_vccint_reg = ":VccInt"

    def get_fpga_vccint(self, **kwargs):
        """
        Returns
        -------
        val : float
            The UltraScale+ FPGA VccInt in Volts.
        """
        return self._caget(
            self.epics_root +
            self.ultrascale +
            self._fpga_vccint_reg,
            **kwargs)

    _fpga_vccaux_reg = "VccAux"

    def get_fpga_vccaux(self, **kwargs):
        """
        Returns
        -------
        val : float
            The UltraScale+ FPGA VccAux in Volts.
        """
        return self._caget(
            self.epics_root +
            self.ultrascale +
            self._fpga_vccaux_reg,
            **kwargs)

    _fpga_vccbram_reg = "VccBram"

    def get_fpga_vccbram(self, **kwargs):
        """
        Returns
        -------
        val : float
            The UltraScale+ FPGA VccBram in Volts.
        """
        return self._caget(
            self.epics_root +
            self.ultrascale +
            self._fpga_vccbram_reg,
            **kwargs)

    # Regulator
    _regulator_iout_reg = "IOUT"

    def get_regulator_iout(self, **kwargs):
        """
        Returns
        -------
        value : float
            Regulator current in amperes.
        """
        return float(
            self._caget(
                self.regulator + self._regulator_iout_reg,
                as_string=True, **kwargs))

    _regulator_temp1_reg = "TEMPERATURE[1]"

    def get_regulator_temp1(self, **kwargs):
        """
        Returns
        -------
        value : float
            Regulator PT temperature in C.
        """
        return float(
            self._caget(
                self.regulator + self._regulator_temp1_reg,
                as_string=True, **kwargs))

    _regulator_temp2_reg = "TEMPERATURE[2]"

    def get_regulator_temp2(self, **kwargs):
        """
        Returns
        -------
        value : float
            A regulator CTRL temperature in C.
        """
        return float(
            self._caget(
                self.regulator + self._regulator_temp2_reg,
                as_string=True, **kwargs))

    # Cryo card comands
    def get_cryo_card_temp(self, enable_poll=False, disable_poll=False):
        """
        Returns
        -------
        temp : float
            Temperature of the cryostat card in Celsius.
        """
        if enable_poll:
            epics.caput(
                self.epics_root + self._global_poll_enable_reg,
                True)

        T = self.C.read_temperature()

        if disable_poll:
            epics.caput(
                self.epics_root + self._global_poll_enable_reg,
                False)

        return T


    def get_cryo_card_hemt_bias(self, enable_poll=False, disable_poll=False):
        """
        Returns
        -------
        bias : float
            The HEMT bias in volts.
        """
        if enable_poll:
            epics.caput(
                self.epics_root + self._global_poll_enable_reg,
                True)

        hemt_bias = self.C.read_hemt_bias()

        if disable_poll:
            epics.caput(
                self.epics_root + self._global_poll_enable_reg,
                False)

        return hemt_bias

    def get_cryo_card_50k_bias(self, enable_poll=False, disable_poll=False):
        """
        Returns
        -------
        bias : float
            The 50K bias in volts.
        """
        if enable_poll:
            epics.caput(
                self.epics_root + self._global_poll_enable_reg,
                True)

        bias = self.C.read_50k_bias()

        if disable_poll:
            epics.caput(
                self.epics_root + self._global_poll_enable_reg,
                False)

        return bias

    def get_cryo_card_cycle_count(self, enable_poll=False,
                                  disable_poll=False):
        """
        Returns
        -------
        cycle_count : float
            The cycle count.
        """
        self.log(
            'Not doing anything because not implemented in '
            'cryo_card.py')
        # return self.C.read_cycle_count()

    def get_cryo_card_relays(self, enable_poll=False,
                             disable_poll=False):
        """
        Returns
        -------
        relays : hex
            The cryo card relays value.
        """
        if enable_poll:
            epics.caput(
                self.epics_root + self._global_poll_enable_reg,
                True)

        relay = self.C.read_relays()

        if disable_poll:
            epics.caput(
                self.epics_root + self._global_poll_enable_reg,
                False)

        return relay

    def set_cryo_card_relay_bit(self, bitPosition, oneOrZero):
        """
        Sets a single cryo card relay to the value provided

        Args
        ----
        bitPosition : int
            Which bit to set.  Must be in [0-16].
        oneOrZero : int
            What value to set the bit to.  Must be either 0 or 1.
        """
        assert (bitPosition in range(17)), (
            'bitPosition must be in [0,...,16]')
        assert (oneOrZero in [0,1]), (
            'oneOrZero must be either 0 or 1')
        currentRelay = self.get_cryo_card_relays()
        nextRelay = currentRelay & ~(1<<bitPosition)
        nextRelay = nextRelay | (oneOrZero<<bitPosition)
        self.set_cryo_card_relays(nextRelay)



    def set_cryo_card_relays(self, relay, write_log=False, enable_poll=False,
                             disable_poll=False):

        """
        Sets the cryo card relays

        Args
        ----
        relays : hex
            The cryo card relays
        """
        if write_log:
            self.log(f'Writing relay using cryo_card object. {relay}')

        if enable_poll:
            epics.caput(
                self.epics_root + self._global_poll_enable_reg,
                True)

        self.C.write_relays(relay)

        if disable_poll:
            epics.caput(
                self.epics_root + self._global_poll_enable_reg,
                True)


    def set_cryo_card_delatch_bit(self, bit, write_log=False, enable_poll=False,
                                  disable_poll=False):
        """
        Delatches the cryo card for a bit.

        Args
        ----
        bit : int
            The bit to temporarily delatch.
        """
        if enable_poll:
            epics.caput(
                self.epics_root + self._global_poll_enable_reg,
                True)

        if write_log:
            self.log('Setting delatch bit using cryo_card ' +
                     f'object. {bit}')
        self.C.delatch_bit(bit)

        if disable_poll:
            epics.caput(
                self.epics_root + self._global_poll_enable_reg,
                False)

    def set_cryo_card_hemt_ps_en(self, enable, write_log=False):
        """
        Set the cryo card HEMT power supply enable.

        Args
        ----
        enable : bool
            Power supply enable (True = enable, False = disable).
        """
        if write_log:
            self.log('Writing HEMT PS enable using cryo_card object '+
                f'to {enable}')

        # Read the current enable word and merge this bit in position 0
        current_en_value = self.C.read_ps_en()
        if (enable):
            # Set bit 0
            new_en_value = current_en_value | 0x1
        else:
            # Clear bit 0
            new_en_value = current_en_value & 0x2

        # Write back the new value
        self.C.write_ps_en(new_en_value)

    def set_cryo_card_50k_ps_en(self, enable, write_log=False):
        """
        Set the cryo card 50k power supply enable.

        Args
        ----
        enable : bool
            Power supply enable (True = enable, False = disable).
        """
        if write_log:
            self.log('Writing 50k PS enable using cryo_card object '+
                f'to {enable}')

        # Read the current enable word and merge this bit in position 1
        current_en_value = self.C.read_ps_en()
        if (enable):
            # Set bit 2
            new_en_value = current_en_value | 0x2
        else:
            # Clear bit 1
            new_en_value = current_en_value & 0x1

        # Write back the new value
        self.C.write_ps_en(new_en_value)

    def set_cryo_card_ps_en(self, enable=3, write_log=False):
        """
        Write the cryo card power supply enables. Can use this to set both
        power supplies at once rather than setting them individually

        Args
        ----
        enables : int, optional, default 3
            2-bit number with status of the power supplies enables
            Bit 0 for HEMT supply
            Bit 1 for 50K supply
            Bit == 1 means enabled
            Bit == 0 means disabled

            therefore:
            0 = all off
            1 = 50K on, HEMT off
            2 = HEMT on, 50K off
            3 = both on

            Default (enable=3) turns on both power supplies.
        """
        if write_log:
            self.log('Writing Cryocard PS enable using cryo_card ' +
                f'object to {enable}')
        self.C.write_ps_en(enable)

    def get_cryo_card_ps_en(self):
        """
        Read the cryo card power supply enable signals

        Returns
        -------
        enables : int
            2-bit number with status of the power supplies enables

            Bit 0 for HEMT supply
            Bit 1 for 50K supply
            Bit == 1 means enabled
            Bit == 0 means disabled

            therefore:
            0 = all off
            1 = 50K on, HEMT off
            2 = HEMT on, 50K off
            3 = both on
        """
        en_value = self.C.read_ps_en()
        return en_value


    def get_cryo_card_hemt_ps_en(self):
        """
        Get the cryo card HEMT power supply enable.

        Returns
        -------
        enable : bool
            Power supply enable (True = enable, False = disable).
        """

        # Read the power supply enable word and extract the status of bit 0
        en_value = self.C.read_ps_en()

        return (en_value & 0x1 == 0x1)

    def get_cryo_card_50k_ps_en(self):
        """
        Set the cryo card HEMT power supply enable.

        Returns
        -------
        enable : bool
            Power supply enable (True = enable, False = disable).
        """

        # Read the power supply enable word and extract the status of bit 1
        en_value = self.C.read_ps_en()

        return (en_value & 0x2 == 0x2)

    def get_cryo_card_ac_dc_mode(self):
        """
        Get the operation mode, AC or DC, based on the readback of the relays.

        Returns
        -------
        mode : str
            String describing the operation mode. If the relays
            readback don't match, then the string 'ERROR' is returned.
        """

        # Read the relays status
        status = self.C.read_ac_dc_relay_status()

        # Both bit
        if status == 0x0:
            # When both readbacks are '0' we are in DC mode
            return("DC")
        elif status == 0x3:
            # When both readback are '1' we are in AC mode
            return("AC")
        else:
            # Anything else is an error
            return("ERROR")


    _smurf_to_gcp_stream_reg = 'userConfig[0]'  # bit for streaming

    def get_user_config0(self, as_binary=False, **kwargs):
        """
        """
        val =  self._caget(
            self.timing_header + self._smurf_to_gcp_stream_reg,
            **kwargs)

        if as_binary:
            val = bin(val)

        return val


    def set_user_config0(self, val, as_binary=False, **kwargs):
        """
        """
        self._caput(
            self.timing_header + self._smurf_to_gcp_stream_reg,
            val, **kwargs)


    def clear_unwrapping_and_averages(self, epics_poll=True, **kwargs):
        """
        Resets unwrapping and averaging for all channels, in all bands.
        """

        # Set bit 0 of userConfig[0] high.  Use SyncGroup to detect
        # when register changes so we're sure.
        user_config0_pv=(
            self.timing_header + self._smurf_to_gcp_stream_reg)

        # Toggle using SyncGroup so we can confirm state as we toggle.
        sg=SyncGroup([user_config0_pv])

        # what is it now?
        sg.wait(epics_poll=epics_poll) # wait for value
        uc0=sg.get_values()[user_config0_pv]

        # set bit high, keeping all other bits the same
        self.set_user_config0(uc0 | (1 << 0))
        sg.wait(epics_poll=epics_poll) # wait for change
        uc0=sg.get_values()[user_config0_pv]
        assert ( ( uc0 >> 0) & 1 ),(
            'Failed to set averaging/clear bit high ' +
            f'(userConfig0={uc0})')

        # toggle bit back to low, keeping all other bits the same
        self.set_user_config0(uc0 & ~(1 << 0))
        sg.wait(epics_poll=epics_poll) # wait for change
        uc0=sg.get_values()[user_config0_pv]
        assert ( ~( uc0 >> 0) & 1 ),(
            'Failed to set averaging/clear bit low after setting ' +
            f'it high (userConfig0={uc0}).')

        self.log('Successfully toggled averaging/clearing bit ' +
                 f'(userConfig[0]={uc0}).',self.LOG_USER)

    # Triggering commands
    _trigger_width_reg = 'EvrV2TriggerReg[{}]:Width'

    def set_trigger_width(self, chan, val, **kwargs):
        """
        Mystery value that seems to make the timing system work
        """
        self._caput(
            self.trigger_root + self._trigger_width_reg.format(chan),
            val, **kwargs)

    _trigger_enable_reg = 'EvrV2TriggerReg[{}]:EnableTrig'

    def set_trigger_enable(self, chan, val, **kwargs):
        """
        """
        self._caput(
            self.trigger_root + self._trigger_enable_reg.format(chan),
            val, **kwargs)

    _trigger_channel_reg_enable_reg = 'EvrV2ChannelReg[{}]:EnableReg'

    def set_evr_channel_reg_enable(self, chan, val, **kwargs):
        """
        """
        self._caput(
            self.trigger_root +
            self._trigger_channel_reg_enable_reg.format(chan),
            val, **kwargs)

    # Crashing in rogue 4, and not clear it's ever needed.
    _trigger_reg_enable_reg = 'EvrV2TriggerReg[{}]:enable'

    def set_evr_trigger_reg_enable(self, chan, val, **kwargs):
        """
        """
        self._caput(
            self.trigger_root +
            self._trigger_reg_enable_reg.format(chan),
            val, **kwargs)

    _trigger_channel_reg_count_reg = 'EvrV2ChannelReg[{}]:Count'

    def get_evr_channel_reg_count(self, chan, **kwargs):
        """
        """
        return self._caget(
            self.trigger_root +
            self._trigger_channel_reg_count_reg.format(chan),
            **kwargs)

    _trigger_channel_reg_dest_sel_reg = 'EvrV2ChannelReg[{}]:DestSel'

    def set_evr_trigger_channel_reg_dest_sel(self, chan, val, **kwargs):
        """
        """
        self._caput(
            self.trigger_root +
            self._trigger_channel_reg_dest_sel_reg.format(chan),
            val, **kwargs)

    _dac_reset_reg = 'dacReset[{}]'

    def set_dac_reset(self, bay, dac, val, **kwargs):
        """
        Toggles the physical reset line to DAC. Set to 1 then 0

        Args
        ----
        bay : int
            Which bay [0 or 1].
        dac : int
            Which DAC no. [0 or 1].
        """
        self._caput(
            self.DBG.format(bay) + self._dac_reset_reg.format(dac),
            val, **kwargs)

    def get_dac_reset(self, bay, dac, **kwargs):
        """
        Reads the physical reset DAC register.  Will be either 0 or 1.

        Args
        ----
        bay : int
            Which bay [0 or 1].
        dac : int
            Which DAC no. [0 or 1].
        """
        return self._caget(
            self.DBG.format(bay) + self._dac_reset_reg.format(dac),
            **kwargs)

    _debug_select_reg = "DebugSelect[{}]"

    def set_debug_select(self, bay, val, **kwargs):
        """
        """
        self._caput(
            self.app_core + self._debug_select_reg.format(bay),
            val, **kwargs)

    def get_debug_select(self, bay, **kwargs):
        """
        """
        return self._caget(
            self.app_core + self._debug_select_reg.format(bay),
            **kwargs)

    ### Start Ultrascale OT protection

    _ultrascale_ot_upper_threshold_reg = "OTUpperThreshold"

    def set_ultrascale_ot_upper_threshold(self, val, **kwargs):
        """
        Over-temperature (OT) upper threshold in degC for Ultrascale+
        FPGA.
        """
        self._caput(
            self.ultrascale + self._ultrascale_ot_upper_threshold_reg,
            val, **kwargs)

    def get_ultrascale_ot_upper_threshold(self, **kwargs):
        """
        Over-temperature (OT) upper threshold in degC for Ultrascale+
        FPGA.
        """
        return self._caget(
            self.ultrascale + self._ultrascale_ot_upper_threshold_reg,
            **kwargs)

    ### End Ultrascale OT protection

    _output_config_reg = "OutputConfig[{}]"

    def set_crossbar_output_config(self, index, val, **kwargs):
        """
        """
        self._caput(
            self.crossbar + self._output_config_reg.format(index),
            val, **kwargs)

    def get_crossbar_output_config(self, index, **kwargs):
        """
        """
        return self._caget(
            self.crossbar + self._output_config_reg.format(index),
            **kwargs)

    _timing_link_up_reg = "RxLinkUp"

    def get_timing_link_up(self, **kwargs):
        """
        """
        return self._caget(
            self.timing_status + self._timing_link_up_reg,
            **kwargs)

    # assumes it's handed the decimal equivalent
    _lmk_reg = "LmkReg_0x{:04X}"

    def set_lmk_reg(self, bay, reg, val, **kwargs):
        """
        Can call like this get_lmk_reg(bay=0,reg=0x147,val=0xA)
        to see only hex as in gui.
        """
        self._caput(
            self.lmk.format(bay) + self._lmk_reg.format(reg),
            val, **kwargs)

    def get_lmk_reg(self, bay, reg, **kwargs):
        """
        Can call like this hex(get_lmk_reg(bay=0,reg=0x147))
        to see only hex as in gui.
        """
        return self._caget(
            self.lmk.format(bay) + self._lmk_reg.format(reg),
            **kwargs)

    _mcetransmit_debug_reg = ':AMCc:mcetransmitDebug'

    def set_mcetransmit_debug(self, val, **kwargs):
        """
        Sets the mcetransmit debug bit. If 1, the debugger will
        print to the pyrogue screen.

        Args
        ----
        val : int
            0 or 1 for the debug bit.
        """
        self._caput(
            self.epics_root + self._mcetransmit_debug_reg,
            val, **kwargs)

    _frame_count_reg = 'FrameCnt'

    def get_frame_count(self, **kwargs):
        """
        Gets the frame count going into the SmurfProcessor. This
        must be incrementing if you are attempting to stream
        data.

        Returns
        -------
        int
            The frame count number
        """
        return self._caget(
            self.frame_rx_stats + self._frame_count_reg,
            **kwargs)

    _frame_size_reg = 'FrameSize'

    def get_frame_size(self, **kwargs):
        """
        Gets the size of the frame going into the smurf processor.

        Returns
        -------
        int
            The size of the data frame into the smurf processor.
        """
        return self._caget(
            self.frame_rx_stats + self._frame_size_reg,
            **kwargs)

    _frame_loss_count_reg = 'FrameLossCnt'

    def get_frame_loss_cnt(self, **kwargs):
        """
        The number of frames that did not make it to the smurf
        processor
        """
        return self._caget(
            self.frame_rx_stats + self._frame_loss_count_reg,
            **kwargs)

    _frame_out_order_count_reg = 'FrameOutOrderCnt'

    def get_frame_out_order_count(self, **kwargs):
        """
        """
        return self._caget(
            self.frame_rx_stats + self._frame_out_order_count_reg,
            **kwargs)

    _channel_mask_reg = 'ChannelMapper:Mask'

    def set_channel_mask(self, mask, **kwargs):
        """
        Set the smurf processor channel mask.

        Args
        ----
        mask : list
            The channel mask.
        """
        self._caput(
            self.smurf_processor + self._channel_mask_reg,
            mask, **kwargs)


    def get_channel_mask(self, **kwargs):
        """
        Gets the smuf processor channel mask.

        Returns
        -------
        mask : list
            The channel mask.
        """
        return self._caget(
            self.smurf_processor + self._channel_mask_reg,
            **kwargs)

    _unwrapper_reset_reg = 'Unwrapper:reset'

    def set_unwrapper_reset(self, **kwargs):
        """
        Resets the unwrap filter. There is no get function because
        it is an executed command.
        """
        self._caput(
            self.smurf_processor + self._unwrapper_reset_reg,
            1, **kwargs)

    _filter_reset_reg = 'Filter:reset'

    def set_filter_reset(self, **kwargs):
        """
        Resets the downsample filter
        """
        self._caput(
            self.smurf_processor + self._filter_reset_reg,
            1, **kwargs)

    _filter_a_reg = 'Filter:A'

    def set_filter_a(self, coef, **kwargs):
        """
        Set the smurf processor filter A coefficients.

        Args
        ----
        coef : list
            The filter A coefficients.
        """
        self._caput(
            self.smurf_processor + self._filter_a_reg,
            coef, **kwargs)


    def get_filter_a(self, **kwargs):
        """
        Gets the smurf processor filter A coefficients.

        Returns
        -------
        coef : list
            The filter A coefficients.
        """
        if self.offline:  # FIX ME - STUPPID HARDCODE
            return np.array(
                [ 1., -3.74145562,  5.25726624,
                  -3.28776591, 0.77203984])

        return self._caget(
            self.smurf_processor + self._filter_a_reg,
            **kwargs)

    _filter_b_reg = 'Filter:B'

    def set_filter_b(self, coef, **kwargs):
        """
        Set the smurf processor filter B coefficients.

        Args
        ----
        coef : list
            The filter B coefficients.
        """
        self._caput(
            self.smurf_processor + self._filter_b_reg,
            coef, **kwargs)


    def get_filter_b(self, **kwargs):
        """
        Get the smurf processor filter B coefficients.

        Returns
        -------
        coef : list
            The filter B coefficients.
        """
        if self.offline:
            return np.array(
                [5.28396689e-06, 2.11358676e-05, 3.17038014e-05,
                 2.11358676e-05, 5.28396689e-06])

        return self._caget(
            self.smurf_processor + self._filter_b_reg,
            **kwargs)

    _filter_order_reg = 'Filter:Order'

    def set_filter_order(self, order, **kwargs):
        """
        Set the smurf processor filter order.

        Args
        ----
        int
            The filter order.
        """
        self._caput(
            self.smurf_processor + self._filter_order_reg,
            order, **kwargs)

    def get_filter_order(self, **kwargs):
        """
        Get the smurf processor filter order.

        Args
        ----
        int
            The filter order.
        """
        return self._caget(
            self.smurf_processor + self._filter_order_reg,
            **kwargs)

    _filter_gain_reg = 'Filter:Gain'

    def set_filter_gain(self, gain, **kwargs):
        """
        Set the smurf processor filter gain.

        Args
        ----
        float
            The filter gain.
        """
        self._caput(
            self.smurf_processor + self._filter_gain_reg,
            gain, **kwargs)

    def get_filter_gain(self, **kwargs):
        """
        Get the smurf processor filter gain.

        Returns
        -------
        float
            The filter gain.
        """
        return self._caget(
            self.smurf_processor + self._filter_gain_reg,
            **kwargs)

    _downsampler_factor_reg = 'Downsampler:Factor'

    def set_downsample_factor(self, factor, **kwargs):
        """
        Set the smurf processor down-sampling factor.

        Args
        ----
        int
            The down-sampling factor.
        """
        self._caput(
            self.smurf_processor + self._downsampler_factor_reg,
            factor, **kwargs)

    def get_downsample_factor(self, **kwargs):
        """
        Get the smurf processor down-sampling factor.

        Returns
        -------
        int
            The down-sampling factor.
        """
        if self.offline:  # FIX ME - STUPID HARD CODE
            return 20

        else:
            return self._caget(
                self.smurf_processor + self._downsampler_factor_reg,
                **kwargs)

    _filter_disable_reg = "Filter:Disable"

    def set_filter_disable(self, disable_status, **kwargs):
        """
        If Disable is set to True, then the downsampling filter is
        off.

        Args
        ----
        bool
            The status of the Disable bit.
        """
        self._caput(
            self.smurf_processor + self._filter_disable_reg,
            disable_status, **kwargs)

    def get_filter_disable(self, **kwargs):
        """
        If Disable is set to True, then the downsampling filter is
        off.

        Returns
        -------
        bool
            The status of the Disable bit.
        """
        return self._caget(
            self.smurf_processor + self._filter_disable_reg,
            **kwargs)

    _data_file_name_reg = 'FileWriter:DataFile'

    def set_data_file_name(self, name, **kwargs):
        """
        Set the data file name.

        Args
        ----
        str
            The file name.
        """
        self._caput(
            self.smurf_processor + self._data_file_name_reg,
            name, **kwargs)

    def get_data_file_name(self, **kwargs):
        """
        Set the data file name.

        Returns
        -------
        str
            The file name.
        """
        return self._caget(
            self.smurf_processor + self._data_file_name_reg,
            **kwargs)

    _data_file_open_reg = 'FileWriter:Open'

    def open_data_file(self, **kwargs):
        """
        Open the data file.
        """
        self._caput(
            self.smurf_processor + self._data_file_open_reg,
            1, **kwargs)

    _data_file_close_reg = 'FileWriter:Close'

    def close_data_file(self, **kwargs):
        """
        Close the data file.
        """
        self._caput(
            self.smurf_processor + self._data_file_close_reg,
            1, **kwargs)

    _num_channels_reg = "NumChannels"

    def get_smurf_processor_num_channels(self, **kwargs):
        """
        This is the number of channels that smurf_processor (the thing that
        does the downsampling, filtering, etc and then swrites to disk/streams
        data to the DAQ) thinks are on.

        This value is read only.
        """
        return self._caget(
            self.channel_mapper + self._num_channels_reg,
            **kwargs)

    _payload_size_reg = "PayloadSize"

    def set_payload_size(self, payload_size, **kwargs):
        """
        The payload size defines the number of available channels to
        write to disk/stream. Payload size must be larger than the
        number of channels going into the channel mapper

        Args
        ----
        int
            The number of channels written to disk.  This is
            independent of the number of active channels.
        """
        self._caput(
            self.channel_mapper + self._payload_size_reg,
            payload_size, **kwargs)

    def get_payload_size(self, **kwargs):
        """
        The payload size defines the number of available channels
        to write to disk/stream. Payload size must be larger than
        the number of channels going into the channel mapper

        Returns
        -------
        int
            The number of channels written to disk.  This is
            independent of the number of active channels.
        """
        return self._caget(
            self.channel_mapper + self._payload_size_reg,
            **kwargs)<|MERGE_RESOLUTION|>--- conflicted
+++ resolved
@@ -278,19 +278,15 @@
         bays : list of int
             Which bays were enabled on pysmurf server startup.
         """
-<<<<<<< HEAD
-        return list(
-            self._caget(
-                self.smurf_application +
-                self._enabled_bays_reg,
-                **kwargs))
-=======
-        enabled_bays = self._caget(self.smurf_application + self._enabled_bays, **kwargs)
+        enabled_bays = self._caget(
+            self.smurf_application +
+            self._enabled_bays_reg,
+            **kwargs)
         try:
             return list(enabled_bays)
         except Exception:
             return enabled_bays
->>>>>>> b21b5e05
+
 
     #### End SmurfApplication gets/sets
 
