import numpy as np
import os
import time
from pysmurf.base import SmurfBase
from scipy import optimize
import scipy.signal as signal
from ..util import tools

class SmurfTuneMixin(SmurfBase):
    """
    This contains all the tuning scripts
    """

    def tune_band(self, band, freq=None, resp=None, n_samples=2**19, 
        make_plot=False, plot_chans = [], save_plot=True, save_data=True, 
        make_subband_plot=False,
        grad_cut=.05, freq_min=-2.5E8, freq_max=2.5E8, amp_cut=.25):
        """
        This does the full_band_resp, which takes the raw resonance data.
        It then finds the where the reseonances are. Using the resonance
        locations, it does calculates the eta parameters.

        Args:
        -----
        band (int): The band to tune

        Opt Args:
        ---------
        freq (float array): The frequency information. If both freq and resp
            are not None, it will skip full_band_resp.
        resp (float array): The response information. If both freq and resp
            are not None, it will skip full_band_resp.
        n_samples (int): The number of samples to take in full_band_resp.
            Default is 2^19.
        make_plot (bool): Whether to make plots. This is slow, so if you want
            to tune quickly, set to False. Default True.
        plot_chans (list): if making plots, which channels to plot. If empty,
	       will just plot all of them
        save_plot (bool): Whether to save the plot. If True, it will close the
            plots before they are shown. If False, plots will be brought to the
            screen.
        save_data (bool): If True, saves the data to disk.
        grad_cut (float): The value of the gradient of phase to look for 
            resonances. Default is .05
        amp_cut (float): The distance from the median value to decide whether
            there is a resonance. Default is .25.
        freq_min (float): The minimum frequency relative to the center of
            the band to look for resonances. Units of Hz. Defaults is -2.5E8
        freq_max (float): The maximum frequency relative to the center of
            the band to look for resonances. Units of Hz. Defaults is 2.5E8

        Returns:
        --------
        res (dict): A dictionary with resonance frequency, eta, eta_phase,
            R^2, and amplitude.

        """
        timestamp = self.get_timestamp()

        if make_plot and save_plot:
            import matplotlib.pyplot as plt
            plt.ioff()

        if freq is None or resp is None:
            self.flux_ramp_off()
            self.log('Running full band resp')
            freq, resp = self.full_band_resp(band, n_samples=n_samples,
                make_plot=make_plot, save_data=save_data, timestamp=timestamp)

<<<<<<< HEAD
            # Now let's scale/shift phase/mag to match what DSP sees
=======
             # Now let's scale/shift phase/mag to match what DSP sees
>>>>>>> 3c7edb7a

            # fit phase, calculate delay +/- 250MHz
            idx = np.where( (freq > freq_min) & (freq < freq_max) )

            p     = np.polyfit(freq[idx], np.unwrap(np.angle(resp[idx])), 1)
            delay = 1e6*np.abs(p[0]/(2*np.pi))

<<<<<<< HEAD
=======
            # FIXME - ref_phase_delay should be calcuated here, not set
>>>>>>> 3c7edb7a
            ref_phase_delay      = 6
            ref_phase_delay_fine = 0
            processing_delay     = 1.842391045639787 # empirical, may need to iterate on this **must be right** for tracking
            # DSP sees cable delay + processing delay 
            #   - refPhaseDelay/2.4 (2.4 MHz ticks) + ref_phase_delay_fine/307.2
<<<<<<< HEAD
            # calculate refPhaseDelay and refPhaseDelayFine
            ref_phase_delay      = np.ceil( (delay + processing_delay) * 2.4 )
            ref_phase_delay_fine = np.floor( np.abs(delay + processing_delay - ref_phase_delay/2.4) * 307.2 )

=======
>>>>>>> 3c7edb7a
            comp_delay       = (delay + processing_delay
                                 - ref_phase_delay/2.4 + ref_phase_delay_fine/307.2)
            mag_scale        = 0.04232/0.1904    # empirical

            add_phase_slope  = (2*np.pi*1e-6)*(delay - comp_delay)

            # scale magnitude
            mag_resp         = np.abs(resp)
            comp_mag_resp    = mag_scale*mag_resp

            # adjust slope of phase response
            # finally there may also be some overall phase shift (DC)
<<<<<<< HEAD
#FIXME - want to match phase at a frequency where there is no resonator
            match_freq_offset = -0.8 # match phase at -0.8 MHz
            phase_resp        = np.unwrap(np.angle(resp))
            idx0              = np.abs(freq - match_freq_offset*1e6).argmin()
            tf_phase          = phase_resp[idx0] + freq[idx0]*add_phase_slope
#FIXME - should we be doing epics caput/caget here?
            import epics
            base_root = 'mitch_epics:AMCc:FpgaTopLevel:AppTop:AppCore:SysgenCryo:Base[' + str(band) ']:'
            epics.caput(base_root + 'refPhaseDelay', ref_phase_delay)
            epics.caput(base_root + 'lmsDelay', ref_phase_delay)
            epics.caput(base_root + 'refPhaseDelayFine', ref_phase_delay_fine)
            pv_root = base_root + 'CryoChannels:CryoChannel[0]:'
            epics.caput(pv_root + 'etaMagScaled', 1)
            epics.caput(pv_root + 'centerFrequencyMHz', match_freq_offset)
=======
            import matplotlib.pyplot as plt
            fig, ax = plt.subplots(1)
            ax.plot(freq, np.unwrap(np.angle(resp)))
            plt.show()

            phase_resp        = np.angle(resp)
            idx0              = np.abs(freq+0.8e6).argmin()
            tf_phase          = phase_resp[idx0] + freq[idx0]*add_phase_slope
            #FIXME
            import epics
            pv_root = 'mitch_epics:AMCc:FpgaTopLevel:AppTop:AppCore:SysgenCryo:Base[3]:CryoChannels:CryoChannel[0]:'
            epics.caput(pv_root + 'etaMagScaled', 1)
            epics.caput(pv_root + 'centerFrequencyMHz', -0.8)
>>>>>>> 3c7edb7a
            epics.caput(pv_root + 'amplitudeScale', 10)
            epics.caput(pv_root + 'etaPhaseDegree', 0)
            dsp_I             = [epics.caget(pv_root + 'frequencyErrorMHz') for i in range(20)]
            epics.caput(pv_root + 'etaPhaseDegree', -90)
            dsp_Q             = [epics.caget(pv_root + 'frequencyErrorMHz') for i in range(20)]
            epics.caput(pv_root + 'amplitudeScale', 0)
            dsp_phase         = np.arctan2(np.mean(dsp_Q), np.mean(dsp_I)) 
            phase_shift       = dsp_phase - tf_phase
            comp_phase_resp   = phase_resp + freq*add_phase_slope + phase_shift

<<<<<<< HEAD

=======
>>>>>>> 3c7edb7a
            # overall compensated response
            comp_resp         = comp_mag_resp*(np.cos(comp_phase_resp) 
                                          + 1j*np.sin(comp_phase_resp))

            resp              = comp_resp
<<<<<<< HEAD
            
=======

        import matplotlib.pyplot as plt
        fig, ax = plt.subplots(1)
        ax.plot(freq, comp_phase_resp)
        plt.show()

>>>>>>> 3c7edb7a
        # Find peaks
        peaks = self.find_peak(freq, resp, band=band, make_plot=make_plot, 
            save_plot=save_plot, grad_cut=grad_cut, freq_min=freq_min,
            freq_max=freq_max, amp_cut=amp_cut, 
            make_subband_plot=make_subband_plot, timestamp=timestamp)

        uc_att = self.get_att_uc(band)

        # Eta scans
        resonances = {}
        for i, p in enumerate(peaks):
            eta, eta_scaled, eta_phase_deg, r2, eta_mag, latency=self.eta_fit(freq, 
                resp, p, .2E6, 614.4/128, make_plot=make_plot, 
                plot_chans=plot_chans, save_plot=save_plot, res_num=i, 
                band=band, timestamp=timestamp, uc_att=uc_att)

            resonances[i] = {
                'freq': p,
                'eta': eta,
                'eta_scaled': eta_scaled,
                'eta_phase': eta_phase_deg,
                'r2': r2,
                'eta_mag': eta_mag,
                'latency': latency
            }

        if save_data:
            self.log('Saving resonances to {}'.format(self.output_dir))
            np.save(os.path.join(self.output_dir, 
                '{}_b{}_resonances'.format(timestamp, band)), resonances)

        # Assign resonances to channels
        self.log('Assigning channels')
        f = [resonances[k]['freq']*1.0E-6 for k in resonances.keys()]
        subbands, channels, offsets = self.assign_channels(f, band=band)

        for i, k in enumerate(resonances.keys()):
            resonances[k].update({'subband': subbands[i]})
            resonances[k].update({'channel': channels[i]})
            resonances[k].update({'offset': offsets[i]})

        self.freq_resp = resonances
        np.save(os.path.join(self.output_dir, 
            '{}_freq_resp'.format(timestamp)), self.freq_resp)

        self.relock(band)
        self.log('Done')
        return resonances


    def full_band_resp(self, band, n_scan=1, n_samples=2**19, make_plot=False, 
        save_plot=True, save_data=False, timestamp=None, save_raw_data=False):
        """
        Injects high amplitude noise with known waveform. The ADC measures it.
        The cross correlation contains the information about the resonances.

        Args:
        -----
        band (int): The band to sweep.

        Opt Args:
        ---------
        n_samples (int): The number of samples to take. Default 2^18.
        make_plot (bool): Whether the make plots. Default is False.
        save_data (bool): Whether to save the plot.
        timestamp (str): The timestamp as a string.

        Returns:
        --------
        f (float array): The frequency information. Length n_samples/2
        resp (complex array): The response information. Length n_samples/2
        """
        if timestamp is None:
            timestamp = self.get_timestamp()

        resp = np.zeros((int(n_scan), int(n_samples/2)), dtype=complex)
        for n in np.arange(n_scan):
            self.set_trigger_hw_arm(0, write_log=True)  # Default setup sets to 1

            self.set_noise_select(band, 1, wait_done=True, write_log=True)
            try:
                adc = self.read_adc_data(band, n_samples, hw_trigger=True)
            except Exception:
                self.log('ADC read failed. Trying one more time', self.LOG_ERROR)
                adc = self.read_adc_data(band, n_samples, hw_trigger=True)
            time.sleep(.05)  # Need to wait, otherwise dac call interferes with adc

            try:
                dac = self.read_dac_data(band, n_samples, hw_trigger=True)
            except:
                self.log('ADC read failed. Trying one more time', self.LOG_ERROR)
                dac = self.read_dac_data(band, n_samples, hw_trigger=True)
            time.sleep(.05)

            self.set_noise_select(band, 0, wait_done=True, write_log=True)

            if band == 2:
                dac = np.conj(dac)

            if save_raw_data:
                self.log('Saving raw data...', self.LOG_USER)
                np.save(os.path.join(self.output_dir, 
                    '{}_adc'.format(timestamp)), adc)
                np.save(os.path.join(self.output_dir,
                    '{}_dac'.format(timestamp)), dac)

            # To do : Implement cross correlation to get shift

            f, p_dac = signal.welch(dac, fs=614.4E6, nperseg=n_samples/2)
            f, p_adc = signal.welch(adc, fs=614.4E6, nperseg=n_samples/2)
            f, p_cross = signal.csd(dac, adc, fs=614.4E6, nperseg=n_samples/2)

            idx = np.argsort(f)
            f = f[idx]
            p_dac = p_dac[idx]
            p_adc = p_adc[idx]
            p_cross = p_cross[idx]

            resp[n] = p_cross / p_dac

        resp = np.mean(resp, axis=0)
<<<<<<< HEAD
        resp = resp[::-1]    # flip order
        resp = np.conj(resp) # conj to make phase go right way
=======
        # f = np.flipud(f)
        # f *= -1  # Flip frequency sign
>>>>>>> 3c7edb7a

        if make_plot:
            import matplotlib.pyplot as plt
            fig, ax = plt.subplots(3, figsize=(5,8), sharex=True)
            f_plot = f / 1.0E6

            plot_idx = np.where(np.logical_and(f_plot>-250, f_plot<250))

            ax[0].semilogy(f_plot, p_dac)
            ax[0].set_ylabel('DAC')
            ax[1].semilogy(f_plot, p_adc)
            ax[1].set_ylabel('ADC')
            ax[2].semilogy(f_plot, np.abs(p_cross))
            ax[2].set_ylabel('Cross')
            ax[2].set_xlabel('Frequency [MHz]')
            ax[0].set_title(timestamp)

            # plt.tight_layout()

            if save_plot:
                plt.savefig(os.path.join(self.plot_dir, 
                    '{}_b{}_full_band_resp_raw.png'.format(timestamp, band)),
                    bbox_inches='tight')
                plt.close()

            fig, ax = plt.subplots(1)

            ax.plot(f_plot[plot_idx], np.log10(np.abs(resp[plot_idx])))
            ax.set_xlabel('Freq [MHz]')
            ax.set_ylabel('Response')
            ax.set_title(timestamp)
            if save_plot:
                plt.savefig(os.path.join(self.plot_dir, 
                    '{}_b{}_full_band_resp.png'.format(timestamp, band)),
                    bbox_inches='tight')
                plt.close()

        if save_data:
            save_name = timestamp + '_{}_full_band_resp.txt'
            np.savetxt(os.path.join(self.output_dir, save_name.format('freq')), 
                f)
            np.savetxt(os.path.join(self.output_dir, save_name.format('real')), 
                np.real(resp))
            np.savetxt(os.path.join(self.output_dir, save_name.format('imag')), 
                np.imag(resp))
            
        return f, resp


    def find_peak(self, freq, resp, grad_cut=.05, amp_cut=.25, freq_min=-2.5E8, 
        freq_max=2.5E8, make_plot=False, save_plot=True, band=None,
        make_subband_plot=False, timestamp=None):
        """find the peaks within a given subband

        Args:
        -----
        freq (float array): should be a single row of the broader freq array
        resp (complex array): complex response for just this subband

        Opt Args:
        ---------
        grad_cut (float): The value of the gradient of phase to look for 
            resonances. Default is .05
        amp_cut (float): The distance from the median value to decide whether
            there is a resonance. Default is .25.
        freq_min (float): The minimum frequency relative to the center of
            the band to look for resonances. Units of Hz. Defaults is -2.5E8
        freq_max (float): The maximum frequency relative to the center of
            the band to look for resonances. Units of Hz. Defaults is 2.5E8
        make_plot (bool): Whether to make a plot. Default is False.
        make_subband_plot (bool): Whether to make a plot per subband. This is
            very slow. Default is False.
        save_plot (bool): Whether to save the plot to self.plot_dir. Default
            is True.
        band (int): The band to take find the peaks in. Mainly for saving
            and plotting.
        timestamp (str): The timestamp. Mainly for saving and plotting


        Returns:
        -------_
        resonances (float array): The frequency of the resonances in the band
            in Hz.
        """
        if timestamp is None:
            timestamp = self.get_timestamp()

        angle = np.unwrap(np.angle(resp))
        grad = np.ediff1d(angle, to_end=[np.nan])
        amp = np.abs(resp)

        grad_loc = np.array(grad > grad_cut)

        window = 500
        import pandas as pd

        med_amp = pd.Series(amp).rolling(window=window, center=True).median()

        starts, ends = self.find_flag_blocks(self.pad_flags(grad_loc, 
            before_pad=50, after_pad=50, min_gap=50))

        peak = np.array([], dtype=int)
        for s, e in zip(starts, ends):
            if freq[s] > freq_min and freq[e] < freq_max:
                idx = np.ravel(np.where(amp[s:e] == np.min(amp[s:e])))[0]
                idx += s
                if med_amp[idx] - amp[idx] > amp_cut:
                    peak = np.append(peak, idx)

        # Make summary plot
        if make_plot:
            import matplotlib.pyplot as plt
            fig, ax = plt.subplots(1)

            plot_freq = freq*1.0E-6

            ax.plot(plot_freq,amp)
            ax.plot(plot_freq, med_amp)
            ax.plot(plot_freq[peak], amp[peak], 'kx')

            for s, e in zip(starts, ends):
                ax.axvspan(plot_freq[s], plot_freq[e], color='k', alpha=.1)

            ax.set_ylabel('Amp')
            ax.set_xlabel('Freq [MHz]')

            if save_plot:
                save_name = '{}_plot_freq.png'.format(timestamp)
                plt.savefig(os.path.join(self.plot_dir, save_name))
                plt.close()

        # Make plot per subband
        if make_subband_plot:
            import matplotlib.pyplot as plt
            subbands, subband_freq = self.get_subband_centers(band, 
                hardcode=True)  # remove hardcode mode
            plot_freq = freq * 1.0E-6
            plot_width = 5.5  # width of plotting in MHz
            width = (subband_freq[1] - subband_freq[0])

            for sb, sbf in zip(subbands, subband_freq):
                self.log('Making plot for subband {}'.format(sb))
                idx = np.logical_and(plot_freq > sbf - plot_width/2.,
                    plot_freq < sbf + plot_width/2.)
                f = plot_freq[idx]
                p = angle[idx]
                x = np.arange(len(p))
                fp = np.polyfit(x, p, 1)
                p = p - x*fp[0] - fp[1]

                g = grad[idx]
                a = amp[idx]
                ma = med_amp[idx]

                fig, ax = plt.subplots(2, sharex=True)
                ax[0].plot(f, p, label='Phase')
                ax[0].plot(f, g, label=r'$\Delta$ phase')
                ax[1].plot(f, a, label='Amp')
                ax[1].plot(f, ma, label='Median Amp')
                for s, e in zip(starts, ends):
                    if (plot_freq[s] in f) or (plot_freq[e] in f):
                        ax[0].axvspan(plot_freq[s], plot_freq[e], color='k', 
                            alpha=.1)
                        ax[1].axvspan(plot_freq[s], plot_freq[e], color='k', 
                            alpha=.1)

                for pp in peak:
                    if plot_freq[pp] > sbf - plot_width/2. and \
                        plot_freq[pp] < sbf + plot_width/2.:
                        ax[1].plot(plot_freq[pp], amp[pp], 'xk')

                ax[0].legend(loc='upper right')
                ax[1].legend(loc='upper right')

                ax[0].axvline(sbf, color='k' ,linestyle=':', alpha=.4)
                ax[1].axvline(sbf, color='k' ,linestyle=':', alpha=.4)
                ax[0].axvline(sbf - width/2., color='k' ,linestyle='--', 
                    alpha=.4)
                ax[0].axvline(sbf + width/2., color='k' ,linestyle='--', 
                    alpha=.4)
                ax[1].axvline(sbf - width/2., color='k' ,linestyle='--', 
                    alpha=.4)
                ax[1].axvline(sbf + width/2., color='k' ,linestyle='--', 
                    alpha=.4)

                ax[1].set_xlim((sbf-plot_width/2., sbf+plot_width/2.))

                ax[0].set_ylabel('[Rad]')
                ax[1].set_xlabel('Freq [MHz]')
                ax[1].set_ylabel('Amp')

                ax[0].set_title('Band {} Subband {}'.format(band,
                    sb, sbf))

                if save_plot:
                    save_name = '{}_sb{:03}_find_freq.png'.format(timestamp, sb)
                    plt.savefig(os.path.join(self.plot_dir, save_name),
                        bbox_inches='tight')
                    plt.close()

        return freq[peak]

    def find_flag_blocks(self, flag, minimum=None, min_gap=None):
        """ 
        Find blocks of adjacent points in a boolean array with the same value. 

        Arguments 
        --------- 
        flag : bool, array_like 
            The array in which to find blocks 
        minimum : int (optional)
            The minimum length of block to return. Discards shorter blocks 
        min_gap : int (optional)
            The minimum gap between flag blocks. Fills in gaps smaller.

        Returns
        ------- 
        starts, ends : int arrays
            The start and end indices for each block.
            NOTE: the end index is the last index in the block. Add 1 for 
            slicing, where the upper limit should be after the block 
        """
        if min_gap is not None:
            _flag = self.pad_flags(np.asarray(flag, dtype=bool),
                min_gap=min_gap).astype(np.int8)
        else:
            _flag = np.asarray(flag).astype(int)

        marks = np.diff(_flag)
        start = np.where(marks == 1)[0]+1
        if _flag[0]:
            start = np.concatenate([[0],start])
        end = np.where(marks == -1)[0]
        if _flag[-1]:
            end = np.concatenate([end,[len(_flag)-1]])

        if minimum is not None:
            inds = np.where(end - start + 1 > minimum)[0]
            return start[inds],end[inds]
        else:
            return start,end

    def pad_flags(self, f, before_pad=0, after_pad=0, min_gap=0, min_length=0):
        """
        """
        before, after = self.find_flag_blocks(f)
        after += 1 

        inds = np.where(np.subtract(before[1:],after[:-1]) < min_gap)[0]
        after[inds] = before[inds+1]

        before -= before_pad
        after += after_pad

        padded = np.zeros_like(f)

        for b, a in zip(before, after):
            if (a-after_pad)-(b+before_pad) > min_length:
                padded[np.max([0,b]):a] = True

        return padded

    def plot_find_peak(self, freq, resp, peak_ind, save_plot=True, 
        save_name=None):
        """
        """
        import matplotlib.pyplot as plt

        Idat = np.real(resp)
        Qdat = np.imag(resp)
        phase = np.unwrap(np.arctan2(Qdat, Idat))
        
        fig, ax = plt.subplots(2, sharex=True, figsize=(6,4))
        ax[0].plot(freq, np.abs(resp), label='amp', color='b')
        ax[0].plot(freq, Idat, label='I', color='r', linestyle=':', alpha=.5)
        ax[0].plot(freq, Qdat, label='Q', color='g', linestyle=':', alpha=.5)
        ax[0].legend(loc='lower right')
        ax[1].plot(freq, phase, color='b')
        ax[1].set_ylim((-np.pi, np.pi))

        if len(peak_ind):  # empty array returns False
            ax[0].plot(freq[peak_ind], np.abs(resp[peak_ind]), 'x', color='k')
            ax[1].plot(freq[peak_ind], phase[peak_ind], 'x', color='k')
        else:
            self.log('No peak_ind values.', self.LOG_USER)

        fig.suptitle("Peak Finding")
        ax[1].set_xlabel("Frequency offset from Subband Center (MHz)")
        ax[0].set_ylabel("Response")
        ax[1].set_ylabel("Phase [rad]")

        if save_plot:
            if save_name is None:
                self.log('Using default name for saving: find_peak.png \n' +
                    'Highly recommended that you input a non-default name')
                save_name = 'find_peak.png'
            else:
                self.log('Plotting saved to {}'.format(save_name))
            plt.savefig(os.path.join(self.plot_dir, save_name),
                bbox_inches='tight')
            plt.close()

    def eta_fit(self, freq, resp, peak_freq, delF, subbandHalfWidth, 
        make_plot=False, plot_chans=[], save_plot=True, band=None, 
        timestamp=None, res_num=None, uc_att=0):
        """
        Cyndia's eta finding code
        """
        if timestamp is None:
            timestamp = self.get_timestamp()

        amp = np.abs(resp)
        
        fit = np.polyfit(freq, np.unwrap(np.angle(resp)), 1)
        fitted_line = np.poly1d(fit)  
        phase = np.unwrap(np.angle(resp) - fitted_line(freq))
        
        min_idx = np.ravel(np.where(freq == peak_freq))[0]
        
        try:
            left = np.where(freq < peak_freq - delF)[0][-1]
        except IndexError:
            left = 0
        right = np.where(freq > peak_freq + delF)[0][0]
        
            
        eta = (freq[right] - freq[left]) / (resp[right] - resp[left])
        latency = (np.unwrap(np.angle(resp))[-1] - \
            np.unwrap(np.angle(resp))[0]) / (freq[-1] - freq[0])/2/np.pi
        eta_mag = np.abs(eta)
        eta_mag /= (10*np.log10( uc_att / 2 ) )
        eta_angle = np.angle(eta)
        eta_scaled = eta_mag * 1e-6/ subbandHalfWidth # convert to MHz
        eta_phase_deg = eta_angle * 180 / np.pi

        # def r2_value(x, y, deg):
        #     fit = np.polyfit(x,y,deg)
        #     fitted_line = np.poly1d(fit)
        #     yhat = fitted_line(x)
        #     ybar = np.sum(y) / len(y)
        #     ssreg = np.sum((yhat - ybar)**2)
        #     sstot = np.sum((y - ybar)**2)
            
        #     return ssreg / sstot

        # r2 = r2_value(freq[left:right], phase[left:right],1)

        if left != right:
            sk_fit = tools.fit_skewed_lorentzian(freq[left:right], amp[left:right])
            r2 = np.sum((amp[left:right] - tools.skewed_lorentzian(freq[left:right], 
                *sk_fit))**2)
        else:
            r2 = np.nan

        if make_plot:
            self.log('Saving plots to {}'.format(self.plot_dir))
            if len(plot_chans) == 0:
                self.log('Making plot for band' + 
                    ' {} res {:03}'.format(band, res_num))
                self.plot_eta_fit(freq[left:right], resp[left:right], 
                    eta=eta, eta_mag=eta_mag, r2=r2,
                    save_plot=save_plot, timestamp=timestamp, band=band,
                    res_num=res_num, sk_fit=sk_fit)
            else:
                if res_num in plot_chans:
                    self.log('Making plot for band ' + 
                        '{} res {:03}'.format(band, res_num))
                    self.plot_eta_fit(freq[left:right], resp[left:right], 
                        eta=eta, eta_mag=eta_mag, eta_phase_deg=eta_phase_deg, 
                        r2=r2, save_plot=save_plot, timestamp=timestamp, 
                        band=band, res_num=res_num, sk_fit=sk_fit)

        return eta, eta_scaled, eta_phase_deg, r2, eta_mag, latency


    def plot_eta_fit(self, freq, resp, eta=None, eta_mag=None, 
        eta_phase_deg=None, r2=None, save_plot=True, timestamp=None, 
        res_num=None, band=None, sk_fit=None):
        """
        """
        if timestamp is None:
            timestamp = self.get_timestamp()

        import matplotlib.pyplot as plt
        from matplotlib.gridspec import GridSpec

        I = np.real(resp)
        Q = np.imag(resp)
        amp = np.sqrt(I**2 + Q**2)
        phase = np.unwrap(np.arctan2(Q, I))  # radians

        plot_freq = freq*1.0E-6

        center_idx = np.ravel(np.where(amp==np.min(amp)))[0]

        fig = plt.figure(figsize=(9,4.5))
        gs=GridSpec(2,3)
        ax0 = fig.add_subplot(gs[0,0])
        ax1 = fig.add_subplot(gs[1,0], sharex=ax0)
        ax2 = fig.add_subplot(gs[:,1:])
        ax0.plot(plot_freq, I, label='I', linestyle=':', color='k')
        ax0.plot(plot_freq, Q, label='Q', linestyle='--', color='k')
        ax0.scatter(plot_freq, amp, c=np.arange(len(freq)), s=3,
            label='amp')
        if sk_fit is not None:
            ax0.plot(plot_freq, tools.skewed_lorentzian(plot_freq*1.0E6, 
                *sk_fit), color='r', linestyle=':')
        ax0.legend(fontsize=10, loc='lower right')
        ax0.set_ylabel('Resp')

        ax1.scatter(plot_freq, np.rad2deg(phase), c=np.arange(len(freq)), s=3)
        ax1.set_ylabel('Phase [deg]')

        # IQ circle
        ax2.axhline(0, color='k', linestyle=':', alpha=.5)
        ax2.axvline(0, color='k', linestyle=':', alpha=.5)

        ax2.scatter(I, Q, c=np.arange(len(freq)), s=3)
        ax2.set_xlabel('I')
        ax2.set_ylabel('Q')

        lab = ''
        if eta is not None:
            if eta_mag is not None:
                lab = r'$\eta/\eta_{mag}$' + \
                ': {:4.3f}+{:4.3f}'.format(np.real(eta/eta_mag), 
                    np.imag(eta/eta_mag)) + '\n'
            else:
                lab = lab + r'$\eta$' + ': {}'.format(eta) + '\n'
        if eta_mag is not None:
            lab = lab + r'$\eta_{mag}$' + ': {:1.3e}'.format(eta_mag) + '\n'
        if eta_phase_deg is not None:
            lab = lab + r'$\eta_{ang}$' + \
                ': {:3.2f}'.format(eta_phase_deg) + '\n'
        if r2 is not None:
            lab = lab + r'$R^2$' + ' :{:4.3f}'.format(r2)

        ax2.text(.03, .80, lab, transform=ax2.transAxes, fontsize=10)

        if eta is not None:
            if eta_mag is not None:
                eta = eta/eta_mag
            respp = eta*resp
            Ip = np.real(respp)
            Qp = np.imag(respp)
            ax2.scatter(Ip, Qp, c=np.arange(len(freq)), cmap='inferno', s=3)

        plt.tight_layout()

        if save_plot:
            if res_num is not None and band is not None:
                save_name = '{}_eta_b{}_res{:03}.png'.format(timestamp, band, 
                    res_num)
            else:
                save_name = '{}_eta.png'.format(timestamp)
            plt.savefig(os.path.join(self.plot_dir, save_name), 
                bbox_inches='tight')
            plt.close()

    def get_closest_subband(self, f, band):
        """
        Returns the closest subband number for a given input frequency.
        
        """
        # get subband centers:
        subbands, centers = self.get_subband_centers(band, as_offset=True)
        if self.check_freq_scale(f, centers[0]):
            pass
        else:
            raise ValueError('{} and {}'.format(f, centers[0]))
            
        idx = np.argmin([abs(x - f) for x in centers])
        return idx

    def check_freq_scale(self, f1, f2):
        """
        """
        if abs(f1/f2) > 1e3:
            return False
        else:
            return True

    def assign_channels(self, freq, band=None, bandcenter=None, 
        channel_per_subband=4):
        """
        """
        if band is None and bandcenter is None:
            self.log('Must have band or bandcenter', self.LOG_ERROR)
            raise ValueError('Must have band or bandcenter')

        subbands = np.zeros(len(freq), dtype=int)
        channels = -1 * np.ones(len(freq), dtype=int)
        offsets = np.zeros(len(freq))
        
        # Assign all frequencies to a subband
        for idx in range(len(freq)):
            subbands[idx] = self.get_closest_subband(freq[idx], band)
            subband_center = self.get_subband_centers(band, 
                as_offset=True)[1][subbands[idx]]

            offsets[idx] = freq[idx] - subband_center
        
        # Assign unique channel numbers
        for unique_subband in set(subbands):
            chans = self.get_channels_in_subband(band, int(unique_subband))
            mask = np.where(subbands == unique_subband)[0]
            if len(mask) > channel_per_subband:
                concat_mask = mask[:channel_per_subband]
            else:
                concat_mask = mask[:]
            
            chans = chans[:len(list(concat_mask))] #I am so sorry
            
            channels[mask[:len(chans)]] = chans
        
        return subbands, channels, offsets


    def compare_tuning(self, tune, ref_tune):
        """
        Compares tuning file to a reference tuning file
        """
        if isinstance(tune, str):
            self.log('Loading {}'.format(tune))
            tune = np.load(tune)
        if isinstance(ref_tune, str):
            self.log('Loading reference {}'.format(tune))
            tune = np.load(ref_tune)

        return


    def relock(self, band, res_num=None, amp_scale=11., r2_cut=.08):
        """
        """
        if res_num is None:
            res_num = np.arange(512)
        else:
            res_num = np.array(res_num)

        digitzer_freq = self.get_digitizer_frequency_mhz(band)
        n_subband = self.get_number_sub_bands(band)
        n_channels = self.get_number_channels(band)

        subband = digitzer_freq/(n_subband/2.)  # Oversample by 2

        amplitude_scale = np.zeros(n_channels)
        center_freq = np.zeros(n_channels)
        feedback_enable = np.zeros(n_channels)
        eta_phase = np.zeros(n_channels)
        eta_mag = np.zeros(n_channels)

        # Populate arrays
        counter = 0
        for k in self.freq_resp.keys():
            ch = self.freq_resp[k]['channel']
            if ch > -1 and self.freq_resp[k]['r2']<r2_cut and k in res_num:
                center_freq[ch] = self.freq_resp[k]['offset']
                amplitude_scale[ch] = amp_scale
                feedback_enable[ch] = 1
                eta_phase[ch] = self.freq_resp[k]['eta_phase']
                eta_mag[ch] = self.freq_resp[k]['eta_scaled']
                counter += 1

        # Set the actualy variables
        self.set_center_frequency_array(band, center_freq, write_log=True,
            log_level=self.LOG_INFO)
        self.set_amplitude_scale_array(band, amplitude_scale.astype(int),
            write_log=True, log_level=self.LOG_INFO)
        self.set_feedback_enable_array(band, feedback_enable.astype(int),
            write_log=True, log_level=self.LOG_INFO)
        self.set_eta_phase_array(band, eta_phase, write_log=True,
            log_level=self.LOG_INFO)
        self.set_eta_mag_array(band, eta_mag, write_log=True, 
            log_level=self.LOG_INFO)

        self.log('Setting on {} channels on band {}'.format(counter, band),
            self.LOG_USER)


    def setup_notches(self, band, resonance=None, drive=10, sweep_width=.3, 
        sweep_df=.005):
        """

        Args:
        -----
        band (int) : The 500 MHz band to setup.

        Optional Args:
        --------------
        resonance (float array) : A 2 dimensional array with resonance 
            frequencies and the subband they are in. If given, this will take 
            precedent over the one in self.freq_resp.
        drive (int) : The power to drive the resonators. Default 10.
        sweep_width (float) : The range to scan around the input resonance in
            units of MHz. Default .3
        sweep_df (float) : The sweep step size in MHz. Default .005

        Returns:
        --------

        """

        # Check if any resonances are stored
        if 'resonance' not in self.freq_resp[band] and resonance is None:
            self.log('No resonances stored in band {}'.format(band) +
                '. Run find_freq first.', self.LOG_ERROR)
            return

        if resonance is not None:
            input_res = resonance[0,:]
            input_subband = resonance[1,:]
        else:
            input_res = self.freq_resp[band]['resonance'][0]
            input_subband = self.freq_resp[band]['resonance'][1]

        n_subbands = self.get_number_sub_bands(band)
        n_channels = self.get_number_channels(band)
        n_subchannels = n_channels / n_subbands

        # Loop over inputs and do eta scans
        for i, (f, sb) in enumerate(zip(input_res, input_subband)):
            freq, res = fast_eta_scan(band, sb)


    def tracking_setup(self, band, channel, reset_rate_khz=4., write_log=False, 
        do_Plots = False):
        """
        Args:
        -----
        band (int) : The band number
        channel (int) : The channel to check
        """

        self.set_cpld_reset(1)
        self.set_cpld_reset(0)

        fraction_full_scale = .99

        # To do: Move to experiment config
        flux_ramp_full_scale_to_phi0 = 2.825/0.75

        lms_delay = 6  # nominally match refPhaseDelay
        lms_gain = 7  # incrases by power of 2, can also use etaMag to fine tune
        lms_enable1 = 1  # 1st harmonic tracking
        lms_enable2 = 1  # 2nd harmonic tracking
        lms_enable3 = 1  # 3rd harmonic tracking
        lms_rst_dly = 31  # disable error term for 31 2.4MHz ticks after reset
        lms_freq_hz = flux_ramp_full_scale_to_phi0 * fraction_full_scale*\
            (reset_rate_khz*1e3)  # fundamental tracking frequency guess
        self.log("Using lmsFreqHz = {}".format(lms_freq_hz), self.LOG_USER)
        lms_delay2    = 255  # delay DDS counter resets, 307.2MHz ticks
        lms_delay_fine = 0
        iq_stream_enable = 0  # stream IQ data from tracking loop

        self.set_lms_delay(band, lms_delay, write_log=write_log)
        self.set_lms_dly_fine(band, lms_delay_fine, write_log=write_log)
        self.set_lms_gain(band, lms_gain, write_log=write_log)
        self.set_lms_enable1(band, lms_enable1, write_log=write_log)
        self.set_lms_enable2(band, lms_enable2, write_log=write_log)
        self.set_lms_enable3(band, lms_enable3, write_log=write_log)
        self.set_lms_rst_dly(band, lms_rst_dly, write_log=write_log)
        self.set_lms_freq_hz(band, lms_freq_hz, write_log=write_log)
        self.set_lms_delay2(band, lms_delay2, write_log=write_log)
        self.set_iq_stream_enable(band, iq_stream_enable, write_log=write_log)

        self.flux_ramp_setup(reset_rate_khz, fraction_full_scale) # write_log?

        # self.set_lms_freq_hz(lms_freq_hz)

        self.flux_ramp_on(write_log=write_log)

        if do_Plots:
            import matplotlib.pyplot as plt

        # take one dataset with all channels
        f, df, sync = self.take_debug_data(band, IQstream = iq_stream_enable, 
            single_channel_readout=0)
        df_std = np.std(df, 0)
        channels_on = list(set(np.where(df_std > 0)[0]) & set(self.which_on(band)))
        self.log("Number of channels on = {}".format(len(channels_on)), 
            self.LOG_USER)
        self.log("Flux ramp demod. mean error std = "+ 
            "{} kHz".format(np.mean(df_std[channels_on]) * 1e3), self.LOG_USER)
        self.log("Flux ramp demod. median error std = "+
            "{} kHz".format(np.median(df_std[channels_on]) * 1e3), self.LOG_USER)
        f_span = np.max(f,0) - np.min(f,0)
        self.log("Flux ramp demod. mean p2p swing = "+
            "{} kHz".format(np.mean(f_span[channels_on]) * 1e3), self.LOG_USER)
        self.log("Flux ramp demod. median p2p swing = "+
            "{} kHz".format(np.median(f_span[channels_on]) * 1e3), self.LOG_USER)

        if do_Plots:
            plt.figure()
            plt.hist(df_std[channels_on] * 1e3)            
            plt.xlabel('Flux ramp demod error std (kHz)')
            plt.ylabel('number of channels')
            plt.title('LMS freq = {}, n_channels = {}'.format(lms_freq_hz, 
                len(channels_on)))
            #plt.show()

            plt.figure()
            plt.hist(f_span[channels_on] * 1e3)
            plt.xlabel('Flux ramp amplitude (kHz)')
            plt.ylabel('number of channels')
            plt.title('LMS freq = {}, n_channels = {}'.format(lms_freq_hz, 
                len(channels_on)))
            #plt.show()

            #take another dataset with just the single channel
            # right now this only happens if plots are made
            self.log("Taking data on single channel number {}".format(channel), 
                self.LOG_USER)
            f, df, sync = self.take_debug_data(band, channel=channel, IQstream = 
                iq_stream_enable, single_channel_readout=2)

            plt.figure()
            plt.subplot(211)
            plt.plot(f[:2500])
            plt.ylabel('tracked frequency (MHz)')
            plt.title('LMS freq: {}'.format(lms_freq_hz))
            plt.subplot(212)
            plt.plot(df[:2500])
            plt.ylabel('frequency error (MHz)')
            plt.xlabel('Sample number (sample rate 2.4e6 MHz)')
            plt.title('RMS error: {}'.format(np.std(df)))


        self.set_iq_stream_enable(band, 1, write_log=write_log)

        if do_Plots: # for debugging; later probably want to save
            plt.show()

    def flux_ramp_setup(self, reset_rate_khz, fraction_full_scale, df_range=.1, 
        do_read=False):
        """
        """
        # Disable flux ramp
        self.flux_ramp_off() # no write log?
        #self.set_cfg_reg_ena_bit(0) # let us switch this to flux ramp on/off

        digitizerFrequencyMHz=614.4
        dspClockFrequencyMHz=digitizerFrequencyMHz/2

        desiredRampMaxCnt = ((dspClockFrequencyMHz*1e3)/
            (reset_rate_khz)) - 1
        rampMaxCnt = np.floor(desiredRampMaxCnt)

        resetRate = (dspClockFrequencyMHz * 1e6) / (rampMaxCnt + 1)

        HighCycle = 5 # not sure why these are hardcoded
        LowCycle = 5
        rtmClock = (dspClockFrequencyMHz * 1e6) / (HighCycle + LowCycle + 2)
        trialRTMClock = rtmClock

        fullScaleRate = fraction_full_scale * resetRate
        desFastSlowStepSize = (fullScaleRate * 2**20) / rtmClock
        trialFastSlowStepSize = round(desFastSlowStepSize)
        FastSlowStepSize = trialFastSlowStepSize

        trialFullScaleRate = trialFastSlowStepSize * trialRTMClock / (2**20)
        trialResetRate = (dspClockFrequencyMHz * 1e6) / (rampMaxCnt + 1)
        trialFractionFullScale = trialFullScaleRate / trialResetRate
        fractionFullScale = trialFractionFullScale
        diffDesiredFractionFullScale = np.abs(trialFractionFullScale - 
            fraction_full_scale)

        self.log("Percent full scale = {}%".format(100 * fractionFullScale), 
            self.LOG_USER)

        if diffDesiredFractionFullScale > df_range:
            raise ValueError("Difference from desired fraction of full scale " +
                "exceeded! {}".format(diffDesiredFractionFullScale) +
                " vs acceptable {}".format(df_range))
            self.log("Difference from desired fraction of full scale exceeded!" +
                " P{} vs acceptable {}".format(diffDesiredFractionFullScale, 
                    df_range), 
                self.LOG_USER)

        if rtmClock < 2e6:
            raise ValueError("RTM clock rate = "+
                "{} is too low (SPI clock runs at 1MHz)".format(rtmClock*1e-6))
            self.log("RTM clock rate = "+
                "{} is too low (SPI clock runs at 1MHz)".format(rtmClock * 1e-6), 
                self.LOG_USER)
            return

        FastSlowRstValue = np.floor((2**20) * (1 - fractionFullScale)/2)

        KRelay = 3 #where do these values come from
        SelectRamp = 1
        RampStartMode = 0
        PulseWidth = 400
        DebounceWidth = 255
        RampSlope = 0
        ModeControl = 0
        EnableRampTrigger = 1

        self.set_low_cycle(LowCycle) #writelog?
        self.set_high_cycle(HighCycle)
        self.set_k_relay(KRelay)
        self.set_ramp_max_cnt(rampMaxCnt)
        self.set_select_ramp(SelectRamp)
        self.set_ramp_start_mode(RampStartMode)
        self.set_pulse_width(PulseWidth)
        self.set_debounce_width(DebounceWidth)
        self.set_ramp_slope(RampSlope)
        self.set_mode_control(ModeControl)
        self.set_fast_slow_step_size(FastSlowStepSize)
        self.set_fast_slow_rst_value(FastSlowRstValue)
        self.set_enable_ramp_trigger(EnableRampTrigger)




<|MERGE_RESOLUTION|>--- conflicted
+++ resolved
@@ -67,11 +67,7 @@
             freq, resp = self.full_band_resp(band, n_samples=n_samples,
                 make_plot=make_plot, save_data=save_data, timestamp=timestamp)
 
-<<<<<<< HEAD
             # Now let's scale/shift phase/mag to match what DSP sees
-=======
-             # Now let's scale/shift phase/mag to match what DSP sees
->>>>>>> 3c7edb7a
 
             # fit phase, calculate delay +/- 250MHz
             idx = np.where( (freq > freq_min) & (freq < freq_max) )
@@ -79,22 +75,13 @@
             p     = np.polyfit(freq[idx], np.unwrap(np.angle(resp[idx])), 1)
             delay = 1e6*np.abs(p[0]/(2*np.pi))
 
-<<<<<<< HEAD
-=======
-            # FIXME - ref_phase_delay should be calcuated here, not set
->>>>>>> 3c7edb7a
-            ref_phase_delay      = 6
-            ref_phase_delay_fine = 0
             processing_delay     = 1.842391045639787 # empirical, may need to iterate on this **must be right** for tracking
             # DSP sees cable delay + processing delay 
             #   - refPhaseDelay/2.4 (2.4 MHz ticks) + ref_phase_delay_fine/307.2
-<<<<<<< HEAD
             # calculate refPhaseDelay and refPhaseDelayFine
             ref_phase_delay      = np.ceil( (delay + processing_delay) * 2.4 )
             ref_phase_delay_fine = np.floor( np.abs(delay + processing_delay - ref_phase_delay/2.4) * 307.2 )
 
-=======
->>>>>>> 3c7edb7a
             comp_delay       = (delay + processing_delay
                                  - ref_phase_delay/2.4 + ref_phase_delay_fine/307.2)
             mag_scale        = 0.04232/0.1904    # empirical
@@ -107,7 +94,10 @@
 
             # adjust slope of phase response
             # finally there may also be some overall phase shift (DC)
-<<<<<<< HEAD
+            import matplotlib.pyplot as plt
+            fig, ax = plt.subplots(1)
+            ax.plot(freq, np.unwrap(np.angle(resp)))
+            plt.show()
 #FIXME - want to match phase at a frequency where there is no resonator
             match_freq_offset = -0.8 # match phase at -0.8 MHz
             phase_resp        = np.unwrap(np.angle(resp))
@@ -122,21 +112,6 @@
             pv_root = base_root + 'CryoChannels:CryoChannel[0]:'
             epics.caput(pv_root + 'etaMagScaled', 1)
             epics.caput(pv_root + 'centerFrequencyMHz', match_freq_offset)
-=======
-            import matplotlib.pyplot as plt
-            fig, ax = plt.subplots(1)
-            ax.plot(freq, np.unwrap(np.angle(resp)))
-            plt.show()
-
-            phase_resp        = np.angle(resp)
-            idx0              = np.abs(freq+0.8e6).argmin()
-            tf_phase          = phase_resp[idx0] + freq[idx0]*add_phase_slope
-            #FIXME
-            import epics
-            pv_root = 'mitch_epics:AMCc:FpgaTopLevel:AppTop:AppCore:SysgenCryo:Base[3]:CryoChannels:CryoChannel[0]:'
-            epics.caput(pv_root + 'etaMagScaled', 1)
-            epics.caput(pv_root + 'centerFrequencyMHz', -0.8)
->>>>>>> 3c7edb7a
             epics.caput(pv_root + 'amplitudeScale', 10)
             epics.caput(pv_root + 'etaPhaseDegree', 0)
             dsp_I             = [epics.caget(pv_root + 'frequencyErrorMHz') for i in range(20)]
@@ -147,25 +122,17 @@
             phase_shift       = dsp_phase - tf_phase
             comp_phase_resp   = phase_resp + freq*add_phase_slope + phase_shift
 
-<<<<<<< HEAD
-
-=======
->>>>>>> 3c7edb7a
             # overall compensated response
             comp_resp         = comp_mag_resp*(np.cos(comp_phase_resp) 
                                           + 1j*np.sin(comp_phase_resp))
 
             resp              = comp_resp
-<<<<<<< HEAD
-            
-=======
 
         import matplotlib.pyplot as plt
         fig, ax = plt.subplots(1)
         ax.plot(freq, comp_phase_resp)
         plt.show()
 
->>>>>>> 3c7edb7a
         # Find peaks
         peaks = self.find_peak(freq, resp, band=band, make_plot=make_plot, 
             save_plot=save_plot, grad_cut=grad_cut, freq_min=freq_min,
@@ -287,13 +254,8 @@
             resp[n] = p_cross / p_dac
 
         resp = np.mean(resp, axis=0)
-<<<<<<< HEAD
         resp = resp[::-1]    # flip order
         resp = np.conj(resp) # conj to make phase go right way
-=======
-        # f = np.flipud(f)
-        # f *= -1  # Flip frequency sign
->>>>>>> 3c7edb7a
 
         if make_plot:
             import matplotlib.pyplot as plt
