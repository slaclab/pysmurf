import numpy as np
import os
import time
from pysmurf.base import SmurfBase
from scipy import optimize
import scipy.signal as signal
from collections import Counter
from ..util import tools
from pysmurf.command.sync_group import SyncGroup as SyncGroup

class SmurfTuneMixin(SmurfBase):
    """
    This contains all the tuning scripts
    """

    def tune_band(self, band, freq=None, resp=None, n_samples=2**19, 
        make_plot=False, plot_chans = [], save_plot=True, save_data=True, 
        make_subband_plot=False, subband=None, n_scan=5,
        subband_plot_with_slow=False,
        grad_cut=.05, freq_min=-2.5E8, freq_max=2.5E8, amp_cut=1,
        use_slow_eta=False):
        """
        This does the full_band_resp, which takes the raw resonance data.
        It then finds the where the reseonances are. Using the resonance
        locations, it calculates the eta parameters.

        Args:
        -----
        band (int): The band to tune

        Opt Args:
        ---------
        freq (float array): The frequency information. If both freq and resp
            are not None, it will skip full_band_resp.
        resp (float array): The response information. If both freq and resp
            are not None, it will skip full_band_resp.
        n_samples (int): The number of samples to take in full_band_resp.
            Default is 2^19.
        make_plot (bool): Whether to make plots. This is slow, so if you want
            to tune quickly, set to False. Default True.
        plot_chans (list): if making plots, which channels to plot. If empty,
	       will just plot all of them
        save_plot (bool): Whether to save the plot. If True, it will close the
            plots before they are shown. If False, plots will be brought to the
            screen.
        save_data (bool): If True, saves the data to disk.
        grad_cut (float): The value of the gradient of phase to look for 
            resonances. Default is .05
        amp_cut (float): The distance from the median value to decide whether
            there is a resonance. Default is .25.
        freq_min (float): The minimum frequency relative to the center of
            the band to look for resonances. Units of Hz. Defaults is -2.5E8
        freq_max (float): The maximum frequency relative to the center of
            the band to look for resonances. Units of Hz. Defaults is 2.5E8

        Returns:
        --------
        res (dict): A dictionary with resonance frequency, eta, eta_phase,
            R^2, and amplitude.

        """
        timestamp = self.get_timestamp()

        if make_plot and save_plot:
            import matplotlib.pyplot as plt
            plt.ioff()

        if freq is None or resp is None:
            self.band_off(band)
            self.flux_ramp_off()
            self.log('Running full band resp')
            # Inject high amplitude noise with known waveform, measure it, and 
            # then find resonators and etaParameters from cross-correlation.
            freq, resp = self.full_band_resp(band, n_samples=n_samples,
                make_plot=make_plot, save_data=save_data, timestamp=timestamp,
                n_scan=n_scan)

            # Now let's scale/shift phase/mag to match what DSP sees

            # fit phase, calculate delay +/- 250MHz
            idx = np.where( (freq > freq_min) & (freq < freq_max) )

            p     = np.polyfit(freq[idx], np.unwrap(np.angle(resp[idx])), 1)
            delay = 1e6*np.abs(p[0]/(2*np.pi))

            # delay from signal being sent out, coming through the system, and then 
            # being read as data.  
            processing_delay  = 1.842391045639787 # empirical, may need to iterate on this **must be right** for tracking

            # DSP sees cable delay + processing delay 
            #   - refPhaseDelay/2.4 (2.4 MHz ticks) + ref_phase_delay_fine/307.2
            # calculate refPhaseDelay and refPhaseDelayFine
            ref_phase_delay = np.ceil( (delay + processing_delay) * 2.4 )
            ref_phase_delay_fine = np.floor( np.abs(delay + processing_delay - 
                ref_phase_delay/2.4) * 307.2 )

            comp_delay = (delay + processing_delay - ref_phase_delay/2.4 + 
                ref_phase_delay_fine/307.2)
            mag_scale = 5.*0.04232/0.1904    # empirical

            add_phase_slope = (2*np.pi*1e-6)*(delay - comp_delay)

            # scale magnitude
            mag_resp = np.abs(resp)
            comp_mag_resp = mag_scale*mag_resp

            # adjust slope of phase response
            # finally there may also be some overall phase shift (DC)

#FIXME - want to match phase at a frequency where there is no resonator
            match_freq_offset = -0.8 # match phase at -0.8 MHz

            phase_resp = np.angle(resp)

            idx0  = np.abs(freq - match_freq_offset*1e6).argmin()
            tf_phase  = phase_resp[idx0] + freq[idx0]*add_phase_slope
            self.set_ref_phase_delay(band, int(ref_phase_delay))
            self.set_lms_delay(band, int(ref_phase_delay))
            self.set_ref_phase_delay_fine(band, int(ref_phase_delay_fine))
            
            self.set_eta_mag_scaled_channel(band, 0, 1)
            self.set_center_frequency_mhz_channel(band, 0, match_freq_offset)
            self.set_amplitude_scale_channel(band, 0, 10)
            self.set_eta_phase_degree_channel(band, 0, 0)
            dsp_I = [self.get_frequency_error_mhz(band, 0) for i in range(20)]
            self.set_eta_phase_degree_channel(band, 0, -90)
            dsp_Q = [self.get_frequency_error_mhz(band, 0) for i in range(20)]
            self.set_amplitude_scale_channel(band, 0, 0)
            dsp_phase = np.arctan2(np.mean(dsp_Q), np.mean(dsp_I)) 
            phase_shift = dsp_phase - tf_phase

            comp_phase_resp = phase_resp + freq*add_phase_slope + phase_shift

            # overall compensated response
            comp_resp = comp_mag_resp*(np.cos(comp_phase_resp) + \
                1j*np.sin(comp_phase_resp))

            resp = comp_resp

        # Find peaks
        peaks = self.find_peak(freq, resp, band=band, make_plot=make_plot, 
            save_plot=save_plot, grad_cut=grad_cut, freq_min=freq_min,
            freq_max=freq_max, amp_cut=amp_cut, 
            make_subband_plot=make_subband_plot, timestamp=timestamp,
            subband_plot_with_slow=subband_plot_with_slow)

        # Eta scans
        resonances = {}
        for i, p in enumerate(peaks):
            eta, eta_scaled, eta_phase_deg, r2, eta_mag, latency, Q=self.eta_fit(freq, 
                resp, p, 50E3, make_plot=make_plot, 
                plot_chans=plot_chans, save_plot=save_plot, res_num=i, 
                band=band, timestamp=timestamp, use_slow_eta=use_slow_eta)

            resonances[i] = {
                'freq': p,
                'eta': eta,
                'eta_scaled': eta_scaled,
                'eta_phase': eta_phase_deg,
                'r2': r2,
                'eta_mag': eta_mag,
                'latency': latency,
                'Q': Q
            }

        if save_data:
            self.log('Saving resonances to {}'.format(self.output_dir))
            np.save(os.path.join(self.output_dir, 
                '{}_b{}_resonances'.format(timestamp, band)), resonances)

        # Assign resonances to channels
        self.log('Assigning channels')
        f = [resonances[k]['freq']*1.0E-6 for k in resonances.keys()]
        subbands, channels, offsets = self.assign_channels(f, band=band)

        for i, k in enumerate(resonances.keys()):
            resonances[k].update({'subband': subbands[i]})
            resonances[k].update({'channel': channels[i]})
            resonances[k].update({'offset': offsets[i]})

        self.freq_resp[band] = resonances
        np.save(os.path.join(self.output_dir, 
            '{}_freq_resp'.format(timestamp)), self.freq_resp)

        self.relock(band)
        self.log('Done')
        return resonances

    def tune_band_quad(self, band, del_f=.01, n_samples=2**19,
        make_plot=False, plot_chans=[], save_plot=True, save_data=True,
        subband=None, n_scan=1, grad_cut=.05, freq_min=-2.5E8, 
        freq_max=2.5E8, amp_cut=1,  n_pts=20):
        """
        """
        timestamp = self.get_timestamp()

        if make_plot and save_plot:
            import matplotlib.pyplot as plt
            plt.ioff()

        self.band_off(band)
        self.flux_ramp_off()
        self.log('Running full band resp')


        # Find resonators with noise blast
        freq, resp = self.full_band_resp(band, n_samples=n_samples,
                                         make_plot=make_plot, save_data=save_data, 
                                         timestamp=timestamp, n_scan=n_scan)
        
        peaks = self.find_peak(freq, resp, band=band, make_plot=make_plot,
            save_plot=save_plot, grad_cut=grad_cut, freq_min=freq_min,
            freq_max=freq_max, amp_cut=amp_cut,
            make_subband_plot=make_subband_plot, timestamp=timestamp,
            subband_plot_with_slow=subband_plot_with_slow)

        # Assign resonances to channels                                                       
        resonances = {}
        self.log('Assigning channels')
        for i, p in enumerate(peaks):
            resonances[i] = {'peak' : p}

        subbands, channels, offsets = self.assign_channels(peaks*1.0E-6, band=band)

        for i, k in enumerate(resonances.keys()):
            resonances[k].update({'subband': subbands[i]})
            resonances[k].update({'channel': channels[i]})
            resonances[k].update({'offset': offsets[i]})

            # Fill with dummy values so relock does not fail
            resonances[k].update({'eta': 0})
            resonances[k].update({'eta_scaled': 0})
            resonances[k].update({'eta_phase': 0})
            resonances[k].update({'r2': 0})
            resonances[k].update({'eta_mag': 0})
            resonances[k].update({'latency': 0})
            resonances[k].update({'Q': 0})

        self.freq_resp[band] = resonances
        self.relock(band, check_vals=False)

        channels = self.which_on(band)

        feedback_array = np.zeros_like(self.get_feedback_enable_array(band))
        self.set_feedback_enable_array(band, feedback_array)

        eta_mag_array = np.zeros_like(self.get_eta_mag_array(band))
        eta_mag_array[channels] = 1
        self.set_eta_mag_array(band, eta_mag_array)

        self.log('Measuring eta_phase = 0')
        eta_phase_array = np.zeros_like(self.get_eta_phase_array(band))
        self.set_eta_phase_array(band, eta_phase_array)

        adc0 = np.zeros((n_pts, len(channels)))
        for i in np.arange(n_pts):
            adc0[i] = self.get_frequency_error_array(band)[channels]

        self.log('Measuring eta phase = 90')
        eta_phase_array[channels] = 90.
        self.set_eta_phase_array(band, eta_phase_array)
        
        adc90 = np.zeros_like(adc0)
        for i in np.arange(n_pts):
            adc90[i] = self.get_frequency_error_array(band)[channels]

        adc0_est = np.median(adc0, axis=0)
        adc90_est = np.median(adc90, axis=0)

        in_phase_rad = np.arctan2(adc90_est, adc0_est)
        quad_phase_rad = in_phase_rad + np.pi/2.
        in_phase_deg = np.rad2deg(in_phase_rad)
        quad_phase_deg = np.rad2deg(quad_phase_rad)

        self.log('In phase: {:4.2f}  Quad phase: {:4.2f}'.format(in_phase_deg, quad_phase_deg))

        center_freq_array = self.get_center_frequency_array(band)

        eta_phase_array[channels] = [tools.limit_phase_deg(qpd) for qpd in quad_phase_deg]
        self.set_eta_phase_array(band, eta_phase_array)

        self.log('Measuring eta_mag')
        adc_plus = np.zeros((n_pts, len(channels)))
        adc_minus = np.zeros((n_pts, len(channels)))

        self.set_center_frequency_array(band, center_freq_array+del_f)
        for i in np.arange(n_pts):
            adc_plus[i] = self.get_frequency_error_array(band)[channels]

        self.set_center_frequency_array(band, center_freq_array-del_f)
        for i in np.arange(n_pts):
            adc_minus[i] = self.get_frequency_error_array(band)[channels]
        
        self.set_center_frequency_array(band, center_freq_array)
            
        adc_plus_est = np.median(adc_plus, axis=0)
        adc_minus_est = np.median(adc_minus, axis=0)
        
        dig_freq = self.get_digitizer_frequency_mhz(band)
        n_subband = self.get_number_sub_bands(band)
        sb_halfwidth = dig_freq / n_subband  # MHz

        eta_est = (2*del_f/(adc_plus_est - adc_minus_est))
        eta_mag = np.abs(eta_est)
        eta_scaled = eta_mag / sb_halfwidth

        eta_phase_array = self.get_eta_phase_array(band)
        eta_phase_array[channels]=[tools.limit_phase_deg(eP+180) if eE<0 else eP for (eP,eE) in zip(eta_phase_array[channels], etaEst)]
        self.set_eta_phase_array(band, eta_phase_array)
        
                        
    def plot_tune_summary(self, band, resonances=None):
        """
        Plots summary of tuning
        """
        import matplotlib.pyplot as plt

        if resonances is None:
            resonances = self.freq_resp

        fig, ax = plt.subplots(2,2, figsize=(10,6))

        # Histogram of resonances
        r2 = np.array([resonances[band][k]['r2'] for k in 
            resonances.keys()])
        idx = ~np.isnan(r2)
        m = np.median(r2[idx])
        ax[0,0].hist(r2[idx], bins=np.arange(0, 5*m, m/3))
        ax[0,0].axvline(m, color='k', linestyle='--')
        ax[0,0].set_xlabel(r'$R^2$')
        ax[0,0].set_ylabel('count')
        ax[0,0].text(.75, .92, 'Med: {:4.3f}'.format(m), 
            transform=ax[0,0].transAxes)

        # Q
        Q = np.array([resonances[band][k]['Q'] for k in 
            resonances.keys()])
        idx = ~np.isnan(Q)
        m = np.median(Q[idx])
        ax[1,0].hist(Q[idx], bins=np.arange(0, 5*m, m/3))
        ax[1,0].axvline(m, color='k', linestyle='--')
        ax[1,0].set_xlabel(r'$Q$')
        ax[1,0].set_ylabel('count')
        ax[1,0].text(.75, .92, 'Med: {:4.1f}'.format(m), 
            transform=ax[1,0].transAxes)

        # Subband
        sb = np.array([resonances[band][k]['subband'] for k in 
            resonances.keys()])
        c = Counter(sb)
        y = np.array([c[i] for i in np.arange(128)])
        ax[0,1].plot(np.arange(128), y, '.')
        for i in np.arange(0, 128, 16):
            ax[0,1].axvspan(i-.5, i+7.5, color='k', alpha=.2)
        ax[0,1].set_xlim((0, 128))
        ax[0,1].set_xlabel('Subband')
        ax[0,1].set_ylabel('# Res')

        plt.tight_layout()

    def full_band_resp(self, band, n_scan=1, n_samples=2**19, make_plot=False, 
        save_plot=True, save_data=False, timestamp=None, save_raw_data=False,
        correct_att=True, swap=False, hw_trigger=True):
        """
        Injects high amplitude noise with known waveform. The ADC measures it.
        The cross correlation contains the information about the resonances.

        Args:
        -----
        band (int): The band to sweep.

        Opt Args:
        ---------
        n_scan (int): The number of scans to take and average
        n_samples (int): The number of samples to take. Default 2^18.
        make_plot (bool): Whether the make plots. Default is False.
        save_data (bool): Whether to save the data.
        timestamp (str): The timestamp as a string.
        correct_att (bool): Correct the response for the attenuators. Default
            is True.
        Returns:
        --------
        f (float array): The frequency information. Length n_samples/2
        resp (complex array): The response information. Length n_samples/2
        """
        if timestamp is None:
            timestamp = self.get_timestamp()

        resp = np.zeros((int(n_scan), int(n_samples/2)), dtype=complex)
        for n in np.arange(n_scan):
            self.set_trigger_hw_arm(0, write_log=True)  # Default setup sets to 1

            self.set_noise_select(band, 1, wait_done=True, write_log=True)
            try:
                adc = self.read_adc_data(band, n_samples, hw_trigger=hw_trigger)
            except Exception:
                self.log('ADC read failed. Trying one more time', self.LOG_ERROR)
                adc = self.read_adc_data(band, n_samples, hw_trigger=hw_trigger)
            time.sleep(.05)  # Need to wait, otherwise dac call interferes with adc

            try:
                dac = self.read_dac_data(band, n_samples, hw_trigger=hw_trigger)
            except:
                self.log('ADC read failed. Trying one more time', self.LOG_ERROR)
                dac = self.read_dac_data(band, n_samples, hw_trigger=hw_trigger)
            time.sleep(.05)

            self.set_noise_select(band, 0, wait_done=True, write_log=True)



            if correct_att:
                att_uc = self.get_att_uc(band)
                att_dc = self.get_att_dc(band)
                self.log('UC (DAC) att: {}'.format(att_uc))
                self.log('DC (ADC) att: {}'.format(att_dc))
                if att_uc > 0:
                    scale = (10**(-att_uc/2/20))
                    self.log('UC attenuator > 0. Scaling by {:4.3f}'.format(scale))
                    dac *= scale
                if att_dc > 0:
                    scale = (10**(att_dc/2/20))
                    self.log('UC attenuator > 0. Scaling by {:4.3f}'.format(scale))
                    adc *= scale

            if save_raw_data:
                self.log('Saving raw data...', self.LOG_USER)
                np.save(os.path.join(self.output_dir, 
                    '{}_adc'.format(timestamp)), adc)
                np.save(os.path.join(self.output_dir,
                    '{}_dac'.format(timestamp)), dac)

            # To do : Implement cross correlation to get shift
            
            if swap:
                adc = adc[::-1]

            f, p_dac = signal.welch(dac, fs=614.4E6, nperseg=n_samples/2)
            f, p_adc = signal.welch(adc, fs=614.4E6, nperseg=n_samples/2)
            f, p_cross = signal.csd(dac, adc, fs=614.4E6, nperseg=n_samples/2)

            idx = np.argsort(f)
            f = f[idx]
            p_dac = p_dac[idx]
            p_adc = p_adc[idx]
            p_cross = p_cross[idx]

            resp[n] = p_cross / p_dac

        resp = np.mean(resp, axis=0)

        if make_plot:
            import matplotlib.pyplot as plt
            fig, ax = plt.subplots(3, figsize=(5,8), sharex=True)
            f_plot = f / 1.0E6

            plot_idx = np.where(np.logical_and(f_plot>-250, f_plot<250))

            ax[0].semilogy(f_plot, p_dac)
            ax[0].set_ylabel('DAC')
            ax[1].semilogy(f_plot, p_adc)
            ax[1].set_ylabel('ADC')
            ax[2].semilogy(f_plot, np.abs(p_cross))
            ax[2].set_ylabel('Cross')
            ax[2].set_xlabel('Frequency [MHz]')
            ax[0].set_title(timestamp)

            # plt.tight_layout()

            if save_plot:
                plt.savefig(os.path.join(self.plot_dir, 
                    '{}_b{}_full_band_resp_raw.png'.format(timestamp, band)),
                    bbox_inches='tight')
                plt.close()

            fig, ax = plt.subplots(1)

            ax.plot(f_plot[plot_idx], np.log10(np.abs(resp[plot_idx])))
            ax.set_xlabel('Freq [MHz]')
            ax.set_ylabel('Response')
            ax.set_title(timestamp)
            if save_plot:
                plt.savefig(os.path.join(self.plot_dir, 
                    '{}_b{}_full_band_resp.png'.format(timestamp, band)),
                    bbox_inches='tight')
                plt.close()

        if save_data:
            save_name = timestamp + '_{}_full_band_resp.txt'
            np.savetxt(os.path.join(self.output_dir, save_name.format('freq')), 
                f)
            np.savetxt(os.path.join(self.output_dir, save_name.format('real')), 
                np.real(resp))
            np.savetxt(os.path.join(self.output_dir, save_name.format('imag')), 
                np.imag(resp))
            
        return f, resp


    def find_peak(self, freq, resp, grad_cut=.05, amp_cut=.25, freq_min=-2.5E8, 
        freq_max=2.5E8, make_plot=False, save_plot=True, band=None,
        make_subband_plot=False, subband_plot_with_slow=False, timestamp=None):
        """find the peaks within a given subband

        Args:
        -----
        freq (float array): should be a single row of the broader freq array
        resp (complex array): complex response for just this subband

        Opt Args:
        ---------
        grad_cut (float): The value of the gradient of phase to look for 
            resonances. Default is .05
        amp_cut (float): The distance from the median value to decide whether
            there is a resonance. Default is .25.
        freq_min (float): The minimum frequency relative to the center of
            the band to look for resonances. Units of Hz. Defaults is -2.5E8
        freq_max (float): The maximum frequency relative to the center of
            the band to look for resonances. Units of Hz. Defaults is 2.5E8
        make_plot (bool): Whether to make a plot. Default is False.
        make_subband_plot (bool): Whether to make a plot per subband. This is
            very slow. Default is False.
        save_plot (bool): Whether to save the plot to self.plot_dir. Default
            is True.
        band (int): The band to take find the peaks in. Mainly for saving
            and plotting.
        timestamp (str): The timestamp. Mainly for saving and plotting


        Returns:
        -------_
        resonances (float array): The frequency of the resonances in the band
            in Hz.
        """
        if timestamp is None:
            timestamp = self.get_timestamp()

        angle = np.unwrap(np.angle(resp))
        grad = np.ediff1d(angle, to_end=[np.nan])
        amp = np.abs(resp)

        grad_loc = np.array(grad > grad_cut)

        window = 500
        import pandas as pd

        med_amp = pd.Series(amp).rolling(window=window, center=True).median()

        starts, ends = self.find_flag_blocks(self.pad_flags(grad_loc, 
            before_pad=50, after_pad=50, min_gap=50))

        peak = np.array([], dtype=int)
        for s, e in zip(starts, ends):
            if freq[s] > freq_min and freq[e] < freq_max:
                idx = np.ravel(np.where(amp[s:e] == np.min(amp[s:e])))[0]
                idx += s
                if med_amp[idx] - amp[idx] > amp_cut:
                    peak = np.append(peak, idx)

        # Make summary plot
        if make_plot:
            import matplotlib.pyplot as plt
            fig, ax = plt.subplots(1)

            plot_freq = freq*1.0E-6

            ax.plot(plot_freq,amp)
            ax.plot(plot_freq, med_amp)
            ax.plot(plot_freq[peak], amp[peak], 'kx')

            for s, e in zip(starts, ends):
                ax.axvspan(plot_freq[s], plot_freq[e], color='k', alpha=.1)

            ax.set_ylabel('Amp')
            ax.set_xlabel('Freq [MHz]')

            if save_plot:
                save_name = '{}_plot_freq.png'.format(timestamp)
                plt.savefig(os.path.join(self.plot_dir, save_name))
                plt.close()

        # Make plot per subband
        if make_subband_plot:
            import matplotlib.pyplot as plt
            subbands, subband_freq = self.get_subband_centers(band, 
                hardcode=True)  # remove hardcode mode
            plot_freq = freq * 1.0E-6
            plot_width = 5.5  # width of plotting in MHz
            width = (subband_freq[1] - subband_freq[0])

            for sb, sbf in zip(subbands, subband_freq):
                self.log('Making plot for subband {}'.format(sb))
                idx = np.logical_and(plot_freq > sbf - plot_width/2.,
                    plot_freq < sbf + plot_width/2.)
                f = plot_freq[idx]
                p = angle[idx]
                x = np.arange(len(p))
                fp = np.polyfit(x, p, 1)
                p = p - x*fp[0] - fp[1]

                g = grad[idx]
                a = amp[idx]
                ma = med_amp[idx]

                fig, ax = plt.subplots(2, sharex=True)
                ax[0].plot(f, p, label='Phase')
                ax[0].plot(f, g, label=r'$\Delta$ phase')
                ax[1].plot(f, a, label='Amp')
                ax[1].plot(f, ma, label='Median Amp')
                for s, e in zip(starts, ends):
                    if (plot_freq[s] in f) or (plot_freq[e] in f):
                        ax[0].axvspan(plot_freq[s], plot_freq[e], color='k', 
                            alpha=.1)
                        ax[1].axvspan(plot_freq[s], plot_freq[e], color='k', 
                            alpha=.1)

                for pp in peak:
                    if plot_freq[pp] > sbf - plot_width/2. and \
                        plot_freq[pp] < sbf + plot_width/2.:
                        ax[1].plot(plot_freq[pp], amp[pp], 'xk')

                ax[0].legend(loc='upper right')
                ax[1].legend(loc='upper right')

                ax[0].axvline(sbf, color='k' ,linestyle=':', alpha=.4)
                ax[1].axvline(sbf, color='k' ,linestyle=':', alpha=.4)
                ax[0].axvline(sbf - width/2., color='k' ,linestyle='--', 
                    alpha=.4)
                ax[0].axvline(sbf + width/2., color='k' ,linestyle='--', 
                    alpha=.4)
                ax[1].axvline(sbf - width/2., color='k' ,linestyle='--', 
                    alpha=.4)
                ax[1].axvline(sbf + width/2., color='k' ,linestyle='--', 
                    alpha=.4)

                ax[1].set_xlim((sbf-plot_width/2., sbf+plot_width/2.))

                ax[0].set_ylabel('[Rad]')
                ax[1].set_xlabel('Freq [MHz]')
                ax[1].set_ylabel('Amp')

                ax[0].set_title('Band {} Subband {}'.format(band,
                    sb, sbf))

                if subband_plot_with_slow:
                    ff = np.arange(-3, 3.1, .05)
                    rr, ii = self.eta_scan(band, sb, ff, 10, write_log=False)
                    dd = rr + 1.j*ii
                    sbc = self.get_subband_centers(band)
                    ax[1].plot(ff+sbc[1][sb], np.abs(dd)/2.5E6)

                if save_plot:
                    save_name = '{}_find_freq_b{}_sb{:03}.png'.format(timestamp, band, sb)
                    plt.savefig(os.path.join(self.plot_dir, save_name),
                        bbox_inches='tight')
                    plt.close()

        return freq[peak]

    def find_flag_blocks(self, flag, minimum=None, min_gap=None):
        """ 
        Find blocks of adjacent points in a boolean array with the same value. 

        Args:
        -----
        flag : bool, array_like 
            The array in which to find blocks 

        Opt Args:
        ---------
        minimum : int (optional)
            The minimum length of block to return. Discards shorter blocks 
        min_gap : int (optional)
            The minimum gap between flag blocks. Fills in gaps smaller.

        Returns
        ------- 
        starts, ends : int arrays
            The start and end indices for each block.
            NOTE: the end index is the last index in the block. Add 1 for 
            slicing, where the upper limit should be after the block 
        """
        if min_gap is not None:
            _flag = self.pad_flags(np.asarray(flag, dtype=bool),
                min_gap=min_gap).astype(np.int8)
        else:
            _flag = np.asarray(flag).astype(int)

        marks = np.diff(_flag)
        start = np.where(marks == 1)[0]+1
        if _flag[0]:
            start = np.concatenate([[0],start])
        end = np.where(marks == -1)[0]
        if _flag[-1]:
            end = np.concatenate([end,[len(_flag)-1]])

        if minimum is not None:
            inds = np.where(end - start + 1 > minimum)[0]
            return start[inds],end[inds]
        else:
            return start,end

    def pad_flags(self, f, before_pad=0, after_pad=0, min_gap=0, min_length=0):
        """
        Args:
        -----
        f (bool array): The flag array to pad

        Opt Args:
        ---------
        before_pad (int): The number of samples to pad before a flag
        after_pad (int); The number of samples to pad after a flag
        min_gap (int): The smallest allowable gap. If bigger, it combines.
        min_length (int): The smallest length a pad can be.

        Ret:
        ----
        pad_flag (bool array): The padded boolean array
        """
        before, after = self.find_flag_blocks(f)
        after += 1 

        inds = np.where(np.subtract(before[1:],after[:-1]) < min_gap)[0]
        after[inds] = before[inds+1]

        before -= before_pad
        after += after_pad

        padded = np.zeros_like(f)

        for b, a in zip(before, after):
            if (a-after_pad)-(b+before_pad) > min_length:
                padded[np.max([0,b]):a] = True

        return padded

    def plot_find_peak(self, freq, resp, peak_ind, save_plot=True, 
        save_name=None):
        """
        Plots the output of find_Freq

        Args:
        -----
        freq (float array): The frequency data
        resp (float array): The response to full_band_resp
        peak_ind (int array): The indicies of peaks found

        Opt Args:
        ---------
        save_plot (bool): Whether to save the plot
        save_name (str): THe name of the plot
        """
        import matplotlib.pyplot as plt

        Idat = np.real(resp)
        Qdat = np.imag(resp)
        phase = np.unwrap(np.arctan2(Qdat, Idat))
        
        fig, ax = plt.subplots(2, sharex=True, figsize=(6,4))
        ax[0].plot(freq, np.abs(resp), label='amp', color='b')
        ax[0].plot(freq, Idat, label='I', color='r', linestyle=':', alpha=.5)
        ax[0].plot(freq, Qdat, label='Q', color='g', linestyle=':', alpha=.5)
        ax[0].legend(loc='lower right')
        ax[1].plot(freq, phase, color='b')
        ax[1].set_ylim((-np.pi, np.pi))

        if len(peak_ind):  # empty array returns False
            ax[0].plot(freq[peak_ind], np.abs(resp[peak_ind]), 'x', color='k')
            ax[1].plot(freq[peak_ind], phase[peak_ind], 'x', color='k')
        else:
            self.log('No peak_ind values.', self.LOG_USER)

        fig.suptitle("Peak Finding")
        ax[1].set_xlabel("Frequency offset from Subband Center (MHz)")
        ax[0].set_ylabel("Response")
        ax[1].set_ylabel("Phase [rad]")

        if save_plot:
            if save_name is None:
                self.log('Using default name for saving: find_peak.png \n' +
                    'Highly recommended that you input a non-default name')
                save_name = 'find_peak.png'
            else:
                self.log('Plotting saved to {}'.format(save_name))
            plt.savefig(os.path.join(self.plot_dir, save_name),
                bbox_inches='tight')
            plt.close()

    def eta_fit(self, freq, resp, peak_freq, delta_freq, 
        subband_half_width=614.4/128, make_plot=False, plot_chans=[], 
        save_plot=True, band=None, timestamp=None, res_num=None,
        use_slow_eta=False):
        """
        Cyndia's eta finding code

        Args:
        -----
        freq (float array): The frequency data
        resp (float array): The response data
        peak_freq (float): The frequency of the resonance peak
        delta_freq (float): The width of frequency to calculate values

        Opt Args:
        ---------
        subband_half_width (float): The width of a subband in MHz. Default
            is 614.4/128
        make_plot (bool): Whether to make plots. Default is False.
        save_plot (bool): Whether to save plots. Default is True.
        plot_chans (int array): The channels to plot. If an empty array, it
            will make plots for all channels.
        band (int): Only used for plotting - the band number of the resontaor
        timestamp (str): The timestamp of the data.
        res_num (int): The resonator number
        

        Rets:
        -----
        eta (complex): The eta parameter
        eta_scaled (complex): The eta parameter divided by subband_half_Width
        eta_phase_deg (float): The angle to rotate IQ circle
        r2 (float): The R^2 value copared to the resonator fit
        eta_mag (float): The amplitude of eta
        latency (float): THe delay
        Q (float): THe resonator quality factor
        """
        if timestamp is None:
            timestamp = self.get_timestamp()

        amp = np.abs(resp)
        
        fit = np.polyfit(freq, np.unwrap(np.angle(resp)), 1)
        fitted_line = np.poly1d(fit)  
        phase = np.unwrap(np.angle(resp) - fitted_line(freq))
        
        # Find minimum
        min_idx = np.ravel(np.where(freq == peak_freq))[0]
        
        try:
            left = np.where(freq < peak_freq - delta_freq)[0][-1]
        except IndexError:
            left = 0
        try:
            left_plot = np.where(freq < peak_freq - 5*delta_freq)[0][-1]
        except IndexError:
            left = 0

        right = np.where(freq > peak_freq + delta_freq)[0][0]
        right_plot = np.where(freq > peak_freq + 5*delta_freq)[0][0]
        
        eta = (freq[right] - freq[left]) / (resp[right] - resp[left])
        
        if use_slow_eta:
            band_center = self.get_band_center_mhz(band)
            f_slow, resp_slow, eta_slow = self.eta_estimator(band, peak_freq*1.0E-6+band_center)

        # Get eta parameters
        # w = 5
        # eta = (np.mean(freq[right-w:right+w]) - np.mean(freq[left-w:left+w]))/ \
        #     (np.mean(resp[right-w:right+w]) - np.mean(resp[left-w:left+w]))
        latency = (np.unwrap(np.angle(resp))[-1] - \
            np.unwrap(np.angle(resp))[0]) / (freq[-1] - freq[0])/2/np.pi
        eta_mag = np.abs(eta)
        # eta_mag /= (10*np.log10( uc_att / 2 ) )
        eta_angle = np.angle(eta)
        eta_scaled = eta_mag * 1e-6/ subband_half_width # convert to MHz
        eta_phase_deg = eta_angle * 180 / np.pi


        if left != right:
            sk_fit = tools.fit_skewed_lorentzian(freq[left_plot:right_plot], amp[left_plot:right_plot])
            r2 = np.sum((amp[left_plot:right_plot] - tools.skewed_lorentzian(freq[left_plot:right_plot], 
                *sk_fit))**2)
            Q = sk_fit[5]
        else:
            r2 = np.nan
            Q = np.nan

        if make_plot:
            if len(plot_chans) == 0:
                self.log('Making plot for band' + 
                    ' {} res {:03}'.format(band, res_num))
                self.plot_eta_fit(freq[left_plot:right_plot], resp[left_plot:right_plot], 
                    eta=eta, eta_mag=eta_mag, r2=r2,
                    save_plot=save_plot, timestamp=timestamp, band=band,
                    res_num=res_num, sk_fit=sk_fit, f_slow=f_slow, resp_slow=resp_slow)
            else:
                if res_num in plot_chans:
                    self.log('Making plot for band ' + 
                        '{} res {:03}'.format(band, res_num))
                    self.plot_eta_fit(freq[left_plot:right_plot], resp[left_plot:right_plot], 
                        eta=eta, eta_mag=eta_mag, eta_phase_deg=eta_phase_deg, 
                        r2=r2, save_plot=save_plot, timestamp=timestamp, 
                        band=band, res_num=res_num, sk_fit=sk_fit, 
                        f_slow=f_slow, resp_slow=resp_slow)

        return eta, eta_scaled, eta_phase_deg, r2, eta_mag, latency, Q


    def plot_eta_fit(self, freq, resp, eta=None, eta_mag=None, 
        eta_phase_deg=None, r2=None, save_plot=True, timestamp=None, 
        res_num=None, band=None, sk_fit=None, f_slow=None, resp_slow=None):
        """
        Plots the eta parameter fits

        Args:
        -----
        freq (float array): The frequency data
        resp (complex array): THe response data

        Opt Args:
        ---------
        eta (complex): The eta parameter
        eta_mag (complex): The amplitude of the eta parameter
        eta_phase_deg (float): The angle of the eta parameter in degrees
        r2 (float): The R^2 value
        save_plot (bool): Whether to save the plot. Default True.
        timestamp (str): The timestamp to name the file
        res_num (int): The resonator number to label the plot
        band (int): The band number to label the plot
        sk_fit (flot array): The fit parameters for the skewe lorentzian
        """
        if timestamp is None:
            timestamp = self.get_timestamp()

        import matplotlib.pyplot as plt
        from matplotlib.gridspec import GridSpec

        I = np.real(resp)
        Q = np.imag(resp)
        amp = np.sqrt(I**2 + Q**2)
        phase = np.unwrap(np.arctan2(Q, I))  # radians

        plot_freq = freq*1.0E-6

        center_idx = np.ravel(np.where(amp==np.min(amp)))[0]

        fig = plt.figure(figsize=(9,4.5))
        gs=GridSpec(2,3)
        ax0 = fig.add_subplot(gs[0,0])
        ax1 = fig.add_subplot(gs[1,0], sharex=ax0)
        ax2 = fig.add_subplot(gs[:,1:])
        ax0.plot(plot_freq, I, label='I', linestyle=':', color='k')
        ax0.plot(plot_freq, Q, label='Q', linestyle='--', color='k')
        ax0.scatter(plot_freq, amp, c=np.arange(len(freq)), s=3,
            label='amp')
        if sk_fit is not None:
            ax0.plot(plot_freq, tools.skewed_lorentzian(plot_freq*1.0E6, 
                *sk_fit), color='r', linestyle=':')
        ax0.legend(fontsize=10, loc='lower right')
        ax0.set_ylabel('Resp')

        ax1.scatter(plot_freq, np.rad2deg(phase), c=np.arange(len(freq)), s=3)
        ax1.set_ylabel('Phase [deg]')

        # IQ circle
        ax2.axhline(0, color='k', linestyle=':', alpha=.5)
        ax2.axvline(0, color='k', linestyle=':', alpha=.5)

        ax2.scatter(I, Q, c=np.arange(len(freq)), s=3)
        ax2.set_xlabel('I')
        ax2.set_ylabel('Q')

        lab = ''
        if eta is not None:
            if eta_mag is not None:
                lab = r'$\eta/\eta_{mag}$' + \
                ': {:4.3f}+{:4.3f}'.format(np.real(eta/eta_mag), 
                    np.imag(eta/eta_mag)) + '\n'
            else:
                lab = lab + r'$\eta$' + ': {}'.format(eta) + '\n'
        if eta_mag is not None:
            lab = lab + r'$\eta_{mag}$' + ': {:1.3e}'.format(eta_mag) + '\n'
        if eta_phase_deg is not None:
            lab = lab + r'$\eta_{ang}$' + \
                ': {:3.2f}'.format(eta_phase_deg) + '\n'
        if r2 is not None:
            lab = lab + r'$R^2$' + ' :{:4.3f}'.format(r2)

        ax2.text(.03, .80, lab, transform=ax2.transAxes, fontsize=10)

        if eta is not None:
            if eta_mag is not None:
                eta = eta/eta_mag
            respp = eta*resp
            Ip = np.real(respp)
            Qp = np.imag(respp)
            ax2.scatter(Ip, Qp, c=np.arange(len(freq)), cmap='inferno', s=3)

        if f_slow is not None and resp_slow is not None:
            self.log('Adding slow eta scan')
            mag_scale = 5E5
            band_center = self.get_band_center_mhz(band)

            resp_slow /= mag_scale
            I_slow = np.real(resp_slow)
            Q_slow = np.imag(resp_slow)
            phase_slow = np.unwrap(np.arctan2(Q_slow, I_slow))  # radians

            ax0.scatter(f_slow-band_center, np.abs(resp_slow), 
                        c=np.arange(len(f_slow)), cmap='Greys', s=3)
            ax1.scatter(f_slow-band_center, np.rad2deg(phase_slow),c=np.arange(len(f_slow)),
                        cmap='Greys', s=3)
            ax2.scatter(I_slow, Q_slow, c=np.arange(len(f_slow)), cmap='Greys', s=3)

        plt.tight_layout()

        if save_plot:
            if res_num is not None and band is not None:
                save_name = '{}_eta_b{}_res{:03}.png'.format(timestamp, band, 
                    res_num)
            else:
                save_name = '{}_eta.png'.format(timestamp)
            plt.savefig(os.path.join(self.plot_dir, save_name), 
                bbox_inches='tight')
            plt.close()

    def get_closest_subband(self, f, band):
        """
        Gives the closest subband number for a given input frequency.

        Args:
        -----
        f (float): The frequency to search for a subband
        band (int): The band to identify

        Ret:
        ----
        subband (int): The subband that contains the frequency
        """
        # get subband centers:
        subbands, centers = self.get_subband_centers(band, as_offset=True)
        if self.check_freq_scale(f, centers[0]):
            pass
        else:
            raise ValueError('{} and {}'.format(f, centers[0]))
            
        idx = np.argmin([abs(x - f) for x in centers])
        return idx

    def check_freq_scale(self, f1, f2):
        """
        Makes sure that items are the same frequency scale (ie MHz, kHZ, etc.)

        Args:
        -----
        f1 (float): The first frequency
        f2 (float): The second frequency

        Ret:
        ----
        same_scale (bool): Whether the frequency scales are the same
        """
        if abs(f1/f2) > 1e3:
            return False
        else:
            return True

    def assign_channels(self, freq, band=None, bandcenter=None, 
        channel_per_subband=4):
        """
        Figures out the subbands and channels to assign to resonators

        Args:
        -----
        freq (flot array): The frequency of the resonators. This is not the
            same as the frequency output from full_band_resp. This is only
            where the resonators are.

        Opt Args:
        ---------
        band (int): The band to assign channels
        band_center (float array): The frequency center of the band. Must supply
            band or subband center.
        channel_per_subband (int): The number of channels to assign per
            subband. Default is 4.

        Ret:
        ----
        subbands (int array): An array of subbands to assign resonators
        channels (int array): An array of channel numbers to assign resonators
        offsets (float array): The frequency offset from the subband center
        """
        if band is None and bandcenter is None:
            self.log('Must have band or bandcenter', self.LOG_ERROR)
            raise ValueError('Must have band or bandcenter')

        subbands = np.zeros(len(freq), dtype=int)
        channels = -1 * np.ones(len(freq), dtype=int)
        offsets = np.zeros(len(freq))
        
        # Assign all frequencies to a subband
        for idx in range(len(freq)):
            subbands[idx] = self.get_closest_subband(freq[idx], band)
            subband_center = self.get_subband_centers(band, 
                as_offset=True)[1][subbands[idx]]

            offsets[idx] = freq[idx] - subband_center
        
        # Assign unique channel numbers
        for unique_subband in set(subbands):
            chans = self.get_channels_in_subband(band, int(unique_subband))
            mask = np.where(subbands == unique_subband)[0]
            if len(mask) > channel_per_subband:
                concat_mask = mask[:channel_per_subband]
            else:
                concat_mask = mask[:]
            
            chans = chans[:len(list(concat_mask))] #I am so sorry
            
            channels[mask[:len(chans)]] = chans
        
        return subbands, channels, offsets


    def compare_tuning(self, tune, ref_tune, make_plot=False):
        """
        Compares tuning file to a reference tuning file. Does not work yet.

        """

        # Load data
        tune, freq, resp = self.load_tuning(tune)
        tune_ref, freq_ref, resp_ref = self.load_tuning(ref_tune)

        if make_plot:
            import matplotlib.pyplot as plt

            plt_freq = freq * 1.0E-6
            fig, ax = plt.subplots(2, sharex=True, figsize=(6,5))
            ax[0].plot(plt_freq, np.abs(resp))
            ax[0].plot(plt_freq, np.abs(resp_ref))

            for k in tune.keys():
                ax[0].axvline(tune[k]['freq']*1.0E-6, color='b', linestyle=':')
            for k in tune_ref.keys():
                ax[0].axvline(tune_ref[k]['freq']*1.0E-6, color='r', linestyle=':')


            ax[1].plot(plt_freq, np.abs(resp) - np.abs(resp_ref))

            plt.tight_layout()

    def load_tuning(self, tune, load_raw=True):
        """
        Loads tuning files from disk.

        Args:
        -----
        tune (str): The full path to the freq_resp.npy file.

        Opt Args:
        ---------
        load_raw (bool): Whether to load the freq and response data. Default
            is True.

        Ret:
        ----
        tune (dict): The tuning file
        freq (float array): The frequency information. Returns if load_raw is
            True.
        resp (complex array): The full band response information. Returns if
            load_raw is True.
        """
        self.log('Loading {}'.format(tune), self.LOG_INFO)
        if load_raw:
            dirname = os.path.dirname(tune)
            basename = os.path.basename(tune).split('_')[0]
            freq = np.loadtxt(os.path.join(dirname, 
                basename+'_freq_full_band_resp.txt'))
            resp = np.loadtxt(os.path.join(dirname, 
                basename+'_real_full_band_resp.txt')) + \
                1.j * np.loadtxt(os.path.join(dirname, 
                basename+'_imag_full_band_resp.txt'))
        tune = np.load(tune).item()

        if load_raw:
            return tune, freq, resp
        else:
            return tune

    def relock(self, band, res_num=None, amp_scale=11, r2_max=.08, 
        q_max=100000, q_min=0, check_vals=False):
        """
        Turns on the tones. Also cuts bad resonators.

        Args:
        -----
        band (int): The band to relock

        Opt args:
        ---------
        res_num (int array): The resonators to lock. If None, tries all the
            resonators.
        amp_scale (int): The tone amplitudes to set
        r2_max (float): The highest allowable R^2 value
        q_max (float): The maximum resonator Q factor
        q_min (float): The minimum resonator Q factor
        """
        if res_num is None:
            res_num = np.arange(512)
        else:
            res_num = np.array(res_num)


        digitzer_freq = self.get_digitizer_frequency_mhz(band)
        n_subband = self.get_number_sub_bands(band)
        n_channels = self.get_number_channels(band)

        subband = digitzer_freq/(n_subband/2.)  # Oversample by 2

        amplitude_scale = np.zeros(n_channels)
        center_freq = np.zeros(n_channels)
        feedback_enable = np.zeros(n_channels)
        eta_phase = np.zeros(n_channels)
        eta_mag = np.zeros(n_channels)

        # Populate arrays
        counter = 0
        for k in self.freq_resp[band].keys():
            ch = self.freq_resp[band][k]['channel']
            if ch < -1: 
                self.log('No channel assigned: res {:03}'.format(k))
            elif self.freq_resp[band][k]['r2'] > r2_max and check_vals:
                self.log('R2 too high: res {:03}'.format(k))
            elif self.freq_resp[band][k]['Q'] < q_min and check_vals:
                self.log('Q too low: res {:03}'.format(k))
            elif self.freq_resp[band][k]['Q'] > q_max and check_vals:
                self.log('Q too high: res {:03}'.format(k))
            elif k not in res_num:
                self.log('Not in resonator list')
            else:
                center_freq[ch] = self.freq_resp[band][k]['offset']
                amplitude_scale[ch] = amp_scale
                feedback_enable[ch] = 1
                eta_phase[ch] = self.freq_resp[band][k]['eta_phase']
                eta_mag[ch] = self.freq_resp[band][k]['eta_scaled']
                counter += 1

        # Set the actual variables
        self.set_center_frequency_array(band, center_freq, write_log=True,
            log_level=self.LOG_INFO)
        self.set_amplitude_scale_array(band, amplitude_scale.astype(int),
            write_log=True, log_level=self.LOG_INFO)
        self.set_feedback_enable_array(band, feedback_enable.astype(int),
            write_log=True, log_level=self.LOG_INFO)
        self.set_eta_phase_array(band, eta_phase, write_log=True,
            log_level=self.LOG_INFO)
        self.set_eta_mag_array(band, eta_mag, write_log=True, 
            log_level=self.LOG_INFO)

        self.log('Setting on {} channels on band {}'.format(counter, band),
            self.LOG_USER)

        
    def eta_estimator(self, band, freq, drive=10, f_sweep_half=.3, 
                      df_sweep=.002, delta_freq=.05):
        """
        Estimates eta parameters using the slow eta_scan
        """
        subband, offset = self.freq_to_subband(freq, band)
        f_sweep = np.arange(offset-f_sweep_half, offset+f_sweep_half, df_sweep)
        rr, ii = self.eta_scan(band, subband, f_sweep, drive)
        resp = rr + 1.j*ii

        a_resp = np.abs(resp)
        idx = np.ravel(np.where(a_resp == np.min(a_resp)))[0]
        f0 = f_sweep[idx]

        try:
            left = np.where(f_sweep < f0 - delta_freq)[0][-1]
        except IndexError:
            left = 0
        right = np.where(f_sweep > f0 + delta_freq)[0][0]

        subband_half_width = self.get_digitizer_frequency_mhz(band)/\
            self.get_number_sub_bands(band)

        eta = (f_sweep[right]-f_sweep[left])/(resp[right]-resp[left])
        eta_mag = np.abs(eta)
        eta_phase = np.angle(eta)
        eta_phase_deg = np.rad2deg(eta_phase)
        eta_scaled = eta_mag/subband_half_width
        
        sb, sbc = self.get_subband_centers(band, as_offset=False)

        return f_sweep+sbc[subband], resp, eta

    def eta_scan(self, band, subband, freq, drive, write_log=False,
                 sync_group=True):
        """
        Same as slow eta scans
        """
        if len(self.which_on(band)):
            self.band_off(band, write_log=False)

        n_subband = self.get_number_sub_bands(band)
        n_channel = self.get_number_channels(band)
        channel_order = self.get_channel_order()
        first_channel = channel_order[::n_channel//n_subband]

        self.set_eta_scan_channel(band, first_channel[subband], 
                                  write_log=write_log)
        self.set_eta_scan_amplitude(band, drive, write_log=write_log)
        self.set_eta_scan_freq(band, freq, write_log=write_log)
        self.set_eta_scan_dwell(band, 0, write_log=write_log)

        self.set_run_eta_scan(band, 1, wait_done=False, write_log=write_log)
        pvs = [self._cryo_root(band) + self._eta_scan_results_real,
               self._cryo_root(band) + self._eta_scan_results_imag]

        #time.sleep(10)

        if sync_group:
            sg = SyncGroup(pvs, skip_first=False)

            sg.wait()
            vals = sg.get_values()
            rr = vals[pvs[0]]
            ii = vals[pvs[1]]
        else:
            rr = self.get_eta_scan_results_real(2, len(freq))
            ii = self.get_eta_scan_results_imag(2, len(freq))

        self.set_amplitude_scale_channel(band, first_channel[subband], 0)

        return rr, ii

    def tracking_setup(self, band, channel, reset_rate_khz=4., write_log=False, 
        make_plot=False, save_plot=True, show_plot=True,
        lms_freq_hz=4000., flux_ramp=True, fraction_full_scale=.4950,
        lms_enable1=True, lms_enable2=True, lms_enable3=True, lms_gain=7):
        """
        Args:
        -----
        band (int) : The band number
        channel (int) : The channel to check
        """
        if not flux_ramp:
            self.log('WARNING: THIS WILL NOT TURN ON FLUX RAMP!')
            
        if make_plot:
            import matplotlib.pyplot as plt
            if show_plot:
                plt.ion()
            else:
                plt.ioff()

        # To do: Move to experiment config
        flux_ramp_full_scale_to_phi0 = 2.825/0.75

        lms_delay = 6  # nominally match refPhaseDelay
        if not flux_ramp:
            lms_enable1 = 0
            lms_enable2 = 0
            lms_enable3 = 0
                

        lms_rst_dly = 31  # disable error term for 31 2.4MHz ticks after reset
        #lms_freq_hz = flux_ramp_full_scale_to_phi0 * fraction_full_scale*\
        #    (reset_rate_khz*1e3)  * normalize_fudge_factor# fundamental tracking frequency guess
        self.log("Using lmsFreqHz = {}".format(lms_freq_hz), self.LOG_USER)
        lms_delay2    = 255  # delay DDS counter resets, 307.2MHz ticks
        lms_delay_fine = 0
        iq_stream_enable = 0  # stream IQ data from tracking loop

        self.set_lms_delay(band, lms_delay, write_log=write_log)
        self.set_lms_dly_fine(band, lms_delay_fine, write_log=write_log)
        self.set_lms_gain(band, lms_gain, write_log=write_log)
        self.set_lms_enable1(band, lms_enable1, write_log=write_log)
        self.set_lms_enable2(band, lms_enable2, write_log=write_log)
        self.set_lms_enable3(band, lms_enable3, write_log=write_log)
        self.set_lms_rst_dly(band, lms_rst_dly, write_log=write_log)
        self.set_lms_freq_hz(band, lms_freq_hz, write_log=write_log)
        self.set_lms_delay2(band, lms_delay2, write_log=write_log)
        self.set_iq_stream_enable(band, iq_stream_enable, write_log=write_log)

        self.flux_ramp_setup(reset_rate_khz, fraction_full_scale) # write_log?

        if flux_ramp:
            self.flux_ramp_on(write_log=write_log)

        # take one dataset with all channels
        f, df, sync = self.take_debug_data(band, IQstream = iq_stream_enable, 
            single_channel_readout=0)
        df_std = np.std(df, 0)
        channels_on = list(set(np.where(df_std > 0)[0]) & set(self.which_on(band)))
        self.log("Number of channels on = {}".format(len(channels_on)), 
            self.LOG_USER)
        self.log("Flux ramp demod. mean error std = "+ 
            "{} kHz".format(np.mean(df_std[channels_on]) * 1e3), self.LOG_USER)
        self.log("Flux ramp demod. median error std = "+
            "{} kHz".format(np.median(df_std[channels_on]) * 1e3), self.LOG_USER)
        f_span = np.max(f,0) - np.min(f,0)
        self.log("Flux ramp demod. mean p2p swing = "+
            "{} kHz".format(np.mean(f_span[channels_on]) * 1e3), self.LOG_USER)
        self.log("Flux ramp demod. median p2p swing = "+
            "{} kHz".format(np.median(f_span[channels_on]) * 1e3), self.LOG_USER)

        if make_plot:
            timestamp = self.get_timestamp()

            plt.figure()
            plt.hist(df_std[channels_on] * 1e3,bins = 20,edgecolor = 'k')            
            plt.xlabel('Flux ramp demod error std (kHz)')
            plt.ylabel('number of channels')
            plt.title('LMS freq = {}, n_channels = {}'.format(lms_freq_hz, 
                len(channels_on)))

            if save_plot:
                plt.savefig(os.path.join(self.plot_dir, timestamp + 
                                     '_FRtrackingErrorHist.png'))
            if not show_plot:
                plt.close()

            plt.figure()
            plt.hist(f_span[channels_on] * 1e3,bins = 20,edgecolor='k')
            plt.xlabel('Flux ramp amplitude (kHz)')
            plt.ylabel('number of channels')
            plt.title('LMS freq = {}, n_channels = {}'.format(lms_freq_hz, 
                len(channels_on)))
            if save_plot:
                plt.savefig(os.path.join(self.plot_dir, timestamp + 
                            '_FRtrackingAmplitudeHist.png'))
            if not show_plot:
                plt.close()

            self.log("Taking data on single channel number {}".format(channel), 
                self.LOG_USER)


            n_els = 2500
            fig, ax = plt.subplots(2, sharex=True)
            ax[0].plot(f[:n_els, channel])
            ax[0].set_ylabel('Tracked Freq [MHz]')
            ax[0].text(.025, .9, 'LMS Freq {}'.format(lms_freq_hz), fontsize=10,
                        transform=ax[0].transAxes)

            ax[0].text(.9, .9, 'Band {} Ch {:03}'.format(band, channel), fontsize=10,
                        transform=ax[0].transAxes, horizontalalignment='right')

            ax[1].plot(df[:n_els, channel])
            ax[1].set_ylabel('Freq Error [MHz]')
            ax[1].set_xlabel('Samp Num')
            ax[1].text(.025, .9, 'RMS error: {:5.4f} \n'.format(df_std[channel]) +
                        'FR amp: {:3.2f}'.format(fraction_full_scale),
                        fontsize=10, transform=ax[1].transAxes)

            plt.tight_layout()

            if save_plot:
                plt.savefig(os.path.join(self.plot_dir, timestamp + 
                                     '_FRtracking_band{}_ch{:03}.png'.format(band,channel)),
                        bbox_inches='tight')
            if not show_plot:
                plt.close()

        self.set_iq_stream_enable(band, 1, write_log=write_log)

        return f, df, sync

    _num_flux_ramp_dac_bits = 16
    _cryo_card_flux_ramp_relay_bit = 16
    _cryo_card_relay_wait = 0.25 #sec
    def unset_fixed_flux_ramp_bias(self,acCouple=True):
        """
        Alias for setting ModeControl=0
        """

        # make sure flux ramp is configured off before switching back into mode=1
        self.flux_ramp_off() 

        self.log("Setting flux ramp ModeControl to 0.",self.LOG_USER)        
        self.set_mode_control(0)

        ## Don't want to flip relays more than we have to.  Check if it's in the correct
        ## position ; only explicitly flip to DC if we have to.
        if acCouple and (self.get_cryo_card_relays() >> self._cryo_card_flux_ramp_relay_bit & 1):
            self.log("Flux ramp set to DC mode (rly=0).",
                     self.LOG_USER)
            self.set_cryo_card_relay_bit(self._cryo_card_flux_ramp_relay_bit,0)

            # make sure it gets picked up by cryo card before handing back
            while (self.get_cryo_card_relays() >> self._cryo_card_flux_ramp_relay_bit & 1):
                self.log("Waiting for cryo card to update",
                         self.LOG_USER)
                time.sleep(self._cryo_card_relay_wait)


    def set_fixed_flux_ramp_bias(self,fractionFullScale):
        """
        ???

        Args:
        -----
        fractionFullScale (float) : Fraction of full flux ramp scale to output from [-1,1]
        """

        # fractionFullScale must be between [0,1]
        if abs(np.abs(fractionFullScale))>1:
            raise ValueError("fractionFullScale = {} not in [-1,1]".format(fractionFullScale))

        ## Disable flux ramp if it was on
        ## Doesn't seem to effect the fixed DC value being output
        ## if already in fixed flux ramp mode ModeControl=1
        self.flux_ramp_off() 

        ## Don't want to flip relays more than we have to.  Check if it's in the correct
        ## position ; only explicitly flip to DC if we have to.
        if not (self.get_cryo_card_relays() >> self._cryo_card_flux_ramp_relay_bit & 1):
            self.log("Flux ramp relay is either in AC mode or we haven't set it yet - explicitly setting to DC mode (=1).",
                     self.LOG_USER)
            self.set_cryo_card_relay_bit(self._cryo_card_flux_ramp_relay_bit,1)

            while not (self.get_cryo_card_relays() >> self._cryo_card_flux_ramp_relay_bit & 1):
                self.log("Waiting for cryo card to update",
                         self.LOG_USER)
                time.sleep(self._cryo_card_relay_wait)
                
        ## ModeControl must be 1
        mode_control=self.get_mode_control()
        if not mode_control==1:

            #before switching to ModeControl=1, make sure DAC is set to output zero V
            LTC1668RawDacData0=np.floor(0.5*(2**self._num_flux_ramp_dac_bits))
            self.log("Before switching to fixed DC flux ramp output, explicitly setting flux ramp DAC to zero (LTC1668RawDacData0={})".format(mode_control,LTC1668RawDacData0), 
                     self.LOG_USER)
            self.set_flux_ramp_dac(LTC1668RawDacData0)

            self.log("Flux ramp ModeControl is {} - changing to 1 for fixed DC output.".format(mode_control), 
                     self.LOG_USER)
            self.set_mode_control(1)

        ## Compute and set flux ramp DAC to requested value
        LTC1668RawDacData = np.floor((2**self._num_flux_ramp_dac_bits)*(1-np.abs(fractionFullScale))/2);
        ## 2s complement
        if fractionFullScale<0:
            LTC1668RawDacData = 2**self._num_flux_ramp_dac_bits-LTC1668RawDacData-1
        self.log("Setting flux ramp to {}% of full scale (LTC1668RawDacData={})".format(100 * fractionFullScale,
                                                                                        int(LTC1668RawDacData)), 
                 self.LOG_USER)
        self.set_flux_ramp_dac(LTC1668RawDacData)        

    _num_flux_ramp_counter_bits=20
    def flux_ramp_setup(self, reset_rate_khz, fraction_full_scale, df_range=.1, 
        do_read=False):
        """
        Set flux ramp sawtooth rate and amplitude. If there are errors, check 
        that you are using an allowed reset rate! Not all rates are allowed.

        Allowed rates: 1, 2, 3, 4, 5, 6, 8, 10, 12, 15 kHz
        """
        flux_ramp_bit_depth = 20

        # Disable flux ramp
        self.flux_ramp_off() # no write log?
        #self.set_cfg_reg_ena_bit(0) # let us switch this to flux ramp on/off

        digitizerFrequencyMHz = self.get_digitizer_frequency_mhz(band)
        dspClockFrequencyMHz=digitizerFrequencyMHz/2

        desiredRampMaxCnt = ((dspClockFrequencyMHz*1e3)/
            (reset_rate_khz)) - 1
        rampMaxCnt = np.floor(desiredRampMaxCnt)

        resetRate = (dspClockFrequencyMHz * 1e6) / (rampMaxCnt + 1)

        HighCycle = 5 # not sure why these are hardcoded
        LowCycle = 5
        rtmClock = (dspClockFrequencyMHz * 1e6) / (HighCycle + LowCycle + 2)
        trialRTMClock = rtmClock

        fullScaleRate = fraction_full_scale * resetRate
        desFastSlowStepSize = (fullScaleRate * 2**self._num_flux_ramp_counter_bits) / rtmClock
        trialFastSlowStepSize = round(desFastSlowStepSize)
        FastSlowStepSize = trialFastSlowStepSize

        trialFullScaleRate = trialFastSlowStepSize * trialRTMClock / (2**self._num_flux_ramp_counter_bits)

        trialResetRate = (dspClockFrequencyMHz * 1e6) / (rampMaxCnt + 1)
        trialFractionFullScale = trialFullScaleRate / trialResetRate
        fractionFullScale = trialFractionFullScale
        diffDesiredFractionFullScale = np.abs(trialFractionFullScale - 
            fraction_full_scale)

        self.log("Percent full scale = {}%".format(100 * fractionFullScale), 
            self.LOG_USER)

        if diffDesiredFractionFullScale > df_range:
            raise ValueError("Difference from desired fraction of full scale " +
                "exceeded! {}".format(diffDesiredFractionFullScale) +
                " vs acceptable {}".format(df_range))
            self.log("Difference from desired fraction of full scale exceeded!" +
                " P{} vs acceptable {}".format(diffDesiredFractionFullScale, 
                    df_range), 
                self.LOG_USER)

        if rtmClock < 2e6:
            raise ValueError("RTM clock rate = "+
                "{} is too low (SPI clock runs at 1MHz)".format(rtmClock*1e-6))
            self.log("RTM clock rate = "+
                "{} is too low (SPI clock runs at 1MHz)".format(rtmClock * 1e-6), 
                self.LOG_USER)
            return

        FastSlowRstValue = np.floor((2**self._num_flux_ramp_counter_bits) * (1 - fractionFullScale)/2)


        KRelay = 3 #where do these values come from
        SelectRamp = self.get_select_ramp() # from config file
        RampStartMode = self.get_ramp_start_mode() # from config file
        PulseWidth = 400
        DebounceWidth = 255
        RampSlope = 0
        ModeControl = 0
        EnableRampTrigger = 1

<<<<<<< HEAD
        self.set_low_cycle(LowCycle) #writelog?
        self.set_high_cycle(HighCycle)
        self.set_k_relay(KRelay)
        self.set_ramp_max_cnt(rampMaxCnt)
        self.set_select_ramp(SelectRamp)
        self.set_ramp_start_mode(RampStartMode)
        self.set_pulse_width(PulseWidth)
        self.set_debounce_width(DebounceWidth)
        self.set_ramp_slope(RampSlope)
        self.set_mode_control(ModeControl)
        self.set_fast_slow_step_size(FastSlowStepSize)
        self.set_fast_slow_rst_value(FastSlowRstValue)
        self.set_enable_ramp_trigger(EnableRampTrigger)

    def check_lock(self, band, f_min=.05, f_max=.2, df_max=.03,
                   make_plot=False, flux_ramp=True, fraction_full_scale=.99,
                   lms_freq_hz = 4000.,**kwargs):
        """
        Checks the bad resonators
        
        Args:
        -----
        band (int) : The band the check

        Opt Args:
        ---------
        f_min (float) : The maximum frequency swing.
        f_max (float) : The minimium frequency swing
        df_max (float) : The maximum value of the stddev of df
        make_plot (bool) : Whether to make plots. Default False
        flux_ramp (bool) : Whether to flux ramp or not. Default True
        faction_full_scale (float): Number between 0 and 1. The amplitude
           of the flux ramp.
        """
        self.log('Checking lock on band {}'.format(band))
        
        channels = self.which_on(band)
        n_chan = len(channels)
        
        self.log('Currently {} channels on'.format(n_chan))

        # Tracking setup returns information on all channels in a band
        f, df, sync = self.tracking_setup(band, 0, make_plot=False,
                                  flux_ramp=flux_ramp,fraction_full_scale=fraction_full_scale,
                                  lms_freq_hz = lms_freq_hz)
=======
        self.set_low_cycle(LowCycle, write_log=write_log)
        self.set_high_cycle(HighCycle, write_log=write_log)
        self.set_k_relay(KRelay, write_log=write_log)
        self.set_ramp_max_cnt(rampMaxCnt, write_log=write_log)
        self.set_select_ramp(SelectRamp, write_log=write_log)
        self.set_ramp_start_mode(RampStartMode, write_log=write_log)
        self.set_pulse_width(PulseWidth, write_log=write_log)
        self.set_debounce_width(DebounceWidth, write_log=write_log)
        self.set_ramp_slope(RampSlope, write_log=write_log)
        self.set_mode_control(ModeControl, write_log=write_log)
        self.set_fast_slow_step_size(FastSlowStepSize, write_log=write_log)
        self.set_fast_slow_rst_value(FastSlowRstValue, write_log=write_log)
        self.set_enable_ramp_trigger(EnableRampTrigger, write_log=write_log)
        self.set_ramp_rate(reset_rate_khz, write_log=write_log) # also set timing trigger
>>>>>>> 4f8a0f36


        high_cut = np.array([])
        low_cut = np.array([])
        df_cut = np.array([])

        if make_plot:
            import matplotlib.pyplot as plt

        for ch in channels:
            f_chan = f[:,ch]
            f_span = np.max(f_chan) - np.min(f_chan)
            df_rms = np.std(df[:,ch])

            if make_plot:
                plt.figure()
                plt.plot(f_chan)
                plt.title(ch)

            if f_span > f_max:
                #self.log('Ch {:03} above max: {:4.3f}'.format(ch, f_span))
                self.set_amplitude_scale_channel(band, ch, 0, **kwargs)
                high_cut = np.append(high_cut, ch)
            elif f_span < f_min:
                #self.log('Ch {:03} below min: {:4.3f}'.format(ch, f_span))
                self.set_amplitude_scale_channel(band, ch, 0, **kwargs)
                low_cut = np.append(low_cut, ch)
            elif df_rms > df_max:
                #self.log('Ch {:03} df rms high: {:4.3f}'.format(ch, df_rms))
                self.set_amplitude_scale_channel(band, ch, 0, **kwargs)
                df_cut = np.append(df_cut, ch)
            #else:
            #    self.log('Ch {:03} acceptable: {:4.3f}'.format(ch, f_span))

        chan_after = self.which_on(band)
        
        self.log('High cut channels {}'.format(high_cut))
        self.log('Low cut channels {}'.format(low_cut))
        self.log('df cut channels {}'.format(df_cut))
        self.log('Good channels {}'.format(chan_after))
        self.log('High cut count: {}'.format(len(high_cut)))
        self.log('Low cut count: {}'.format(len(low_cut)))
        self.log('df cut count: {}'.format(len(df_cut)))
        self.log('Started with {}. Now {}'.format(n_chan, len(chan_after)))

    def check_lock_flux_ramp_off(self, band,df_max=.03,
                   make_plot=False, **kwargs):
        """
        Simple wrapper function for check_lock with the flux ramp off
        """
        self.check_lock(band, f_min=0., f_max=np.inf, df_max=df_max, 
                        make_plot=make_plot, flux_ramp=False, **kwargs)<|MERGE_RESOLUTION|>--- conflicted
+++ resolved
@@ -1614,7 +1614,6 @@
         ModeControl = 0
         EnableRampTrigger = 1
 
-<<<<<<< HEAD
         self.set_low_cycle(LowCycle) #writelog?
         self.set_high_cycle(HighCycle)
         self.set_k_relay(KRelay)
@@ -1660,23 +1659,6 @@
         f, df, sync = self.tracking_setup(band, 0, make_plot=False,
                                   flux_ramp=flux_ramp,fraction_full_scale=fraction_full_scale,
                                   lms_freq_hz = lms_freq_hz)
-=======
-        self.set_low_cycle(LowCycle, write_log=write_log)
-        self.set_high_cycle(HighCycle, write_log=write_log)
-        self.set_k_relay(KRelay, write_log=write_log)
-        self.set_ramp_max_cnt(rampMaxCnt, write_log=write_log)
-        self.set_select_ramp(SelectRamp, write_log=write_log)
-        self.set_ramp_start_mode(RampStartMode, write_log=write_log)
-        self.set_pulse_width(PulseWidth, write_log=write_log)
-        self.set_debounce_width(DebounceWidth, write_log=write_log)
-        self.set_ramp_slope(RampSlope, write_log=write_log)
-        self.set_mode_control(ModeControl, write_log=write_log)
-        self.set_fast_slow_step_size(FastSlowStepSize, write_log=write_log)
-        self.set_fast_slow_rst_value(FastSlowRstValue, write_log=write_log)
-        self.set_enable_ramp_trigger(EnableRampTrigger, write_log=write_log)
-        self.set_ramp_rate(reset_rate_khz, write_log=write_log) # also set timing trigger
->>>>>>> 4f8a0f36
-
 
         high_cut = np.array([])
         low_cut = np.array([])
