#!/usr/bin/env python
#-----------------------------------------------------------------------------
# Title      : pysmurf base module - SmurfControl class
#-----------------------------------------------------------------------------
# File       : pysmurf/base/smurf_control.py
# Created    : 2018-08-29
#-----------------------------------------------------------------------------
# This file is part of the pysmurf software package. It is subject to
# the license terms in the LICENSE.txt file found in the top-level directory
# of this distribution and at:
#    https://confluence.slac.stanford.edu/display/ppareg/LICENSE.html.
# No part of the pysmurf software package, including this file, may be
# copied, modified, propagated, or distributed except according to the terms
# contained in the LICENSE.txt file.
#-----------------------------------------------------------------------------
"""Defines the SmurfControl class.
"""
import glob
import os
import time

import numpy as np

from pysmurf.client.base.smurf_config import SmurfConfig
from pysmurf.client.base.smurf_config_properties import SmurfConfigPropertiesMixin
from pysmurf.client.command.smurf_atca_monitor import SmurfAtcaMonitorMixin
from pysmurf.client.command.smurf_command import SmurfCommandMixin
from pysmurf.client.debug.smurf_iv import SmurfIVMixin
from pysmurf.client.debug.smurf_noise import SmurfNoiseMixin
from pysmurf.client.tune.smurf_tune import SmurfTuneMixin
from pysmurf.client.util.smurf_util import SmurfUtilMixin

class SmurfControl(SmurfCommandMixin,
        SmurfAtcaMonitorMixin, SmurfUtilMixin, SmurfTuneMixin,
        SmurfNoiseMixin, SmurfIVMixin,
        SmurfConfigPropertiesMixin):

    """Base class for controlling SMuRF.

    Loads all the mixins.  NEED LONGER DESCRIPTION OF THE SMURF
    CONTROL CLASS HERE.  Inherits from the following mixins:

    * :class:`~pysmurf.client.command.smurf_command.SmurfCommandMixin` for WHAT IS THIS MIXIN FOR.
    * :class:`~pysmurf.client.command.smurf_atca_monitor.SmurfAtcaMonitorMixin` for WHAT IS THIS MIXIN FOR.
    * :class:`~pysmurf.client.util.smurf_util.SmurfUtilMixin` for WHAT IS THIS MIXIN FOR.
    * :class:`~pysmurf.client.tune.smurf_tune.SmurfTuneMixin` for WHAT IS THIS MIXIN FOR.
    * :class:`~pysmurf.client.debug.smurf_noise.SmurfNoiseMixin` for WHAT IS THIS MIXIN FOR.
    * :class:`~pysmurf.client.debug.smurf_iv.SmurfIVMixin` for WHAT IS THIS MIXIN FOR.
    * :class:`~pysmurf.client.command.smurf_config_properties.SmurfConfigPropertiesMixin` for WHAT IS THIS MIXIN FOR.

    Args
    ----
    epics_root : str, optional, default None
       The epics root to be used.
    cfg_file : str, optional, default None
       Config file path.  Must be provided if not on offline mode.
    data_dir : str, optional, default None
       Path to the data directory.
    name : str, optional, default None
       The name of the output directory. If None, it will use the
       current timestamp as the output directory name.
    make_logfile : bool, optional, default True
       Whether to make a log file. If False, outputs will go to the
       screen.
    setup : bool, optional, default False
       Whether to run the setup step.
    offline : bool, optional, default False
       Whether or not to instantiate in offline mode.
    smurf_cmd_mode : bool, optional, default False
       This mode tells the system that the input is coming in from the
       command line (rather than a python session).  Everything
       implemented here are in smurf_cmd.py.
    no_dir :  bool, optional, default False
       Whether to make a skip making a directory.
    shelf_manager : str, optional, default 'shm-smrf-sp01'
       Shelf manager ip or network name.  Usually each SMuRF server is
       connected one-to-one with a SMuRF crate, and the default shelf
       manager name is configured to be 'shm-smrf-sp01'
    validate_config : bool, optional, default True
       Whether to check if the input config file is correct.

    Attributes
    ----------
    config : :class:`~pysmurf.client.base.smurf_config.SmurfConfig` or None
       ???
    output_dir : str or None
       ???

    Raises
    ------
    ValueError
       If not `offline` and `cfg_file` is None.

    See Also
    --------
    initialize
    """

    def __init__(self, epics_root=None,
                 cfg_file=None, data_dir=None, name=None, make_logfile=True,
                 setup=False, offline=False, smurf_cmd_mode=False,
                 no_dir=False, shelf_manager='shm-smrf-sp01',
                 validate_config=True, **kwargs):
        """Constructor for the SmurfControl class.

        See the SmurfControl class docstring for more details.
        """

        # Class attributes
        self.config = None
        self.output_dir = None

        # Require specification of configuration file if not in
        # offline mode.  If configuration file is specified, load into
        # config attribute.
        SmurfConfigPropertiesMixin.__init__(self)
        if not offline and cfg_file is None:
            raise ValueError('Must provide config file.')
        elif cfg_file is not None:
            self.config = SmurfConfig(cfg_file)
            # Populate SmurfConfigPropertiesMixin properties with
            # values from loaded pysmurf configuration file.
            self.copy_config_to_properties(self.config)

        # Save shelf manager - Should this be in the config?
        self.shelf_manager = shelf_manager

        # Setting epics_root
        #
        # self.epics_root is already populated by the above call to
        # copy_config_to_properties() from the pysmurf configuration
        # file (if a configuration file is provided).
        #
        # Override epics_root from pysmurf configuration file if user
        # provides a different one.
        if epics_root is not None:
            # If user provides an epics root, override whatever's in
            # the pysmurf cfg file with it.
            self.epics_root = epics_root
        # In offline mode, epics root is not needed.
        if offline:
            self.epics_root = ''
        # Done setting epics_root

        super().__init__(offline=offline, **kwargs)

        if cfg_file is not None or data_dir is not None:
            self.initialize(data_dir=data_dir,
                name=name, make_logfile=make_logfile, setup=setup,
                smurf_cmd_mode=smurf_cmd_mode, no_dir=no_dir,
                **kwargs)

    def initialize(self, data_dir=None, name=None,
                   make_logfile=True, setup=False,
                   smurf_cmd_mode=False, no_dir=False, publish=False,
                   payload_size=2048, **kwargs):
        """Initializes SMuRF system.

        Longer description of initialize routine here.

        Args
        ----
        data_dir : str, optional, default None
              Path to the data directory.
        name : str, optional, default None
              The name of the output directory. If None, it will use
              the current timestamp as the output directory name.
        make_logfile : bool, optional, default True
              Whether to make a log file. If False, outputs will
              go to the screen.
        setup : bool, optional, default False
              Whether to run the setup step.
        smurf_cmd_mode : bool, optional, default False
              This mode tells the system that the input is coming in
              from the command line (rather than a python session).
              Everything implemented here are in smurf_cmd.py.
        no_dir : bool, optional, default False
              Whether to make a skip making a directory.
        publish : bool, optional, default False
              Whether to send messages to the OCS publisher.
        payload_size : int, optional, default 2048
              The payload size to set on setup.

        See Also
        --------
        setup

        """
        if no_dir:
            print('Warning! Not making output directories!' +
                  'This will break may things!')
        elif smurf_cmd_mode:
            # Get data dir
            self.data_dir = self._smurf_cmd_dir
            self.start_time = self.get_timestamp()

            # Define output and plot dirs
            self.base_dir = os.path.abspath(self.data_dir)
            self.output_dir = os.path.join(self.base_dir, 'outputs')
            self.tune_dir = self._tune_dir
            self.plot_dir = os.path.join(self.base_dir, 'plots')
            self.status_dir = self._status_dir
            self.make_dir(self.output_dir)
            self.make_dir(self.tune_dir)
            self.make_dir(self.plot_dir)
            self.make_dir(self.status_dir)

            # Set logfile
            datestr = time.strftime('%y%m%d_', time.gmtime())
            self.log_file = os.path.join(self.output_dir, 'logs', datestr +
                'smurf_cmd.log')
            self.log.set_logfile(self.log_file)
        else:
            # define data dir
            if data_dir is not None:
                self.data_dir = data_dir
            else:
                self.data_dir = self._default_data_dir

            self.date = time.strftime("%Y%m%d")

            # name
            self.start_time = self.get_timestamp()
            if name is None:
                name = self.start_time
            self.name = name

            self.base_dir = os.path.abspath(self.data_dir)

            # create output and plot directories
            self.output_dir = os.path.join(self.base_dir, self.date, name,
                'outputs')
            self.tune_dir = self._tune_dir
            self.plot_dir = os.path.join(self.base_dir, self.date, name, 'plots')
            self.status_dir = self._status_dir
            self.make_dir(self.output_dir)
            self.make_dir(self.tune_dir)
            self.make_dir(self.plot_dir)
            self.make_dir(self.status_dir)

            # name the logfile and create flags for it
            if make_logfile:
                self.log_file = os.path.join(self.output_dir, name + '.log')
                self.log.set_logfile(self.log_file)
            else:
                self.log.set_logfile(None)

        # Which bays were enabled on pysmurf server startup?
        self.bays = self.which_bays()

        # Crate/carrier configuration details that won't change.
        self.crate_id = self.get_crate_id()
        self.slot_number = self.get_slot_number()

        # Channel assignment files
        self.channel_assignment_files = {}
        if not no_dir:
            for band in self._bands:
                all_channel_assignment_files = glob.glob(
                    os.path.join(
                        self.tune_dir,
                        f'*channel_assignment_b{band}.txt'))
                if len(all_channel_assignment_files):
                    self.channel_assignment_files[f'band_{band}'] = \
                        np.sort(all_channel_assignment_files)[-1]

        # Which bands are usable, based on which bays are enabled.
        # Will use to check if pysmurf configuration file has unusable
        # bands defined, or no definition for usable bands.
        usable_bands=[]
        for bay in self.bays:
            # There are four bands per bay.  Bay 0 provides bands 0,
            # 1, 2, and 3, and bay 1 provides bands 4, 5, 6 and 7.
            usable_bands+=range(bay*4,4*(bay+1))

        # Compare usable bands to bands defined in pysmurf
        # configuration file.

        # Check if an unusable band is defined in the pysmurf cfg
        # file.
        for band in self._bands:
            if band not in usable_bands:
                self.log(f'ERROR : band {band} is present in ' +
                         'pysmurf cfg file, but its bay is not ' +
                         'enabled!', self.LOG_ERROR)

        # Check if a usable band is not defined in the pysmurf cfg
        # file.
        for band in usable_bands:
            if band not in self._bands:
                self.log(f'WARNING : band {band} bay is enabled, ' +
                         'but no configuration information ' +
                         'provided!', self.LOG_ERROR)

        ## Make band dictionaries
        self.freq_resp = {}
        for band in self._bands:
            self.freq_resp[band] = {}
            self.freq_resp[band]['lock_status'] = {}

        if setup:
            success = self.setup(payload_size=payload_size, **kwargs)
            # Log an error if system setup failed.
            if not success:
                self.log(
                    'ERROR : System setup failed!  Proceed at your own'
                    ' risk!',
                    self.LOG_ERROR)

        # initialize outputs cfg
        self.config.update('outputs', {})

    def setup(self, write_log=True, payload_size=2048,
              set_defaults_max_timeout_sec=400, **kwargs):
        r"""Configures SMuRF system.

        TODO: NEED TO BE MORE DETAILED, CLEARER.

        Sets up the SMuRF system by first loading hardware register
        defaults followed by overriding the hardware default register
        values with defaults from the pysmurf configuration file.

        Setup steps (in order of execution):

        - Disables hardware logging if it’s active (to avoid register
          access collisions).
        - Sets FPGA OT limit (if one is specified in pysmurf cfg).
        - Resets the RF DACs on AMCs in use.
        - Sets hardware defaults using
          :func:`~pysmurf.client.command.smurf_command.SmurfCommandMixin.set_defaults_pv`.
        - Checks if JESD is locked using
          :func:`~pysmurf.client.command.smurf_command.SmurfCommandMixin.set_check_jesd`.
        - Overrides hardware defaults register values for subset of
          registers controlled by the pysmurf configuration file.
        - Resets the RTM CPLD.
        - Turns off flux ramp, but configures based on values for
          reset rate and fraction full scale provided in pysmurf
          configuration file.
        - Enables data streaming.
        - Sets mask and payload size to a single channel.
        - Sets RF amplifier biases (without enabling drain voltages).
        - Configures timing based on pysmurf configuration file settings.
        - Resumes hardware logging if it was active at beginning.

        If system configuration fails, returns `False`, otherwise
        returns `True`.  Failure modes (which will return `False`) are
        as follows:

        - :func:`~pysmurf.client.command.smurf_command.SmurfCommandMixin.set_defaults_pv`
          fails (only supported for pysmurf core code versions
          >=4.1.0).  If failure is detected, doesn't attempt to
          execute the subsequent setup steps.
        - :func:`~pysmurf.client.command.smurf_command.SmurfCommandMixin.set_check_jesd`
          fails (only supported for Rogue ZIP file versions >=0.3.0).
          If failure is detected, doesn't attempt to execute the
          subsequent setup steps.

        Args
        ----
        write_log : bool, optional, default True
            Whether to write to the log file.
        payload_size : int, optional, default 2048
            The starting size of the payload.
        \**kwargs
            Arbitrary keyword arguments.  Passed to many, but not all,
            of the `_caput` calls.

        Returns
        -------
        success : bool
           Returns `True` if system setup succeeded, otherwise
           `False`.

        See Also
        --------
        :func:`~pysmurf.client.command.smurf_command.SmurfCommandMixin.set_defaults_pv` :
              Loads the hardware defaults.

        """
        success=True
        self.log('Setting up...', (self.LOG_USER))

        # If active, disable hardware logging while doing setup.
        if self._hardware_logging_thread is not None:
            self.log('Hardware logging is enabled.  Pausing for setup.',
                     (self.LOG_USER))
            self.pause_hardware_logging()

        # Thermal OT protection - should this be moved after
        # setDefaults?
        ultrascale_temperature_limit_degC = (
            self._ultrascale_temperature_limit_degC)
        if ultrascale_temperature_limit_degC is not None:
            self.log('Setting ultrascale OT protection limit '+
                     f'to {ultrascale_temperature_limit_degC}C', self.LOG_USER)
            # OT threshold in degrees C
            self.set_ultrascale_ot_threshold(
                self._ultrascale_temperature_limit_degC,
                write_log=write_log)

        # Which bands are we configuring?
        bands = self._bands

        # Right now, resetting both DACs in both MicrowaveMuxCore blocks,
        # but may want to determine at runtime which are actually needed and
        # only reset the DAC in those.
        self.log('Toggling DACs')
        dacs = [0, 1]
        for val in [1, 0]:
            for bay in self.bays:

                # In newer software versions, setDefaults disables
                # DBG:enable after loading the defaults.yml.  This
                # makes sure we can reset the RF DACs.
                self.set_dbg_enable(bay, True)

                # Reset all RF DACs in use.
                for dac in dacs:
                    self.set_dac_reset(
                        bay, dac, val, write_log=write_log)

        #
        # setDefaults
        self.set_read_all(write_log=write_log)
        set_defaults_success = self.set_defaults_pv(write_log=write_log,
            max_timeout_sec=set_defaults_max_timeout_sec)

        # Checking if setDefaults succeeded is only supported for
        # pysmurf core code versions >=4.1.0.  If it's not supported,
        # self.set_defaults_pv will return None.  Overriding None with
        # True to skip this check for older versions of pysmurf that
        # don't support checking if setDefaults succeeded.
        if set_defaults_success is None:
            set_defaults_success = True

        # Log an error if setDefaults failed.
        if not set_defaults_success:
            self.log(
                'ERROR : System configuration/setDefaults failed!  Do'
                ' not proceed!  Reboot or ask someone for help.  You'
                ' are strongly encouraged to report this as an issue'
                ' on the pysmurf github repo at'
                ' https://github.com/slaclab/pysmurf/issues (please'
                ' provide a state dump using the pysmurf'
                ' set_read_all/save_state functions).',
                self.LOG_ERROR)
            success = False

        #
        # setDefaults runs the JesdHealth check, so just need to poll
        # status.
        jesd_health_status = self.get_jesd_status(write_log=write_log)

        # Checking if JesdHealth is Locked is only supported for Rogue
        # ZIP file versions >=0.3.0 and pysmurf core code versions
        # >=4.1.0.  If it's not supported, self.set_check_jesd will
        # return None if the JesdHealth registers in SmurfApplication
        # aren't present or 'Not found' if they are present but the
        # JesdHealth method isn't implemented in the loaded Rogue ZIP
        # file.  Overriding None with True to skip this check for
        # older versions of pysmurf that don't support the JesdHealth
        # check.  Log an error if the JesdHealth check reports that
        # JESD is unlocked.
        if ( jesd_health_status is not None and
             jesd_health_status != 'Not found' and
             jesd_health_status != 'Locked' ):
            self.log(
                'ERROR : JESD is not locked!  Do not proceed!'
                ' Reboot or ask someone for help.  You are strongly'
                ' encouraged to report this as an issue on the'
                ' pysmurf github repo at'
                ' https://github.com/slaclab/pysmurf/issues (please'
                ' provide a state dump using the pysmurf'
                ' set_read_all/save_state functions).',
                self.LOG_ERROR)
            success = False

        # Only proceed with the rest of setup if basic system checks
        # succeeded, otherwise we risk giving users false hope.
        if success:
            # The per band configs. May want to make available per-band
            # values.
            for band in bands:
                self.set_iq_swap_in(band, self._iq_swap_in[band],
                                    write_log=write_log, **kwargs)
                self.set_iq_swap_out(band, self._iq_swap_out[band],
                                     write_log=write_log, **kwargs)

                self.set_ref_phase_delay(
                    band,
                    self._ref_phase_delay[band],
                    write_log=write_log, **kwargs)
                self.set_ref_phase_delay_fine(
                    band,
                    self._ref_phase_delay_fine[band],
                    write_log=write_log, **kwargs)

                # in DSPv3, lmsDelay should be 4*refPhaseDelay (says
                # Mitch).  If none provided in cfg, enforce that
                # constraint.  If provided in cfg, override with provided
                # value.
                if self._lms_delay[band] is None:
                    self.set_lms_delay(
                        band, int(4*self._ref_phase_delay[band]),
                        write_log=write_log, **kwargs)
                else:
                    self.set_lms_delay(
                        band, self._lms_delay[band],
                        write_log=write_log, **kwargs)

                self.set_lms_gain(
                    band, self._lms_gain[band],
                    write_log=write_log, **kwargs)

                self.set_trigger_reset_delay(
                    band, self._trigger_reset_delay[band],
                    write_log=write_log, **kwargs)

                self.set_feedback_enable(
                    band, self._feedback_enable[band],
                    write_log=write_log, **kwargs)
                self.set_feedback_gain(
                    band, self._feedback_gain[band],
                    write_log=write_log, **kwargs)
                self.set_feedback_limit_khz(
                    band, self._feedback_limit_khz[band],
                    write_log=write_log, **kwargs)
                self.set_feedback_polarity(
                    band, self._feedback_polarity[band],
                    write_log=write_log, **kwargs)

                for dmx in np.array(self._data_out_mux[band]):
                    self.set_data_out_mux(
                        int(self.band_to_bay(band)), int(dmx),
                        "UserData", write_log=write_log, **kwargs)

                self.set_dsp_enable(
                    band, self._dsp_enable,
                    write_log=write_log, **kwargs)

                # Tuning defaults
                self.set_gradient_descent_gain(
                    band, self._gradient_descent_gain[band],
                    write_log=write_log, **kwargs)
                self.set_gradient_descent_averages(
                    band, self._gradient_descent_averages[band],
                    write_log=write_log, **kwargs)
                self.set_gradient_descent_converge_hz(
                    band, self._gradient_descent_converge_hz[band],
                    write_log=write_log, **kwargs)
                self.set_gradient_descent_step_hz(
                    band, self._gradient_descent_step_hz[band],
                    write_log=write_log, **kwargs)
                self.set_gradient_descent_momentum(
                    band, self._gradient_descent_momentum[band],
                    write_log=write_log, **kwargs)
                self.set_gradient_descent_beta(
                    band, self._gradient_descent_beta[band],
                    write_log=write_log, **kwargs)
                self.set_eta_scan_averages(
                    band, self._eta_scan_averages[band],
                    write_log=write_log, **kwargs)
                self.set_eta_scan_del_f(
                    band, self._eta_scan_del_f[band],
                    write_log=write_log, **kwargs)

            # Set UC and DC attenuators
            for band in bands:
                self.set_att_uc(
                    band, self._att_uc[band],
                    write_log=write_log)
                self.set_att_dc(
                    band, self._att_dc[band],
                    write_log=write_log)

            # Things that have to be done for both AMC bays, regardless of whether or not an AMC
            # is plugged in there.
            for bay in [0, 1]:
                self.set_trigger_hw_arm(bay, 0, write_log=write_log)

            self.set_trigger_width(0, 10, write_log=write_log)  # mystery bit that makes triggering work
            self.set_trigger_enable(0, 1, write_log=write_log)
            ## only sets enable, but is initialized to True already by
            ## default, and crashing for unknown reasons in rogue 4.
            self.set_evr_channel_reg_enable(0, True, write_log=write_log)
            self.set_evr_trigger_channel_reg_dest_sel(0,
                                                      0x20000,
                                                      write_log=write_log)

            self.set_enable_ramp_trigger(1, write_log=write_log)

            # 0x1 selects fast flux ramp, 0x0 selects slow flux ramp.  The
            # slow flux ramp only existed on the first rev of RTM boards,
            # C0, and wasn't ever really used.
            self.set_select_ramp(0x1, write_log=write_log)

<<<<<<< HEAD
=======
            self.set_cpld_reset(0, write_log=write_log)
            self.cpld_toggle(write_log=write_log)
            self.all_off()

>>>>>>> dc73e180
            # Make sure flux ramp starts off
            self.flux_ramp_off(write_log=write_log)
            self.flux_ramp_setup(self._reset_rate_khz,
                                 self._fraction_full_scale,
                                 write_log=write_log)

            # Turn on stream enable for all bands
            self.set_stream_enable(1, write_log=write_log)

            # Set payload size and mask to a single channel
            self.set_payload_size(payload_size)
            self.set_channel_mask([0])

            self.set_amplifier_bias(write_log=write_log)
            self.get_amplifier_bias()

            # also read the temperature of the CC
            self.log(f"Cryocard temperature = {self.C.read_temperature()}")

            # if no timing section present, assumes your defaults.yml
            # has set you up...good luck.
            if self._timing_reference is not None:
                timing_reference = self._timing_reference

                # check if supported
                timing_options = ['ext_ref', 'backplane']
                assert (timing_reference in timing_options), (
                    'timing_reference in cfg file ' +
                    f'(={timing_reference}) not in ' +
                    f'timing_options={timing_options}')

                self.log(
                    'Configuring the system to take timing ' +
                    f'from {timing_reference}')

                if timing_reference == 'ext_ref':
                    for bay in self.bays:
                        self.log(f'Select external reference for bay {bay}')
                        self.sel_ext_ref(bay)

                    # make sure RTM knows there's no timing system
                    self.set_ramp_start_mode(0, write_log=write_log)

                # https://confluence.slac.stanford.edu/display/SMuRF/Timing+Carrier#TimingCarrier-Howtoconfiguretodistributeoverbackplanefromslot2
                if timing_reference == 'backplane':
                    # Set SMuRF carrier crossbar to use the backplane
                    # distributed timing.
                    # OutputConfig[1] = 0x2 configures the SMuRF carrier's
                    # FPGA to take the timing signals from the backplane
                    # (TO_FPGA = FROM_BACKPLANE)
                    self.log('Setting crossbar OutputConfig[1]=0x2 (TO_FPGA=FROM_BACKPLANE)')
                    self.set_crossbar_output_config(1, 2)

                    self.log('Waiting 1 sec for timing up-link...')
                    time.sleep(1)

                    # Check if link is up - just printing status to
                    # screen, not currently taking any action if it's not.
                    timing_rx_link_up = self.get_timing_link_up()
                    self.log(f'Timing RxLinkUp = {timing_rx_link_up}', self.LOG_USER if
                             timing_rx_link_up else self.LOG_ERROR)

                    # Set LMK to use timing system as reference
                    for bay in self.bays:
                        self.log(f'Configuring bay {bay} LMK to lock to the timing system')
                        self.set_lmk_reg(bay, 0x147, 0xA)

                    # Configure RTM to trigger off of the timing system
                    self.set_ramp_start_mode(1, write_log=write_log)

            self.log('Done with setup.', self.LOG_USER)
        else:
            self.log('Setup failed!', self.LOG_ERROR)

        # If active, re-enable hardware logging after setup.
        if self._hardware_logging_thread is not None:
            self.log('Resuming hardware logging.', self.LOG_USER)
            self.resume_hardware_logging()

        # Assume if we made it here that configuration was successful.
        return success

    def make_dir(self, directory):
        """Create directory on file system at the specified path.

        Checks if a directory exists on the file system.  If directory
        does not already exist on the file system, creates it.

        Args
        ----
        directory : str
              Full path of directory to create on the file system.
        """
        # if directory doesn't already exist on the file system
        if not os.path.exists(directory):
            # create directory on file system.
            os.makedirs(directory)


    def get_timestamp(self, as_int=False):
        """Gets the current unix time timestamp.

        Gets the number of seconds that have elapsed since the Unix
        epoch, that is the time 00:00:00 UTC on 1 January 1970, minus
        leap seconds.

        Args
        ----
        as_int : bool, optional, default False
            Whether to return the timestamp as an integer.  If False,
            timestamp is returned as an integer.

        Returns
        -------
        timestamp : str or int
            Timestamp as a string, unless optional argument
            as_int=True, in which case returns timestamp as an
            integer.
        """
        timestamp = f'{time.time():.0f}'

        if as_int:
            return int(timestamp)

        return timestamp

    def add_output(self, key, val):
        """Adds key/value pair to pysmurf configuration dictionary.

        NEED LONGER DESCRIPTION OF ADD OUTPUT MEMBER FUNCTION HERE.

        Args
        ----
        key : any
            The name of the key to update.
        val : any
            The value to assign to the key.
        """
        self.config.update_subkey('outputs', key, val)


    def write_output(self, filename=None):
        """Writes internal pysmurf configuration to disk.

        Dump the current configuration to a file. This wraps around the config
        file writing in the config object. Files are timestamped and dumped to
        the S.output_dir by default.

        Args
        ----
        filename : str, optional, default None
              Full path of output configuration file to write to disk.
        """

        timestamp = self.get_timestamp()
        if filename is not None:
            output_file = filename
        else:
            output_file = timestamp + '.cfg'

        full_path = os.path.join(self.output_dir, output_file)
        self.config.write(full_path)<|MERGE_RESOLUTION|>--- conflicted
+++ resolved
@@ -594,13 +594,10 @@
             # C0, and wasn't ever really used.
             self.set_select_ramp(0x1, write_log=write_log)
 
-<<<<<<< HEAD
-=======
             self.set_cpld_reset(0, write_log=write_log)
             self.cpld_toggle(write_log=write_log)
             self.all_off()
 
->>>>>>> dc73e180
             # Make sure flux ramp starts off
             self.flux_ramp_off(write_log=write_log)
             self.flux_ramp_setup(self._reset_rate_khz,
