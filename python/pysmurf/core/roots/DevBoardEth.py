#!/usr/bin/env python3
#-----------------------------------------------------------------------------
# Title      : Root Class For Dev Board using Ethernet Communication
#-----------------------------------------------------------------------------
# File       : CmbPcie.py
# Created    : 2019-10-11
#-----------------------------------------------------------------------------
# Description:
# Root Class For Dev Board using Ethernet Communication
#-----------------------------------------------------------------------------
# This file is part of the AmcCarrier Core. It is subject to
# the license terms in the LICENSE.txt file found in the top-level directory
# of this distribution and at:
#    https://confluence.slac.stanford.edu/display/ppareg/LICENSE.html.
# No part of the AmcCarrierCore, including this file, may be
# copied, modified, propagated, or distributed except according to the terms
# contained in the LICENSE.txt file.
#-----------------------------------------------------------------------------

import pyrogue
import pysmurf
import rogue.protocols.srp

from pysmurf.core.roots.Common import Common

from  CryoDevBoard.Kcu105Eth import FpgaTopLevel as FpgaTopLevel

class DevBoardEth(Common):
    def __init__(self, *,
                 ip_addr        = "",
                 config_file    = None,
                 epics_prefix   = "EpicsPrefix",
                 polling_en     = True,
                 pv_dump_file   = "",
                 disable_bay0   = False,
                 disable_bay1   = False,
                 txDevice       = None,
                 configure      = False,
                 server_port    = 0,
                 **kwargs):

        # Create Interleaved RSSI interface
        self._stream = pyrogue.protocols.UdpRssiPack(name='rudp', host=ip_addr, port=8198, packVer = 2, jumbo = True)

        # Connect the SRPv3 to tDest = 0x0
        self._srp = rogue.protocols.srp.SrpV3()
        pyrogue.streamConnectBiDir( self._srp, self._stream.application(dest=0x0) )

        # Instantiate Fpga top level
        self._fpga = FpgaTopLevel( memBase      = self._srp,
                                   ipAddr       = ip_addr,
                                   commType     = "eth-rssi-interleaved",
                                   pcieRssiLink = 0, # Not needed
                                   disableBay0  = disable_bay0,
                                   disableBay1  = disable_bay1)

        # Create stream interfaces
        self._ddr_streams = []

        # DDR streams. The FpgaTopLevel class will defined a 'stream' interface exposing them.
        # We are only using the first 2 channel of each AMC daughter card, i.e. channels 0, 1, 4, 5.
        for i in [0, 1, 4, 5]:
            self._ddr_streams.append(self._stream.application(0x80 + i))

        # Streaming interface stream. It comes over UDP, port 8195, without RSSI,
        # so we an UdpReceiver.
        self._streaming_stream = pysmurf.core.devices.UdpReceiver(ip_addr=ip_addr, port=8195)

        # Setup base class
        Common.__init__(self, config_file    = config_file,
                              epics_prefix   = epics_prefix,
                              polling_en     = polling_en,
                              pv_dump_file   = pv_dump_file,
                              txDevice       = txDevice,
                              configure      = configure,
<<<<<<< HEAD
                              **kwargs)
=======
                              server_port    = server_port,
                              **kwargs)
>>>>>>> 6133fc70
<|MERGE_RESOLUTION|>--- conflicted
+++ resolved
@@ -73,9 +73,5 @@
                               pv_dump_file   = pv_dump_file,
                               txDevice       = txDevice,
                               configure      = configure,
-<<<<<<< HEAD
-                              **kwargs)
-=======
                               server_port    = server_port,
-                              **kwargs)
->>>>>>> 6133fc70
+                              **kwargs)