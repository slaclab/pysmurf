--- conflicted
+++ resolved
@@ -40,13 +40,10 @@
     ref,
     meth,
     attr,
-<<<<<<< HEAD
     py:func,
     py:exc,
     py:func,
-=======
     py:class,
->>>>>>> 4e06b580
 rst-directives =
     envvar,
     exception,
